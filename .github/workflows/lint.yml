name: "Lint"

on:
  push:
  pull_request:
  
permissions:
  contents: write

jobs:
  ruff:
    name: "Ruff"
    runs-on: "ubuntu-latest"
    steps:
        - name: "Checkout the repository"
<<<<<<< HEAD
          uses: "actions/checkout@v4.2.2" # v4.2.2
=======
          uses: "actions/checkout@v4.2.2"
>>>>>>> 98671514

        - name: "Set up Python"
          uses: actions/setup-python@v5.3.0
          with:
            python-version: "3.12.4"

        - name: "Install requirements"
          run: |
            python -m pip install --upgrade pip
            pip install ruff

        - name: "Format"
          run: ruff format .
          
        - name: "Check"
          run: ruff check --output-format=github . --fix --exit-zero
          
        - name: "Auto Commit"
          uses: stefanzweifel/git-auto-commit-action@8621497c8c39c72f3e2a999a26b4ca1b5058a842 # v5.0.1
          with:
            commit_message: 'style fixes by ruff'<|MERGE_RESOLUTION|>--- conflicted
+++ resolved
@@ -13,11 +13,7 @@
     runs-on: "ubuntu-latest"
     steps:
         - name: "Checkout the repository"
-<<<<<<< HEAD
-          uses: "actions/checkout@v4.2.2" # v4.2.2
-=======
           uses: "actions/checkout@v4.2.2"
->>>>>>> 98671514
 
         - name: "Set up Python"
           uses: actions/setup-python@v5.3.0
@@ -36,6 +32,6 @@
           run: ruff check --output-format=github . --fix --exit-zero
           
         - name: "Auto Commit"
-          uses: stefanzweifel/git-auto-commit-action@8621497c8c39c72f3e2a999a26b4ca1b5058a842 # v5.0.1
+          uses: stefanzweifel/git-auto-commit-action@5.0.1
           with:
             commit_message: 'style fixes by ruff'