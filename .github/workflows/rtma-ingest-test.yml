name: Ingest Test

on:
  pull_request:
    branches: ['dev']
  push:
    branches-ignore: ['dev']

jobs:
  ingest-test:
    if: github.event_name != 'pull_request' || github.event.pull_request.head.repo.full_name != github.event.pull_request.base.repo.full_name
    runs-on: ubuntu-latest
    permissions:
      contents: read
    steps:
      - uses: actions/checkout@v6.0.1
      - uses: actions/setup-python@v6.1.0
        with:
          python-version: '3.13'
      - name: Install dependencies
        run: |
          python -m pip install --upgrade pip
          pip install -r Docker/requirements-ingest.txt
          pip install pytest
      - name: Run RTMA-RU ingest test
        run: pytest -v tests/test_rtma_ingest.py
      - name: Run WMO Alerts geocode test
        run: pytest -v tests/test_wmo_alerts_geocode.py
<<<<<<< HEAD
      - name: Run SILAM Air Quality Index test
        run: pytest -v tests/test_silam_aqi.py
=======
      - name: Run DWD Interp test
        run: pytest -v tests/test_dwd_interp_flow.py
      - name: Run DWD NaN Interp test
        run: pytest -v tests/test_interpolate_nan_along_axis.py
>>>>>>> ae6f6910
<|MERGE_RESOLUTION|>--- conflicted
+++ resolved
@@ -26,12 +26,9 @@
         run: pytest -v tests/test_rtma_ingest.py
       - name: Run WMO Alerts geocode test
         run: pytest -v tests/test_wmo_alerts_geocode.py
-<<<<<<< HEAD
       - name: Run SILAM Air Quality Index test
         run: pytest -v tests/test_silam_aqi.py
-=======
       - name: Run DWD Interp test
         run: pytest -v tests/test_dwd_interp_flow.py
       - name: Run DWD NaN Interp test
-        run: pytest -v tests/test_interpolate_nan_along_axis.py
->>>>>>> ae6f6910
+        run: pytest -v tests/test_interpolate_nan_along_axis.py