--- conflicted
+++ resolved
@@ -22,8 +22,4 @@
       - name: Run pytest
         env:
           PW_API: ${{ secrets.PW_API }}
-<<<<<<< HEAD
-        run: pytest -q --ignore=tests/test_rtma_ingest.py --ignore=tests/test_silam_aqi.py
-=======
-        run: pytest -q --ignore=tests/test_rtma_ingest.py --ignore=tests/test_dwd_interp_flow.py --ignore=tests/test_interpolate_nan_along_axis.py
->>>>>>> ae6f6910
+        run: pytest -q --ignore=tests/test_rtma_ingest.py --ignore=tests/test_dwd_interp_flow.py --ignore=tests/test_interpolate_nan_along_axis.py --ignore=tests/test_silam_aqi.py