--- conflicted
+++ resolved
@@ -969,11 +969,6 @@
         (len(zarrVars), len(hourly_timesUnix), finalChunk, finalChunk)
     ).to_zarr(zarr_array, overwrite=True, compute=True)
 
-<<<<<<< HEAD
-
-
-=======
->>>>>>> 3d709825
 if saveType == "S3":
     zarr_store.close()
 
