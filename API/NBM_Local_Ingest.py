--- conflicted
+++ resolved
@@ -7,15 +7,8 @@
 import shutil
 import subprocess
 import sys
-<<<<<<< HEAD
 import time
 import warnings
-=======
-import pickle
-
-import netCDF4 as nc
-
->>>>>>> 6953dd10
 from itertools import chain
 
 import dask
