# %% Script to contain the functions that can be used to generate the daily text summary of the forecast data for Pirate Weather
from PirateTextHelper import (
    calculate_precip_text,
    calculate_wind_text,
    calculate_vis_text,
    calculate_sky_icon,
    humidity_sky_text,
    Most_Common,
)
import datetime
import math
from dateutil import tz

cloudy = 0.875
mostly_cloudy = 0.625
partly_cloudy = 0.375
mostly_clear = 0.125
visibility = 1000


def calculate_cloud_text(cloudCover):
    """
    Calculates the visibility text

    Parameters:
    - cloudCover (float) -  The cloud cover for the period

    Returns:
    - cloudText (str) - The textual representation of the cloud cover
    - cloudLevel (int) - The level of the cloud cover
    """
    cloudText = None
    cloudLevel = None

    if cloudCover > cloudy:
        cloudText = "heavy-clouds"
        cloudLevel = 4
    elif cloudCover > partly_cloudy:
        if cloudCover > mostly_cloudy:
            cloudText = "medium-clouds"
            cloudLevel = 3
        else:
            cloudText = "light-clouds"
            cloudLevel = 2
    else:
        if cloudCover > mostly_clear:
            cloudText = "very-light-clouds"
            cloudLevel = 1
        else:
            cloudText = "clear"
            cloudLevel = 0

    return cloudText, cloudLevel


def calculate_period_text(
    periods,
    typePeriods,
    text,
    type,
    wind,
    prepAccumUnit,
    visUnits,
    windUnit,
    maxWind,
    windPrecip,
    checkPeriod,
    mode,
    icon,
    dry,
    humid,
    tempUnits,
    dryPrecip,
    humidPrecip,
    visPrecip,
    vis,
    later,
):
    """
    Calculates the period text

    Parameters:
    - periods (arr) -  An array representing all the periods in the day/next 24h
    - typePeriods (arr) - An array representing the type (wind/cloud/precip/vis)
    - text (str) - A string representing the text for the type (light-rain, fog, etc.)
    - type (str) - The current type we are checking (precip, cloud, etc.)
    - wind (arr) - An array of the wind times
    - prepAccumUnit (float): The precipitation unit used
    - visUnits (float): The visibility unit used
    - maxWind (float) - The maximum wind for all the periods
    - windPrecip (bool) - Whether wind is occuring with cloud cover or precipitation.
    - checkPeriod (float) - The current period
    - mode (str) - Whether the summary is for the day or the next 24h
    - dry (arr) - An array of the low humidity times
    - humid (arr) - An array of the high humidity times
    - tempUnits (float): The temperature unit used
    - dryPrecip (bool) - Whether low humidity is occuring with other conditions.
    - humidPrecip (bool) - Whether high humidity is occuring with other conditions.
    - later (arr) - List of conditions that start later

    Returns:
    - summary_text (str) - The textual representation of the type for the current day/next 24 hours
    - windPrecip (bool) - Returns if wind is occuring with precipitation or cloud cover
    - dryPrecip (bool) - Whether low humidity is occuring with other conditions.
    - humidPrecip (bool) - Whether high humidity is occuring with other conditions.
    """
    # Set the period text to the current text
    periodText = text
    summary_text = None
    # If there is only one period then just use that period
    if len(typePeriods) == 1:
        # If the type is precipitation/cloud cover then check the wind if the wind is occuring in one period
        if len(wind) == 1 and (type != "wind" and type != "cloud"):
            # If they both occur at the same time then join with an and. Set windPrecip to true to skip checking the wind
            if wind[0] == typePeriods[0]:
                windPrecip = True
                periodText = [
                    "and",
                    periodText,
                    calculate_wind_text(maxWind, windUnit, icon, "summary"),
                ]
        # If the type is precipitation/cloud cover then check the vis if the vis is occuring in one period
        if len(vis) == 1 and type != "vis" and type != "wind":
            # If they both occur at the same time then join with an and. Set visPrecip to true to skip checking the wind
            if vis[0] == typePeriods[0]:
                visPrecip = True
                periodText = [
                    "and",
                    periodText,
                    "fog",
                ]
        if len(dry) == 1 and (type != "precip" and type != "dry" and type != "humid"):
            if dry[0] == typePeriods[0]:
                dryPrecip = True
                periodText = [
                    "and",
                    periodText,
                    "low-humidity",
                ]
        if len(humid) == 1 and (type != "dry" and type != "humid"):
            if humid[0] == typePeriods[0]:
                dryPrecip = True
                periodText = [
                    "and",
                    periodText,
                    "high-humidity",
                ]
        summary_text = ["during", periodText, periods[typePeriods[0]]]
    # If the type has two periods
    elif len(typePeriods) == 2:
        # If the type is precipitation/cloud cover then check the wind if the wind is occuring in two periods
        if len(wind) == 2 and (type == "precip" or type == "cloud"):
            # If they both occur at the same time then join with an and. Set windPrecip to true to skip checking the wind
            if wind[0] == typePeriods[0] and wind[1] == typePeriods[1]:
                windPrecip = True
                periodText = [
                    "and",
                    periodText,
                    calculate_wind_text(maxWind, windUnit, icon, "summary"),
                ]
        # If the type is precipitation/cloud cover then check the vis if the vis is occuring in two periods
        if len(vis) == 2 and type != "vis" and type != "wind":
            # If they both occur at the same time then join with an and. Set visPrecip to true to skip checking the vis
            if vis[0] == typePeriods[0] and vis[1] == typePeriods[1]:
                visPrecip = True
                periodText = [
                    "and",
                    periodText,
                    "fog",
                ]
        if len(dry) == 2 and (type != "precip" and type != "dry" and type != "humid"):
            if dry[0] == typePeriods[0] and dry[1] == typePeriods[1]:
                dryPrecip = True
                periodText = [
                    "and",
                    periodText,
                    "low-humidity",
                ]
        if len(humid) == 2 and (type != "dry" and type != "humid"):
            if humid[0] == typePeriods[0] and humid[1] == typePeriods[1]:
                humidPrecip = True
                periodText = [
                    "and",
                    periodText,
                    "high-humidity",
                ]
        # If the type starts in the third period
        if (
            typePeriods[0] == checkPeriod + 2
            and typePeriods[1] == 3
            and len(periods) == 4
        ):
            summary_text = ["starting", periodText, periods[typePeriods[0]]]
        # If the type starts in the fourth period and we have five total periods
        elif (
            typePeriods[0] == checkPeriod + 3
            and typePeriods[1] == 4
            and len(periods) == 5
        ):
            summary_text = ["starting", periodText, periods[typePeriods[0]]]
        # If the type starts at the start but does not continue to the end
        elif typePeriods[0] == checkPeriod and (typePeriods[1] - typePeriods[0]) == 1:
            # We need to set the ending period to the next period. If the end occurs in the fourth period we set the period to 4 to prevent array out of bounds
            summary_text = [
                "until",
                periodText,
                periods[
                    len(periods) - 1
                    if typePeriods[1] + 1 > len(periods) - 1
<<<<<<< HEAD
                    else typePeriods[1] + 1
                ],
            ]
        # If the type starts after the first period but doesn't continue to the end
        elif typePeriods[0] > checkPeriod and (typePeriods[1] - typePeriods[0]) == 1:
            summary_text = [
                "starting-continuing-until",
                periodText,
                periods[typePeriods[0]],
                periods[
                    len(periods) - 1
                    if typePeriods[1] + 1 > len(periods) - 1
=======
>>>>>>> 89b13724
                    else typePeriods[1] + 1
                ],
            ]
        # If the type occurs at the start but then starts again in the last period
        elif (
            typePeriods[0] == checkPeriod
            and (typePeriods[1] - typePeriods[0]) != 1
            and typePeriods[1] == 3
        ):
            summary_text = [
                "until-starting-again",
                periodText,
                periods[typePeriods[0] + 1],
                periods[typePeriods[1]],
            ]
        # If the two types are not joined and do not occur during the first or last period
        else:
            summary_text = [
                "during",
                periodText,
                ["and", periods[typePeriods[0]], periods[typePeriods[1]]],
            ]
        # If the first period has the later text and the summary is until change it to starting
        if (
            "later" in periods[0]
            and "until" in summary_text
            and "starting" not in summary_text
<<<<<<< HEAD
        ):
            summary_text = ["starting", periodText, periods[typePeriods[0]]]
=======
            and type in later
        ) or (
            "later" in periods[0]
            and "until-starting-again" in summary_text
            and type in later
        ):
            summary_text = [
                "and",
                [
                    "during",
                    periodText,
                    periods[typePeriods[0]],
                ],
                [
                    "during",
                    periodText,
                    periods[typePeriods[1]],
                ],
            ]
>>>>>>> 89b13724
    # If the type occurs during three perionds
    elif len(typePeriods) == 3:
        # If the type is precipitation/cloud cover then check the wind if the wind is occuring in three periods
        if len(wind) == 3 and (type == "precip" or type == "cloud"):
            # If they both occur at the same time then join with an and. Set windPrecip to true to skip checking the wind
            if (
                wind[0] == typePeriods[0]
                and wind[1] == typePeriods[1]
                and wind[2] == typePeriods[2]
            ):
                windPrecip = True
                periodText = [
                    "and",
                    periodText,
                    calculate_wind_text(maxWind, windUnit, icon, "summary"),
                ]
        # If the type is precipitation/cloud cover then check the vis if the vis is occuring in three periods
        if len(vis) == 3 and type != "vis" and type != "wind":
            # If they both occur at the same time then join with an and. Set visPrecip to true to skip checking the vis
            if (
                vis[0] == typePeriods[0]
                and vis[1] == typePeriods[1]
                and vis[2] == typePeriods[2]
            ):
                visPrecip = True
                periodText = [
                    "and",
                    periodText,
                    "fog",
                ]
        # If the type is not precip/dry/humid then check if low humidity is occuring in three periods
        if len(dry) == 3 and (type != "precip" and type != "dry" and type != "humid"):
            # If they both occur at the same time then join with an and. Set dryPrecip to true to skip checking the low humidity
            if (
                dry[0] == typePeriods[0]
                and dry[1] == typePeriods[1]
                and dry[2] == typePeriods[2]
            ):
                dryPrecip = True
                periodText = [
                    "and",
                    periodText,
                    "low-humidity",
                ]
        # If the type is not dry/humid then check if high humidity is occuring in three periods
        if len(humid) == 3 and (type != "dry" and type != "humid"):
            # If they both occur at the same time then join with an and. Set humidPrecip to true to skip checking the high humidity
            if (
                humid[0] == typePeriods[0]
                and humid[1] == typePeriods[1]
                and humid[2] == typePeriods[2]
            ):
                humidPrecip = True
                periodText = [
                    "and",
                    periodText,
                    "high-humidity",
                ]
        # If the type starts in the second period
        if (
            typePeriods[0] == checkPeriod + 1
            and typePeriods[2] == 3
            and len(periods) == 4
        ):
            summary_text = ["starting", periodText, periods[typePeriods[0]]]
        # If the type starts in the second period
        elif (
            typePeriods[0] == checkPeriod + 2
            and typePeriods[2] == 4
            and len(periods) == 5
        ):
            summary_text = ["starting", periodText, periods[typePeriods[0]]]
        elif (
            typePeriods[0] == checkPeriod
            and (typePeriods[1] - typePeriods[0]) == 1
            and (typePeriods[2] - typePeriods[1]) == 1
        ):
            # We need to set the ending period to the next period. If the end occurs in the fourth period we set the period to 4 to prevent array out of bounds
            summary_text = [
                "until",
                periodText,
                periods[
                    len(periods) - 1
                    if typePeriods[2] + 1 > len(periods) - 1
                    else typePeriods[2] + 1
                ],
            ]
        # If the two types are not joined and do not occur during the first or last period
        elif (
            typePeriods[1] - typePeriods[0] != 1
            and typePeriods[2] - typePeriods[1] != 1
        ):
            summary_text = [
                "during",
                periodText,
                [
                    "and",
                    periods[typePeriods[0]],
                    ["and", periods[typePeriods[1]], periods[typePeriods[2]]],
                ],
            ]
        # If the type starts after the first period but doesn't continue to the end and the first and second periods are connected
        elif (
            typePeriods[0] == checkPeriod
            and (typePeriods[1] - typePeriods[0]) == 1
            and typePeriods[2] >= 3
        ):
            summary_text = [
                "until-starting-again",
                periodText,
                periods[typePeriods[1] + 1],
                periods[typePeriods[2]],
            ]
        # If the type starts after the first period but doesn't continue to the end and the second and third periods are connected
        elif (
            typePeriods[0] == checkPeriod
            and (typePeriods[1] - typePeriods[0]) != 1
            and typePeriods[1] >= 2
        ):
            summary_text = [
                "until-starting-again",
                periodText,
                periods[typePeriods[0] + 1],
                periods[typePeriods[1]],
            ]
        # If the type starts after the first period but doesn't continue to the end
        elif (
            typePeriods[0] > checkPeriod
            and (typePeriods[1] - typePeriods[0]) == 1
            and (typePeriods[2] - typePeriods[1]) == 1
            and len(periods) == 5
        ):
            summary_text = [
                "starting-continuing-until",
                periodText,
                periods[typePeriods[0]],
                periods[
                    len(periods) - 1
                    if typePeriods[2] + 1 > len(periods) - 1
                    else typePeriods[2] + 1
                ],
            ]
<<<<<<< HEAD
=======
        # If the type starts after the first period and the last two periods are connected
        elif (
            typePeriods[0] > checkPeriod
            and (typePeriods[1] - typePeriods[0]) != 1
            and (typePeriods[2] - typePeriods[1]) == 1
            and len(periods) == 5
        ):
            summary_text = [
                "and",
                [
                    "during",
                    periodText,
                    periods[typePeriods[0]],
                ],
                [
                    "starting",
                    periodText,
                    periods[typePeriods[1]],
                ],
            ]
        # If the type starts after the first period and the last two periods are connected
        elif (
            typePeriods[0] > checkPeriod
            and (typePeriods[1] - typePeriods[0]) == 1
            and (typePeriods[2] - typePeriods[1]) != 1
            and len(periods) == 5
        ):
            summary_text = [
                "and",
                [
                    "starting-continuing-until",
                    periodText,
                    periods[typePeriods[0]],
                    periods[
                        len(periods) - 1
                        if typePeriods[1] + 1 > len(periods) - 1
                        else typePeriods[1] + 1
                    ],
                ],
                [
                    "during",
                    periodText,
                    periods[typePeriods[2]],
                ],
            ]
>>>>>>> 89b13724
        # If the first period has the later text and the summary is until change it to starting
        if (
            "later" in periods[0]
            and "until" in summary_text
            and "starting" not in summary_text
<<<<<<< HEAD
        ):
            summary_text = ["starting", periodText, periods[typePeriods[0]]]
=======
            and type in later
        ):
            summary_text = ["starting", periodText, periods[typePeriods[0]]]
        # If the first period has the later text and the summary is until starting again change it to be during and add the second period
        if (
            "later" in periods[0]
            and "until-starting-again" in summary_text
            and (typePeriods[1] - typePeriods[0]) == 1
            and typePeriods[2] >= 3
            and type in later
        ):
            summary_text = [
                "and",
                [
                    "starting-continuing-until",
                    periodText,
                    periods[typePeriods[0]],
                    periods[typePeriods[1] + 1],
                ],
                [
                    "during",
                    periodText,
                    periods[typePeriods[2]],
                ],
            ]
        # If the first period has the later text and the summary is until starting again change it to be during and add the second period
        if (
            "later" in periods[0]
            and "until-starting-again" in summary_text
            and (typePeriods[1] - typePeriods[0]) != 1
            and typePeriods[1] >= 2
        ):
            summary_text = [
                "and",
                [
                    "during",
                    periodText,
                    periods[typePeriods[0]],
                ],
                [
                    "starting-continuing-until",
                    periodText,
                    periods[typePeriods[1]],
                    periods[
                        len(periods) - 1
                        if typePeriods[2] + 1 > len(periods) - 1
                        else typePeriods[2] + 1
                    ],
                ],
            ]
>>>>>>> 89b13724
    # If the type occurs during four perionds and we have five periods
    elif len(typePeriods) == 4 and len(periods) == 5:
        # If the type is precipitation/cloud cover then check the wind if the wind is occuring in four periods
        if len(wind) == 4 and (type == "precip" or type == "cloud"):
            # If they both occur at the same time then join with an and. Set windPrecip to true to skip checking the wind
            if (
                wind[0] == typePeriods[0]
                and wind[1] == typePeriods[1]
                and wind[2] == typePeriods[2]
                and wind[3] == typePeriods[3]
            ):
                windPrecip = True
                periodText = [
                    "and",
                    periodText,
                    calculate_wind_text(maxWind, windUnit, icon, "summary"),
                ]
        # If the type is precipitation/cloud cover then check the wind if the vis is occuring in four periods
        if len(vis) == 4 and type != "vis" and type != "wind":
            # If they both occur at the same time then join with an and. Set visPrecip to true to skip checking the vis
            if (
                vis[0] == typePeriods[0]
                and vis[1] == typePeriods[1]
                and vis[2] == typePeriods[2]
                and vis[3] == typePeriods[3]
            ):
                visPrecip = True
                periodText = [
                    "and",
                    periodText,
                    calculate_wind_text(maxWind, windUnit, icon, "summary"),
                ]
        # If the type is not precip/dry/humid then check if low humidity is occuring in four periods
        if len(dry) == 4 and (type != "precip" and type != "dry" and type != "humid"):
            # If they both occur at the same time then join with an and. Set dryPrecip to true to skip checking the low humidity
            if (
                dry[0] == typePeriods[0]
                and dry[1] == typePeriods[1]
                and dry[2] == typePeriods[2]
                and dry[3] == typePeriods[3]
            ):
                dryPrecip = True
                periodText = [
                    "and",
                    periodText,
                    "low-humidity",
                ]
        # If the type is not /ry/humid then check the dry if high humidity is occuring in four periods
        if len(humid) == 4 and (type != "dry" and type != "humid"):
            # If they both occur at the same time then join with an and. Set humidPrecip to true to skip checking the high humidity
            if (
                humid[0] == typePeriods[0]
                and humid[1] == typePeriods[1]
                and humid[2] == typePeriods[2]
                and humid[3] == typePeriods[3]
            ):
                humidPrecip = True
                periodText = [
                    "and",
                    periodText,
                    "high-humidity",
                ]
        # If the type starts in the second period
        if typePeriods[0] == checkPeriod + 1 and typePeriods[3] == 4:
            summary_text = ["starting", periodText, periods[typePeriods[0]]]
        elif (
            typePeriods[0] == checkPeriod
            and (typePeriods[1] - typePeriods[0]) == 1
            and (typePeriods[2] - typePeriods[1]) == 1
            and (typePeriods[3] - typePeriods[2]) == 1
        ):
            # We need to set the ending period to the next period. If the end occurs in the fourth period we set the period to 4 to prevent array out of bounds
            summary_text = [
                "until",
                periodText,
                periods[typePeriods[3]],
            ]
        # If the type starts after the first period but doesn't continue to the end
        elif typePeriods[0] > checkPeriod and (typePeriods[1] - typePeriods[0]) == 1:
            summary_text = [
                "starting-continuing-until",
                periodText,
                periods[typePeriods[0]],
                periods[typePeriods[3]],
            ]
        # If the type occurs in the first period but starts again after the first period
        elif (
            typePeriods[0] == checkPeriod
            and (typePeriods[2] - typePeriods[1]) == 1
            and (typePeriods[3] - typePeriods[2]) == 1
            and typePeriods[3] == 4
        ):
            summary_text = [
                "until-starting-again",
                periodText,
                periods[typePeriods[0] + 1],
                periods[typePeriods[1]],
            ]
        # If the type occurs in the first period but starts again after the first period
        elif (
            typePeriods[0] == checkPeriod
            and (typePeriods[1] - typePeriods[0]) == 1
            and (typePeriods[2] - typePeriods[1]) != 1
            and (typePeriods[3] - typePeriods[2]) == 1
            and typePeriods[3] == 4
        ):
            summary_text = [
                "until-starting-again",
                periodText,
                periods[typePeriods[1] + 1],
                periods[typePeriods[2]],
            ]
        # If the type in the first period but doesn't continue to the end and the last period isn't connected to the others
        elif (
            typePeriods[0] == checkPeriod
            and (typePeriods[3] - typePeriods[2]) != 1
            and typePeriods[3] == 4
        ):
            summary_text = [
                "until-starting-again",
                periodText,
                periods[typePeriods[2] + 1],
                periods[typePeriods[3]],
            ]
        # If the first period has the later text and the summary is until change it to starting
        if (
            "later" in periods[0]
            and "until" in summary_text
            and "starting" not in summary_text
<<<<<<< HEAD
        ):
            summary_text = ["starting", periodText, periods[typePeriods[0]]]
=======
            and type in later
        ):
            summary_text = ["starting", periodText, periods[typePeriods[0]]]
        # If the first period has the later text and the summary is until starting again change it to be during and add the second period
        if (
            "later" in periods[0]
            and "until-starting-again" in summary_text
            and (typePeriods[2] - typePeriods[1]) == 1
            and (typePeriods[3] - typePeriods[2]) == 1
            and typePeriods[3] == 4
            and type in later
        ):
            summary_text = [
                "and",
                [
                    "during",
                    periodText,
                    periods[typePeriods[0]],
                ],
                [
                    "starting",
                    periodText,
                    periods[typePeriods[1]],
                ],
            ]
        # If the first period has the later text and the summary is until starting again change it to be during and add the second period
        if (
            "later" in periods[0]
            and "until-starting-again" in summary_text
            and (typePeriods[3] - typePeriods[2]) != 1
            and typePeriods[3] == 4
            and type in later
        ):
            summary_text = [
                "and",
                [
                    "starting-continuing-until",
                    periodText,
                    periods[typePeriods[0]],
                    periods[typePeriods[2]],
                ],
                [
                    "starting",
                    periodText,
                    periods[typePeriods[3]],
                ],
            ]
>>>>>>> 89b13724
    # If the type occurs all day then use the for-day text and we have four periods
    elif len(typePeriods) == 4 and len(periods) == 4:
        # If they both occur at the same time and the type is precip/cloud then join with an and. Set windPrecip to true to skip checking the wind
        if len(wind) == 4 and (type == "precip" or type == "cloud"):
            windPrecip = True
            summary_text = [
                "and",
                periodText,
                calculate_wind_text(maxWind, windUnit, icon, "summary"),
            ]
        # If they both occur at the same time and the type is precip/cloud then join with an and. Set visPrecip to true to skip checking the vis
        if len(vis) == 4 and type != "vis" and type != "wind":
            visPrecip = True
            summary_text = [
                "and",
                periodText,
                "fog",
            ]
        if len(dry) == 4 and (type != "precip" and type != "dry" and type != "humid"):
            dryPrecip = True
            periodText = [
                "and",
                periodText,
                "low-humidity",
            ]
        if len(humid) == 4 and (type != "dry" and type != "humid"):
            humidPrecip = True
            periodText = [
                "and",
                periodText,
                "high-humidity",
            ]

        # If we're in hourly mode and the first period has the later text use the starting text instead of for day text
        if mode == "hour" and "later" in periods[0]:
            summary_text = ["starting", periodText, periods[typePeriods[0]]]
        else:
            summary_text = ["for-day", periodText]
    # If the type occurs all day then use the for-day text and we have five periods
    elif len(typePeriods) == 5 and len(periods) == 5:
        # If they both occur at the same time and the type is precip/cloud then join with an and. Set windPrecip to true to skip checking the wind
        if len(wind) == 5 and (type == "precip" or type == "cloud"):
            windPrecip = True
            summary_text = [
                "and",
                periodText,
                calculate_wind_text(maxWind, windUnit, icon, "summary"),
            ]
        # If they both occur at the same time and the type is precip/cloud then join with an and. Set visPrecip to true to skip checking the vis
        if len(vis) == 5 and type != "vis" and type != "wind":
            visPrecip = True
            summary_text = [
                "and",
                periodText,
                "fog",
            ]
        # If they both occur at the same time and the type is not precip/dry/humid then join with an and. Set dryPrecip to true to skip checking the low humidity
        if len(dry) == 5 and (type != "precip" and type != "dry" and type != "humid"):
            dryPrecip = True
            periodText = [
                "and",
                periodText,
                "low-humidity",
            ]
        # If they both occur at the same time and the type is not dry/humid then join with an and. Set humidPrecip to true to skip checking the high humidity
        if len(humid) == 5 and (type != "dry" and type != "humid"):
            humidPrecip = True
            periodText = [
                "and",
                periodText,
                "high-humidity",
            ]

        # If the first period has the later text use the starting text instead of for day text
        if "later" in periods[0] and type in later:
            summary_text = ["starting", periodText, periods[typePeriods[0]]]
        else:
            summary_text = ["for-day", periodText]
    return summary_text, windPrecip, dryPrecip, humidPrecip, visPrecip


def calculate_day_text(
    hours,
    prepAccumUnit,
    visUnits,
    windUnit,
    tempUnits,
    isDayTime,
    timeZone,
    currTime,
    mode="daily",
    icon="darksky",
):
    """
    Calculates the current day/next 24h text

    Parameters:
    - hours (arr) - The array of hours for the day or next 24 hours.
    - prepAccumUnit (float): The precipitation unit used
    - visUnits (float): The visibility unit used
    - tempUnits (float): The temperature unit used
    - isDayTime (bool): Whether its currently day or night
    - timeZone (string): The timezone for the current location
    - currTime (int): The current epoch time
    - mode (str): Which mode to run the function in
    - icon (str): Which icon set to use - Dark Sky or Pirate Weather

    Returns:
    - summary_text (str) - The textual representation of the current day/next 24 hours
    - cIcon (str) - The icon representing the current day/next 24 hours
    """

    # If we don't have 24 hours of data bail as we need 24 hours to calculate the text
    if len(hours) > 24:
        return "clear-day", ["for-day", "clear"]

    # Variables to calculate the periods from the hours array
    period1 = []
    period2 = []
    period3 = []
    period4 = []
    period5 = []
    prepTypes = []
    mostCommonPrecip = []
    periodStats = [[], [], [], [], []]
    currPeriod = None
    numHoursFog = numHoursWind = numHoursDry = numHoursHumid = rainPrep = snowPrep = (
        sleetPrep
    ) = snowError = cloudCover = pop = maxIntensity = maxWind = length = 0
    periodIncrease = False
    periodIndex = 1
    today = ""

    # Get the current time zone from the function parameters or use the first hours time field as the current time
    zone = tz.gettz(timeZone)
    currDate = datetime.datetime.fromtimestamp(hours[0]["time"], zone)
    currHour = int(currDate.strftime("%H"))
    if mode == "hour":
        today = "today-"
        # If the first forecasted hour is midnight local change it to correct the summaries assuming the forecast is for the same day
        if currHour == 0:
            currHour = 23
    # Time periods are as follows:
    # morning 4:00 to 12:00
    # afternoon 12:00 to 17:00
    # evening 17:00 to 22:00
    # night: 22:00 to 4:00

    # Calculate the current period and set the end and when to skip the block for the hour block summaries
    if 4 <= currHour < 12:
        currPeriod = "morning"
    elif 12 <= currHour < 17:
        currPeriod = "afternoon"
    elif 17 <= currHour < 22:
        currPeriod = "evening"
    else:
        currPeriod = "night"

    # Set the hour period to the current period
    hourPeriod = currPeriod

    # Loop through the hours to calculate the conditions for each period
    for idx, hour in enumerate(hours):
        # Calculate the time and weekday for the current hour in the loop
        hourDate = datetime.datetime.fromtimestamp(hour["time"], zone)
        hourHour = int(hourDate.strftime("%H"))

        # If the current hour has any precipitation calculate the rain, snow and sleet precipitation
        if hour["precipType"] == "rain" or hour["precipType"] == "none":
            rainPrep = rainPrep + hour["precipAccumulation"]
        elif hour["precipType"] == "snow":
            snowPrep = snowPrep + hour["precipAccumulation"]
            # Increase the snow error to show the precipitation range
            snowError = snowError + hour["precipIntensityError"]
        elif hour["precipType"] == "sleet":
            sleetPrep = sleetPrep + hour["precipAccumulation"]

        # If the hour is humid increase the number of humid hours
        if (
            humidity_sky_text(hour["temperature"], tempUnits, hour["humidity"])
            == "high-humidity"
        ):
            numHoursHumid += 1
        # If the hour is dry increase the number of dry hours
        if (
            humidity_sky_text(hour["temperature"], tempUnits, hour["humidity"])
            == "low-humidity"
        ):
            numHoursDry += 1
        # If the hour is foggy increase the number of fog hours
        if (
            calculate_vis_text(hour["visibility"], visUnits, "icon") == "fog"
            and hour["precipIntensity"] <= 0.02 * prepAccumUnit
        ):
            numHoursFog += 1
        # If the hour is windy increase the number of windy hours
        if (
            calculate_wind_text(hour["windSpeed"], windUnit, "darksky", "icon")
            == "wind"
        ):
            numHoursWind += 1

        # Add the hour cloud cover to calculate the average
        cloudCover += hour["cloudCover"]
        # Calculate the maximum pop for the period
        if pop == 0:
            pop = hour["precipProbability"]
        elif hour["precipProbability"] > pop:
            pop = hour["precipProbability"]

        # Calculate the maxiumum intensity for the period
        if maxIntensity == 0:
            maxIntensity = hour["precipIntensity"]
        elif maxIntensity > 0 and hour["precipIntensity"] > maxIntensity:
            maxIntensity = hour["precipIntensity"]

        # Calculate the maximum wind speed for the period
        if maxWind == 0:
            maxWind = hour["windSpeed"]
        elif maxWind > 0 and hour["windSpeed"] > maxWind:
            maxWind = hour["windSpeed"]

        # Add the percipitation type to an array to calculate the most common precipitation to use as a baseline
        if hour["precipIntensity"] > 0.02 * prepAccumUnit:
            mostCommonPrecip.append(hour["precipType"])

        # Add the percipitation type to an array of precipitation types if it doesn;t already exist
        if not prepTypes and hour["precipIntensity"] > 0.02 * prepAccumUnit:
            prepTypes.append(hour["precipType"])
        elif (
            hour["precipType"] not in prepTypes
            and hour["precipIntensity"] > 0.02 * prepAccumUnit
        ):
            prepTypes.append(hour["precipType"])

        # Add the hour to the period array depending on the index
        if periodIndex == 1:
            period1.append(hour)
        elif periodIndex == 2:
            period2.append(hour)
        elif periodIndex == 3:
            period3.append(hour)
        elif periodIndex == 4:
            period4.append(hour)
        elif periodIndex == 5:
            period5.append(hour)

        # Since the summaries are calculated from 4am to 4am add 24 hours to hours 0 to 3 so its seen as the current day
        if 0 <= hourHour < 4:
            hourHour = hourHour + 24
        # If we are at hour 12 and the first period has data increase the period index and set the increase flag to true
        if hourHour == 11 and period1:
            periodIndex = periodIndex + 1
            periodIncrease = True
        # If we are at hour 17 and the first period has data increase the period index and set the increase flag to true
        if hourHour == 16 and period1:
            periodIndex = periodIndex + 1
            periodIncrease = True
        # If we are at hour 22 and the first period has data increase the period index and set the increase flag to true
        if hourHour == 21 and period1:
            periodIndex = periodIndex + 1
            periodIncrease = True
        # If we are at hour 12 and the first period has data increase the period index and set the increase flag to true
        if hourHour == 27 and period1:
            periodIndex = periodIndex + 1
            periodIncrease = True

        # If the period changed and the index is 6 or below or we are at the end of the loop
<<<<<<< HEAD
        if (periodIncrease and periodIndex <= 6) or (
            idx == len(hours) - 1 and periodIndex <= 6
        ):
=======
        if (periodIncrease and periodIndex <= 6) or (idx == 23 and periodIndex <= 6):
            # If we are at the end of the loop increase the index and calculate the length of the last period
            if idx == 23 and not periodIncrease:
                periodIndex += 1
                if periodIndex == 5:
                    length = len(period4)
                else:
                    length = len(period5)

>>>>>>> 89b13724
            # Calculate the average cloud cover and pop for the period and calculate the length of the period
            if periodIndex - 1 == 1:
                cloudCover = cloudCover / len(period1)
                length = len(period1)
            elif periodIndex - 1 == 2:
                cloudCover = cloudCover / len(period2)
                length = len(period2)
            elif periodIndex - 1 == 3:
                cloudCover = cloudCover / len(period3)
                length = len(period3)
            elif periodIndex - 1 == 4:
                cloudCover = cloudCover / len(period4)
                length = len(period4)
            elif periodIndex - 1 == 5:
                cloudCover = cloudCover / len(period5)
                length = len(period5)

<<<<<<< HEAD
            # If we are at the end of the loop increase the index and calculate the length of the last period
            if idx == len(hours) - 1 and not periodIncrease:
                periodIndex += 1
                if periodIndex == 5:
                    length = len(period4)
                elif periodIndex == 3:
                    length = len(period2)
                elif periodIndex == 4:
                    length = len(period3)
                else:
                    length = len(period5)

=======
>>>>>>> 89b13724
            # Add the data to an array of period arrays to use to calculate the summaries
            periodStats[periodIndex - 2].append(numHoursFog)
            periodStats[periodIndex - 2].append(numHoursDry)
            periodStats[periodIndex - 2].append(numHoursWind)
            periodStats[periodIndex - 2].append(round(rainPrep, 4))
            periodStats[periodIndex - 2].append(round(snowPrep, 4))
            periodStats[periodIndex - 2].append(round(snowError, 4))
            periodStats[periodIndex - 2].append(round(sleetPrep, 4))
            periodStats[periodIndex - 2].append(round(pop, 2))
            periodStats[periodIndex - 2].append(round(maxIntensity, 4))
            periodStats[periodIndex - 2].append(round(cloudCover, 2))
            periodStats[periodIndex - 2].append(maxWind)
            periodStats[periodIndex - 2].append(length)
            periodStats[periodIndex - 2].append(today + hourPeriod)
            periodStats[periodIndex - 2].append(numHoursHumid)

            # Reset the varaibles back to zero
            numHoursFog = numHoursWind = numHoursDry = numHoursHumid = rainPrep = (
                snowPrep
            ) = sleetPrep = snowError = cloudCover = 0
            periodIncrease = False

            # Calculate the next period text
            hourPeriod = nextPeriod(hourPeriod)

            # If we are in hourly mode and hit hour 4 use tomorrow as the text unless we are in hours 0, 1, 2 or 3
            if hourHour == 27 and period1 and mode == "hour" and currHour > 3:
                today = "tomorrow-"

    # If the second to last value in hour array is an increase hour we will have data in the fifth period but no stats so calculate them
    if period5 and not periodStats[4]:
        # If the current hour has any precipitation calculate the rain, snow and sleet precipitation
        if period5[0]["precipType"] == "rain" or period5[0]["precipType"] == "none":
            rainPrep = rainPrep + period5[0]["precipAccumulation"]
        elif period5[0]["precipType"] == "snow":
            snowPrep = snowPrep + period5[0]["precipAccumulation"]
            # Increase the snow error to show the precipitation range
            snowError = snowError + period5[0]["precipIntensityError"]
        elif period5[0]["precipType"] == "sleet":
            sleetPrep = sleetPrep + period5[0]["precipAccumulation"]

        # If the hour is humid increase the number of humid hours
        if (
            humidity_sky_text(
                period5[0]["temperature"], tempUnits, period5[0]["humidity"]
            )
            == "high-humidity"
        ):
            numHoursHumid += 1
        # If the hour is dry increase the number of dry hours
        if (
            humidity_sky_text(
                period5[0]["temperature"], tempUnits, period5[0]["humidity"]
            )
            == "low-humidity"
        ):
            numHoursDry += 1
        # If the hour is foggy increase the number of fog hours
        if (
            calculate_vis_text(period5[0]["visibility"], visUnits, "icon") == "fog"
            and period5[0]["precipIntensity"] <= 0.02 * prepAccumUnit
        ):
            numHoursFog += 1
        # If the hour is windy increase the number of windy hours
        if (
            calculate_wind_text(period5[0]["windSpeed"], windUnit, "darksky", "icon")
            == "wind"
        ):
            numHoursWind += 1

        # Add the hour cloud cover and pop to the variables to calculate the average
        cloudCover += period5[0]["cloudCover"]
        pop += period5[0]["precipProbability"]

        # Calculate the maxiumum intensity for the period
        if maxIntensity == 0:
            maxIntensity = period5[0]["precipIntensity"]
        elif maxIntensity > 0 and period5[0]["precipIntensity"] > maxIntensity:
            maxIntensity = period5[0]["precipIntensity"]

        # Calculate the maximum wind speed for the period
        if maxWind == 0:
            maxWind = period5[0]["windSpeed"]
        elif maxWind > 0 and period5[0]["windSpeed"] > maxWind:
            maxWind = period5[0]["windSpeed"]

        # Add the percipitation type to an array to calculate the most common precipitation to use as a baseline
        if period5[0]["precipIntensity"] > 0.02 * prepAccumUnit:
            mostCommonPrecip.append(period5[0]["precipType"])

        # Add the percipitation type to an array of precipitation types if it doesn;t already exist
        if not prepTypes and period5[0]["precipIntensity"] > 0.02 * prepAccumUnit:
            prepTypes.append(period5[0]["precipType"])
        elif (
            period5[0]["precipType"] not in prepTypes
            and period5[0]["precipIntensity"] > 0.02 * prepAccumUnit
        ):
            prepTypes.append(period5[0]["precipType"])

        # Add the data to an array of period arrays to use to calculate the summaries
        periodStats[4].append(numHoursFog)
        periodStats[4].append(numHoursDry)
        periodStats[4].append(numHoursWind)
        periodStats[4].append(round(rainPrep, 4))
        periodStats[4].append(round(snowPrep, 4))
        periodStats[4].append(round(snowError, 4))
        periodStats[4].append(round(sleetPrep, 4))
        periodStats[4].append(round(pop, 2))
        periodStats[4].append(round(maxIntensity, 4))
        periodStats[4].append(round(cloudCover, 2))
        periodStats[4].append(maxWind)
        periodStats[4].append(len(period5))
        periodStats[4].append(today + hourPeriod)
        periodStats[4].append(numHoursHumid)

    # Variables used to calculate the summary
    precip = []
    vis = []
    winds = []
    wind = []
    humid = []
    dry = []
    cloudLevels = []
    periods = []
    # If we have 5 periods append it to the list of periods
    summary_text = cIcon = snowSentence = prepText = dryText = humidText = (
        precipIcon
    ) = None
    period1Calc = []
    period2Calc = []
    period3Calc = []
    period4Calc = []
    period5Calc = []
    snowLowAccum = snowMaxAccum = snowError = avgPop = maxWind = numItems = rainPrep = (
        snowPrep
    ) = icePrep = 0
    starts = []
    period1Level = period2Level = period3Level = period4Level = period5Level = (
        avgCloud
    ) = -1
    secondary = snowText = snowSentence = None

    # If we are in day mode calculate the current period number to exclude parts of the day from being calculated
    checkPeriod = 0

    # If period1 has any data
    if period1:
        # Add the period to the array of periods and add the precipitation
        periods.append(periodStats[0][12])
        snowPrep += periodStats[0][4]
        rainPrep += periodStats[0][3]
        sleetPrep += periodStats[0][6]
        # Check if there is enough precipitation to trigger the precipitation icon
        if (
            periodStats[0][4] > (2.5 * prepAccumUnit)
            or periodStats[0][3] > (0.25 * prepAccumUnit)
            or periodStats[0][6] > (0.25 * prepAccumUnit)
        ):
            period1Calc.append(True)
            if avgPop == 0:
                avgPop = periodStats[0][7]
            elif periodStats[0][7] > avgPop:
                avgPop = periodStats[0][7]
        else:
            period1Calc.append(None)
        # Calculate the wind text
        if periodStats[0][2] >= (min(periodStats[0][11] / 2, 3)):
            period1Calc.append(
                calculate_wind_text(periodStats[0][10], windUnit, icon, "summary")
            )
        else:
            period1Calc.append(None)
        # Check if there is no precipitation and the wind is less than the light wind threshold
        if (
            periodStats[0][8] * prepAccumUnit < 0.02
            and periodStats[0][10] / windUnit < 6.7056
            and periodStats[0][0] >= (min(periodStats[0][11] / 2, 3))
        ):
            period1Calc.append(calculate_vis_text(0, visUnits, "summary"))
        else:
            period1Calc.append(None)
        # Add the current period cloud cover
        period1Calc.append(periodStats[0][9])
        avgCloud += periodStats[0][9]
        # Calculate the periods cloud text and level and add it to the cloud levels array
        period1Text, period1Level = calculate_cloud_text(periodStats[0][9])
        cloudLevels.append(period1Level)
        # Calculate the dry text
        if periodStats[0][1] >= (min(periodStats[0][11] / 2, 3)):
            period1Calc.append(humidity_sky_text(20 * tempUnits, tempUnits, 0))
        else:
            period1Calc.append(None)
        # Calculate the humid text
        if periodStats[0][13] >= (min(periodStats[0][11] / 2, 3)):
            period1Calc.append(humidity_sky_text(20 * tempUnits, tempUnits, 1))
        else:
            period1Calc.append(None)
        # Add the wind speed to the wind array
        winds.append(periodStats[0][10])
        # If there is any precipitation
        if period1Calc[0] is not None:
            # Calcaulte the intensity and add it to the precipitation array
            precip.append(0)
            # If the precipitation is snow then add the accumulation and error
            if periodStats[0][4] > 0:
                snowError += periodStats[0][5]
        # Add the wind to the wind array if the wind text exists
        if period1Calc[1] is not None:
            wind.append(0)
        # Add the visibility to the visibility array if the fog text exists
        if period1Calc[2] is not None:
            vis.append(0)
        # Add to the humid array if the humid text exists
        if period1Calc[5] is not None:
            humid.append(0)
        # Add to the visibility array if the dry text exists
        if period1Calc[4] is not None:
            dry.append(0)
    # If period2 has any data
    if period2:
        # Add the period to the array of periods and add the precipitation
        periods.append(periodStats[1][12])
        snowPrep += periodStats[1][4]
        rainPrep += periodStats[1][3]
        sleetPrep += periodStats[1][6]
        # Check if there is enough precipitation to trigger the precipitation icon
        if (
            periodStats[1][4] > (2.5 * prepAccumUnit)
            or periodStats[1][3] > (0.25 * prepAccumUnit)
            or periodStats[1][6] > (0.25 * prepAccumUnit)
        ):
            period2Calc.append(True)
            if avgPop == 0:
                avgPop = periodStats[1][7]
            elif periodStats[1][7] > avgPop:
                avgPop = periodStats[1][7]
        else:
            period2Calc.append(None)
        # Calculate the wind text
        if periodStats[1][2] >= (min(periodStats[1][11] / 2, 3)):
            period2Calc.append(
                calculate_wind_text(periodStats[1][10], windUnit, icon, "summary")
            )
        else:
            period2Calc.append(None)
        # Check if there is no precipitation and the wind is less than the light wind threshold
        if (
            periodStats[1][8] * prepAccumUnit < 0.02
            and periodStats[1][10] / windUnit < 6.7056
            and periodStats[1][0] >= (min(periodStats[1][11] / 2, 3))
        ):
            period2Calc.append(calculate_vis_text(0, visUnits, "summary"))
        else:
            period2Calc.append(None)
        # Add the current period cloud cover
        period2Calc.append(periodStats[1][9])
        avgCloud += periodStats[1][9]
        # Calculate the periods cloud text and level and add it to the cloud levels array
        period2Text, period2Level = calculate_cloud_text(periodStats[1][9])
        cloudLevels.append(period2Level)
        # Calculate the dry text
        if periodStats[1][1] >= (min(periodStats[1][11] / 2, 3)):
            period2Calc.append(humidity_sky_text(20 * tempUnits, tempUnits, 0))
        else:
            period2Calc.append(None)
        # Calculate the humid text
        if periodStats[1][13] >= (min(periodStats[1][11] / 2, 3)):
            period2Calc.append(humidity_sky_text(20 * tempUnits, tempUnits, 1))
        else:
            period2Calc.append(None)
        # Add the wind speed to the wind array
        winds.append(periodStats[1][10])
        # If there is any precipitation
        if period2Calc[0] is not None:
            precip.append(1)
            # If the precipitation is snow then add the accumulation and error
            if periodStats[1][4] > 0:
                snowError += periodStats[1][5]
        # Add the wind to the wind array if the wind text exists
        if period2Calc[1] is not None:
            wind.append(1)
        # Add the wind to the visibility array if the fog text exists
        if period2Calc[2] is not None:
            vis.append(1)
        # Add to the humid array if the humid text exists
        if period2Calc[5] is not None:
            humid.append(1)
        # Add to the visibility array if the dry text exists
        if period2Calc[4] is not None:
            dry.append(1)
    # If period3 has any data
    if period3:
        # Add the period to the array of periods and add the precipitation
        periods.append(periodStats[2][12])
        snowPrep += periodStats[2][4]
        rainPrep += periodStats[2][3]
        sleetPrep += periodStats[2][6]
        # Check if there is enough precipitation to trigger the precipitation icon
        if (
            periodStats[2][4] > (2.5 * prepAccumUnit)
            or periodStats[2][3] > (0.25 * prepAccumUnit)
            or periodStats[2][6] > (0.25 * prepAccumUnit)
        ):
            period3Calc.append(True)
            if avgPop == 0:
                avgPop = periodStats[2][7]
            elif periodStats[2][7] > avgPop:
                avgPop = periodStats[2][7]
        else:
            period3Calc.append(None)
        # Calculate the wind text
        if periodStats[2][2] >= (min(periodStats[2][11] / 2, 3)):
            period3Calc.append(
                calculate_wind_text(periodStats[2][10], windUnit, icon, "summary")
            )
        else:
            period3Calc.append(None)
        # Check if there is no precipitation and the wind is less than the light wind threshold
        if (
            periodStats[2][8] * prepAccumUnit < 0.02
            and periodStats[2][10] / windUnit < 6.7056
            and periodStats[2][0] >= (min(periodStats[2][11] / 2, 3))
        ):
            period3Calc.append(calculate_vis_text(0, visUnits, "summary"))
        else:
            period3Calc.append(None)
        # Add the current period cloud cover
        period3Calc.append(periodStats[2][9])
        avgCloud += periodStats[2][9]
        # Calculate the periods cloud text and level and add it to the cloud levels array
        period3Text, period3Level = calculate_cloud_text(periodStats[2][9])
        cloudLevels.append(period3Level)
        # Calculate the dry text
        if periodStats[2][1] >= (min(periodStats[2][11] / 2, 3)):
            period3Calc.append(humidity_sky_text(20 * tempUnits, tempUnits, 0))
        else:
            period3Calc.append(None)
        # Calculate the humid text
        if periodStats[2][13] >= (min(periodStats[2][11] / 2, 3)):
            period3Calc.append(humidity_sky_text(20 * tempUnits, tempUnits, 1))
        else:
            period3Calc.append(None)
        # Add the wind speed to the wind array
        winds.append(periodStats[2][10])
        # If there is any precipitation
        if period3Calc[0] is not None:
            precip.append(2)
            # If the precipitation is snow then add the accumulation and error
            if periodStats[2][4] > 0:
                snowError += periodStats[2][5]
        # Add the wind to the wind array if the wind text exists
        if period3Calc[1] is not None:
            wind.append(2)
        # Add the wind to the visibility array if the fog text exists
        if period3Calc[2] is not None:
            vis.append(2)
        # Add to the humid array if the humid text exists
        if period3Calc[5] is not None:
            humid.append(2)
        # Add to the visibility array if the dry text exists
        if period3Calc[4] is not None:
            dry.append(2)

    # If period4 has any data
    if period4:
        # Add the period to the array of periods and add the precipitation
        periods.append(periodStats[3][12])
        snowPrep += periodStats[3][4]
        rainPrep += periodStats[3][3]
        sleetPrep += periodStats[3][6]
        # Check if there is enough precipitation to trigger the precipitation icon
        if (
            periodStats[3][4] > (2.5 * prepAccumUnit)
            or periodStats[3][3] > (0.25 * prepAccumUnit)
            or periodStats[3][6] > (0.25 * prepAccumUnit)
        ):
            period4Calc.append(True)
            if avgPop == 0:
                avgPop = periodStats[3][7]
            elif periodStats[3][7] > avgPop:
                avgPop = periodStats[3][7]
        else:
            period4Calc.append(None)
        # Calculate the wind text
        if periodStats[3][2] >= (min(periodStats[3][11] / 2, 3)):
            period4Calc.append(
                calculate_wind_text(periodStats[3][10], windUnit, icon, "summary")
            )
        else:
            period4Calc.append(None)
        # Check if there is no precipitation and the wind is less than the light wind threshold
        if (
            periodStats[3][8] * prepAccumUnit < 0.02
            and periodStats[3][10] / windUnit < 6.7056
            and periodStats[3][0] >= (min(periodStats[3][11] / 2, 3))
        ):
            period4Calc.append(calculate_vis_text(0, visUnits, "summary"))
        else:
            period4Calc.append(None)
        # Add the current period cloud cover
        period4Calc.append(periodStats[3][9])
        avgCloud += periodStats[3][9]
        # Calculate the periods cloud text and level and add it to the cloud levels array
        period4Text, period4Level = calculate_cloud_text(periodStats[3][9])
        cloudLevels.append(period4Level)
        # Calculate the dry text
        if periodStats[3][1] >= (min(periodStats[3][11] / 2, 3)):
            period4Calc.append(humidity_sky_text(20 * tempUnits, tempUnits, 0))
        else:
            period4Calc.append(None)
        # Calculate the humid text
        if periodStats[3][13] >= (min(periodStats[3][11] / 2, 3)):
            period4Calc.append(humidity_sky_text(20 * tempUnits, tempUnits, 1))
        else:
            period4Calc.append(None)

        # Add the wind speed to the wind array
        winds.append(periodStats[2][10])
        # If there is any precipitation
        if period4Calc[0] is not None:
            precip.append(3)
            if periodStats[3][4] > 0:
                snowError += periodStats[3][5]
        # Add the wind to the wind array if the wind text exists
        if period4Calc[1] is not None:
            wind.append(3)
        # Add the wind to the visibility array if the fog text exists
        if period4Calc[2] is not None:
            vis.append(3)
        # Add to the humid array if the humid text exists
        if period4Calc[5] is not None:
            humid.append(3)
        # Add to the visibility array if the dry text exists
        if period4Calc[4] is not None:
            dry.append(3)

    # If period5 has any data
    if period5:
        # Add the period to the array of periods and add the precipitation
        periods.append(periodStats[4][12])
        snowPrep += periodStats[4][4]
        rainPrep += periodStats[4][3]
        sleetPrep += periodStats[4][6]
        # Check if there is enough precipitation to trigger the precipitation icon
        if (
            periodStats[4][4] > (2.5 * prepAccumUnit)
            or periodStats[4][3] > (0.25 * prepAccumUnit)
            or periodStats[4][6] > (0.25 * prepAccumUnit)
        ):
            period5Calc.append(True)
            if avgPop == 0:
                avgPop = periodStats[4][7]
            elif periodStats[4][7] > avgPop:
                avgPop = periodStats[4][7]
        else:
            period5Calc.append(None)
        # Calculate the wind text
        if periodStats[4][2] >= (min(periodStats[4][11] / 2, 3)):
            period5Calc.append(
                calculate_wind_text(periodStats[4][10], windUnit, icon, "summary")
            )
        else:
            period5Calc.append(None)
        # Check if there is no precipitation and the wind is less than the light wind threshold
        if (
            periodStats[4][8] * prepAccumUnit < 0.02
            and periodStats[4][10] / windUnit < 6.7056
            and periodStats[4][0] >= (min(periodStats[4][11] / 2, 3))
        ):
            period5Calc.append(calculate_vis_text(0, visUnits, "summary"))
        else:
            period5Calc.append(None)
        # Add the current period cloud cover
        period5Calc.append(periodStats[4][9])
        avgCloud += periodStats[4][9]
        # Calculate the periods cloud text and level and add it to the cloud levels array
        period5Text, period5Level = calculate_cloud_text(periodStats[4][9])
        cloudLevels.append(period3Level)
        # Calculate the dry text
        if periodStats[4][1] >= (min(periodStats[4][11] / 2, 3)):
            period5Calc.append(humidity_sky_text(20 * tempUnits, tempUnits, 0))
        else:
            period5Calc.append(None)
        # Calculate the humid text
        if periodStats[4][13] >= (min(periodStats[4][11] / 2, 3)):
            period5Calc.append(humidity_sky_text(20 * tempUnits, tempUnits, 1))
        else:
            period5Calc.append(None)
        # Add the wind speed to the wind array
        winds.append(periodStats[4][10])
        # If there is any precipitation
        if period5Calc[0] is not None:
            precip.append(4)
            # If the precipitation is snow then add the accumulation and error
            if periodStats[2][4] > 0:
                snowError += periodStats[4][5]
        # Add the wind to the wind array f the wind text exists
        if period5Calc[1] is not None:
            wind.append(4)
        # Add the wind to the visibility array if the fog text exists
        if period5Calc[2] is not None:
            vis.append(2)
        # Add to the humid array if the humid text exists
        if period5Calc[5] is not None:
            humid.append(4)
        # Add to the visibility array if the dry text exists
        if period5Calc[4] is not None:
            dry.append(4)

    # Calculate the total precipitation
    totalPrep = rainPrep + snowPrep + icePrep

    # If we have two today-night in the periods change the last one to tomorrow-night to prevent weird summaries
    if "today-night" in periods[0] and "today-night" in periods[len(periods) - 1]:
        periods[len(periods) - 1] = "tomorrow-night"

    # Add the wind, wind, visibility, dry and humid starts to the starts array if they exist
    if precip:
        starts.append(precip[0])
    if wind:
        starts.append(wind[0])
    if vis:
        starts.append(vis[0])
    if dry:
        starts.append(dry[0])
    if humid:
        starts.append(humid[0])

    # If there's any precipitation find the most common one to use as the precipitation type
    if mostCommonPrecip:
        precipType = Most_Common(mostCommonPrecip)

    # If pop is -999 set it to 1 so we can calculate the precipitation text
    if avgPop == -999:
        avgPop = 1

    # Only calculate the precipitation text if there is any possibility of precipitation > 0
    if avgPop > 0 and totalPrep >= (0.1 * prepAccumUnit):
        # Check if there is rain, snow and ice accumulation for the day
        if snowPrep > 0 and rainPrep > 0 and icePrep > 0:
            # If there is then used the mixed precipitation text and set the icon/type to sleet. Set the secondary condition to snow so the totals can be in the summary
            prepText = "mixed-precipitation"
            precipType = "sleet"
            precipIcon = calculate_precip_text(
                maxIntensity,
                prepAccumUnit,
                precipType,
                "hour",
                rainPrep,
                snowPrep,
                icePrep,
                avgPop,
                icon,
                "icon",
            )
            secondary = "medium-snow"
        else:
            # Otherwise check if we have any snow accumulation
            if snowPrep > 0:
                # If we do check if we have rain. If there is more snow than rain then set rain as the secondary condition
                if rainPrep > 0 and snowPrep > rainPrep:
                    precipType = "snow"
                    secondary = "medium-rain"
                # If we do check if we have rain. If there is more rain than snow then set snow as the secondary condition
                elif rainPrep > 0 and snowPrep < rainPrep:
                    precipType = "rain"
                    secondary = "medium-snow"
                # If we do check if we have ice. If there is more snow than ice then set ice as the secondary condition
                elif icePrep > 0 and snowPrep > icePrep:
                    precipType = "snow"
                    secondary = "medium-sleet"
                # If we do check if we have ice. If there is more ice than snow then set snow as the secondary condition
                elif icePrep > 0 and snowPrep < icePrep:
                    precipType = "sleet"
                    secondary = "medium-snow"
            # Otherwise check if we have any ice accumulation
            elif icePrep > 0:
                # If we do check if we have rain. If there is more rain than ice then set ice as the secondary condition
                if rainPrep > 0 and rainPrep > icePrep:
                    precipType = "rain"
                    secondary = "medium-sleet"
                # If we do check if we have ice. If there is more ice than rain then set rain as the secondary condition
                elif rainPrep > 0 and rainPrep < icePrep:
                    precipType = "rain"
                    secondary = "medium-sleet"

            # If the type is snow but there is no snow accumulation check if there is rain/sleet
            if snowPrep == 0 and precipType == "snow":
                if rainPrep > 0:
                    precipType = "rain"
                elif icePrep > 0:
                    precipType = "sleet"
            # If the type is rain but there is no rain accumulation check if there is snow/sleet
            elif rainPrep == 0 and precipType == "rain":
                if snowPrep > 0:
                    precipType = "snow"
                elif icePrep > 0:
                    precipType = "sleet"
            # If the type is sleet but there is no sleet accumulation check if there is rain/snow
            elif icePrep == 0 and precipType == "sleet":
                if snowPrep > 0:
                    precipType = "snow"
                elif rainPrep > 0:
                    precipType = "rain"

            # If more than 10 mm of rain is forecast, then rain
            if rainPrep > (10 * prepAccumUnit) and precipType != "rain":
                secondary = "medium-" + precipType
                precipType = "rain"
            # If more than 5 mm of snow is forecast, then snow
            if snowPrep > (5 * prepAccumUnit) and precipType != "snow":
                secondary = "medium-" + precipType
                precipType = "snow"
            # Else, if more than 1 mm of ice is forecast, then ice
            if icePrep > (1 * prepAccumUnit) and precipType != "sleet":
                secondary = "medium-" + precipType
                precipType = "sleet"

            # Calculate the precipitation text and summary
            prepText, precipIcon = calculate_precip_text(
                maxIntensity,
                prepAccumUnit,
                precipType,
                "hour",
                rainPrep,
                snowPrep,
                icePrep,
                avgPop,
                icon,
                "both",
            )

    # if secondary is medium none change it to medium-precipitaiton to avoid errors
    if secondary == "medium-none":
        secondary = "medium-precipitation"

    # Convert snow error from mm to cm
    if prepAccumUnit == 0.1:
        snowError = snowError / 10

    # If we have only snow or if snow is the secondary condition then calculate the accumulation range
    if snowPrep > (10 * prepAccumUnit) or secondary == "medium-snow":
        # GEFS accumulation error seems to always be equal to the accumulation so use half of the accumulation as the range
        snowLowAccum = math.floor(snowPrep - (snowError / 2))
        snowMaxAccum = math.ceil(snowPrep + (snowError / 2))

        # If the snow accumulation is below 0; set it to 0
        if snowLowAccum < 0:
            snowLowAccum = 0

        # If we have 0 error or error is below 0 then use the ceiling of the current precipitation in the summary
        if snowError <= 0:
            snowSentence = [
                "centimeters" if prepAccumUnit == 0.1 else "inches",
                int(math.ceil(snowPrep)),
            ]
        # Check to see if there is any snow accumulation and if so calculate the sentence to use when creating the precipitation summaries
        elif snowMaxAccum > 0:
            # If there is no accumulation then show the accumulation as < 1 cm/in
            if snowPrep == 0:
                snowSentence = [
                    "less-than",
                    ["centimeters" if prepAccumUnit == 0.1 else "inches", 1],
                ]
            # If the lower accumulation range is 0 then show accumulation as < max range cm/in
            elif snowLowAccum == 0:
                snowSentence = [
                    "less-than",
                    [
                        "centimeters" if prepAccumUnit == 0.1 else "inches",
                        snowMaxAccum,
                    ],
                ]
            # Otherwise show the range
            else:
                snowSentence = [
                    "centimeters" if prepAccumUnit == 0.1 else "inches",
                    [
                        "range",
                        snowLowAccum,
                        snowMaxAccum,
                    ],
                ]

    # If we have more than 1 cm of snow show the parenthetical or snow is the secondary condition
    if snowSentence is not None:
        # If precipitation is only show then generate the parenthetical text
        if precipType == "snow":
            prepText = [
                "parenthetical",
                prepText,
                snowSentence,
            ]
        # Otherwise if its a secondary condition then generate the text using the main condition
        elif secondary == "medium-snow":
            snowText = [
                "parenthetical",
                prepText,
                snowSentence,
            ]

    # If we have a secondary condition join them with an and if not snow otherwise use the snow text
    if secondary is not None:
        if secondary != "medium-snow":
            prepText = ["and", prepText, secondary]
        else:
            prepText = snowText

    # Check the cloud levels and determine the most common one
    mostCommonCloud = Most_Common(cloudLevels)
    mostCommonLevels = []

    # Check the individual period levels to see if they match the most common. If so then add them to the list of periods
    if period1Level == mostCommonCloud:
        mostCommonLevels.append(0)
    if period2Level == mostCommonCloud:
        mostCommonLevels.append(1)
    if period3Level == mostCommonCloud:
        mostCommonLevels.append(2)
    if period4Level == mostCommonCloud:
        mostCommonLevels.append(3)
    if period5Level == mostCommonCloud:
        mostCommonLevels.append(4)

    # Determine the average cloud for the icon
    avgCloud = avgCloud / len(cloudLevels)

    # If all the periods are different
    if len(mostCommonLevels) == 1:
        avgCloud = 0
        # Determine the max/min level
        maxCloudLevel = max(cloudLevels)
        minCloudLevel = min(cloudLevels)

        # Determine the average cloud for the icon
        avgCloud = avgCloud / len(cloudLevels)

        # If the first period has the maxiumum cloud level and the end has the lowest then use the lowest
        if period1Level == maxCloudLevel and period4Level == minCloudLevel:
            cloudLevels[0] = cloudLevels[3]
            mostCommonLevels.pop()
            mostCommonLevels.append(3)
        # If the second period has the maxiumum cloud level and the end has the lowest then use the lowest
        elif period2Level == maxCloudLevel and period4Level == minCloudLevel:
            cloudLevels[0] = cloudLevels[3]
            mostCommonLevels.pop()
            mostCommonLevels.append(3)
        # If the third period has the maxiumum cloud level and the end has the lowest then use the lowest
        elif period3Level == maxCloudLevel and period4Level == minCloudLevel:
            cloudLevels[0] = cloudLevels[3]
            mostCommonLevels.pop()
            mostCommonLevels.append(3)
        # If the second period has the maxiumum cloud level then use that period
        elif period2Level == maxCloudLevel:
            cloudLevels[0] = cloudLevels[1]
            mostCommonLevels.pop()
            mostCommonLevels.append(1)
        # If the third period has the maxiumum cloud level then use that period
        elif period3Level == maxCloudLevel:
            cloudLevels[0] = cloudLevels[2]
            mostCommonLevels.pop()
            mostCommonLevels.append(2)
        # If the fourth period has the maxiumum cloud level then use that period
        elif period4Level == maxCloudLevel:
            cloudLevels[0] = cloudLevels[3]
            mostCommonLevels.pop()
            mostCommonLevels.append(3)
        # If the fifth period has the maxiumum cloud level then use that period
        elif period5Level == maxCloudLevel:
            cloudLevels[0] = cloudLevels[4]
            mostCommonLevels.pop()
            mostCommonLevels.append(4)

    maxWind = max(winds)
    cloudConvertedText = None
    windPrecip = dryPrecip = humidPrecip = visPrecip = False
    cloudLevel = -1

    if cloudLevels[mostCommonLevels[0]] != max(cloudLevels):
        cloudLevel = cloudLevels[mostCommonLevels[0]]
    else:
        cloudLevel = max(cloudLevels)

    # Convert the level back into the textual representation to use in the summaries.
    if cloudLevel == 0:
        cloudConvertedText = "clear"
        # If the average cloud cover doesn't exist set it to 0 so the icon matches the text
        if len(cloudLevels) > 1:
            avgCloud = 0
    elif cloudLevel == 1:
        cloudConvertedText = "very-light-clouds"
        # If the average cloud cover doesn't exist set it to 0.25 so the icon matches the text
        if len(cloudLevels) > 1:
            avgCloud = 0.25
    elif cloudLevel == 2:
        cloudConvertedText = "light-clouds"
        # If the average cloud cover doesn't exist set it to 0.5 so the icon matches the text
        if len(cloudLevels) > 1:
            avgCloud = 0.50
    elif cloudLevel == 3:
        # If the average cloud cover doesn't exist set it to 0.75 so the icon matches the text
        cloudConvertedText = "medium-clouds"
        if len(cloudLevels) > 1:
            avgCloud = 0.75
    else:
        # If the average cloud cover doesn't exist set it to 1 so the icon matches the text
        if len(cloudLevels) > 1:
            avgCloud = 1
        cloudConvertedText = "heavy-clouds"

    # Calculate the current precipitation for the first hour in the block
    currPrecip = calculate_precip_text(
        hours[0]["precipIntensity"],
        prepAccumUnit,
        hours[0]["precipType"],
        "hour",
        hours[0]["precipAccumulation"],
        hours[0]["precipAccumulation"],
        hours[0]["precipAccumulation"],
        hours[0]["precipProbability"],
        icon,
        "summary",
    )
    later = []

    # If we are in the current period
    if starts and periods[min(starts)] == "today-" + currPeriod:
        # If we have precipitation and it starts in the first block
        if precip and precip[0] == 0:
            # If the first hour has no precipitation add the later text
            if currPrecip is None:
                periods[0] = "later-" + periods[0]
                later.append("precip")
        if vis and vis[0] == 0:
            # If we have fog and it starts in the first block and the first hour has no fog
            if (
                calculate_vis_text(hours[0]["visibility"], visUnits) is None
                and "later" not in periods[0]
            ):
                periods[0] = "later-" + periods[0]
                later.append("vis")
        # If we have wind and it starts in the first block and the first hour is not windy
        if wind and wind[0] == 0:
            if (
                calculate_wind_text(hours[0]["windSpeed"], windUnit, icon, "summary")
                is None
                and "later" not in periods[0]
            ):
                periods[0] = "later-" + periods[0]
                later.append("wind")
        # If we have dry conditions and it starts in the first block and the first hour is not dry
        if dry and dry[0] == 0:
            if (
                humidity_sky_text(
                    hours[0]["temperature"], tempUnits, hours[0]["humidity"]
                )
                is None
                and "later" not in periods[0]
            ):
                periods[0] = "later-" + periods[0]
                later.append("dry")
        # If we have humid conditions and it starts in the first block and the first hour is not humid
        if humid and humid[0] == 0:
            if (
                humidity_sky_text(
                    hours[0]["temperature"], tempUnits, hours[0]["humidity"]
                )
                is None
                and "later" not in periods[0]
            ):
                periods[0] = "later-" + periods[0]
                later.append("humid")

    # Calculate the cloud period text
    cloudText, windPrecip, dryPrecip, humidPrecip, visPrecip = calculate_period_text(
        periods,
        mostCommonLevels,
        cloudConvertedText,
        "cloud",
        wind,
        prepAccumUnit,
        visUnits,
        windUnit,
        maxWind,
        windPrecip,
        checkPeriod,
        mode,
        icon,
        dry,
        humid,
        tempUnits,
        dryPrecip,
        humidPrecip,
        visPrecip,
        vis,
        later,
    )

    # If there is only one period
    if not period2Calc and not period3Calc and not period4Calc:
        # If there is precipitation and wind then join with an and
        if period1Calc[0] is not None:
            if period1Calc[1] is not None:
                summary_text = [
                    "sentence",
                    ["during", ["and", prepText, period1Calc[1]], "night"],
                ]
            # Otherwise just use the precipitation
            else:
                return ["sentence", ["during", prepText, "night"]]
        # If there is fog then show that text
        elif period1Calc[2] is not None:
            cIcon = "fog"
            summary_text = ["sentence", ["during", period1Calc[2], "night"]]
        else:
            # If there is wind during the last period then join the wind with the cloud text
            if period1Calc[1] is not None:
                cIcon = calculate_wind_text(maxWind, windUnit, icon, "icon")
                summary_text = [
                    "sentence",
                    ["during", ["and", period1Calc[1], period1Calc[3]], "night"],
                ]
            # If there is low humidity during the last period then join it with the cloud text
            elif period1Calc[4] is not None:
                summary_text = [
                    "sentence",
                    ["during", ["and", period1Calc[3], period1Calc[4]], "night"],
                ]
            # If there is high humidity during the last period then join it with the cloud text
            elif period1Calc[5] is not None:
                summary_text = [
                    "sentence",
                    ["during", ["and", period1Calc[3], period1Calc[5]], "night"],
                ]
            # Otherwise just show the cloud text
            else:
                summary_text = ["sentence", ["during", period1Calc[3], "night"]]
    else:
        windText = None
        visText = None
        precipText = None

        # If there is any precipitation then calcaulate the text
        if len(precip) > 0 and prepText is not None:
            numItems += 1
            precipText, windPrecip, dryPrecip, humidPrecip, visPrecip = (
                calculate_period_text(
                    periods,
                    precip,
                    prepText,
                    "precip",
                    wind,
                    prepAccumUnit,
                    visUnits,
                    windUnit,
                    maxWind,
                    windPrecip,
                    checkPeriod,
                    mode,
                    icon,
                    dry,
                    humid,
                    tempUnits,
                    dryPrecip,
                    humidPrecip,
                    visPrecip,
                    vis,
                    later,
                )
            )
        # If there is any low humidity then calcaulate the text if its not joined with any conditions
        if not dryPrecip and len(dry) > 0:
            dryText, windPrecip, dryPrecip, humidPrecip, visPrecip = (
                calculate_period_text(
                    periods,
                    dry,
                    "low-humidity",
                    "dry",
                    wind,
                    prepAccumUnit,
                    visUnits,
                    windUnit,
                    maxWind,
                    windPrecip,
                    checkPeriod,
                    mode,
                    icon,
                    dry,
                    humid,
                    tempUnits,
                    dryPrecip,
                    humidPrecip,
                    visPrecip,
                    vis,
                    later,
                )
            )

        # If there is any low humidity then calcaulate the text if its not joined with any conditions
        if not humidPrecip and len(humid) > 0:
            humidText, windPrecip, dryPrecip, humidPrecip, visPrecip = (
                calculate_period_text(
                    periods,
                    humid,
                    "high-humidity",
                    "humid",
                    wind,
                    prepAccumUnit,
                    visUnits,
                    windUnit,
                    maxWind,
                    windPrecip,
                    checkPeriod,
                    mode,
                    icon,
                    dry,
                    humid,
                    tempUnits,
                    dryPrecip,
                    humidPrecip,
                    visPrecip,
                    vis,
                    later,
                )
            )
        # If there is any visibility then calcaulate the text
        if len(vis) > 0 and numItems <= 1 and not visPrecip:
            numItems += 1
            visText, windPrecip, dryPrecip, humidPrecip, visPrecip = (
                calculate_period_text(
                    periods,
                    vis,
                    "fog",
                    "vis",
                    wind,
                    prepAccumUnit,
                    visUnits,
                    windUnit,
                    maxWind,
                    windPrecip,
                    checkPeriod,
                    mode,
                    icon,
                    dry,
                    humid,
                    tempUnits,
                    dryPrecip,
                    humidPrecip,
                    visPrecip,
                    vis,
                    later,
                )
            )

        # If there is any wind then calcaulate the text if its not joined with precip/cloud
        if not windPrecip and numItems <= 1 and len(wind) > 0:
            numItems += 1
            windText, windPrecip, dryPrecip, humidPrecip, visPrecip = (
                calculate_period_text(
                    periods,
                    wind,
                    calculate_wind_text(maxWind, windUnit, icon, "summary"),
                    "wind",
                    wind,
                    prepAccumUnit,
                    visUnits,
                    windUnit,
                    maxWind,
                    windPrecip,
                    checkPeriod,
                    mode,
                    icon,
                    dry,
                    humid,
                    tempUnits,
                    dryPrecip,
                    humidPrecip,
                    visPrecip,
                    vis,
                    later,
                )
            )

        # If the summary text is not already set
        if summary_text is None:
            # If there is no precipitation
            if precipText is None:
                # If there is no wind
                if windText is None:
                    # If there is visbility
                    if visText is not None:
                        cIcon = "fog"
                        summary_text = ["sentence", visText]
                    # Otherwise use the cloud text
                    else:
                        # If there is any dry text then join with an and and show whichever one comes fist at the start
                        if dryText is not None:
                            if windPrecip:
                                cIcon = calculate_wind_text(
                                    maxWind, windUnit, icon, "icon"
                                )
                                summary_text = ["sentence", dryText]
                            elif dry[0] == min(starts) or (
                                len(dry) == len(periods)
                                and len(mostCommonLevels) != len(periods)
                            ):
                                summary_text = ["sentence", ["and", dryText, cloudText]]
                            else:
                                summary_text = ["sentence", ["and", cloudText, dryText]]
                        # If there is any humid text then join with an and and show whichever one comes fist at the start
                        elif humidText is not None:
                            if windPrecip:
                                cIcon = calculate_wind_text(
                                    maxWind, windUnit, icon, "icon"
                                )
                                summary_text = ["sentence", humidText]
                            elif humid[0] == min(starts) or (
                                len(humid) == len(periods)
                                and len(mostCommonLevels) != len(periods)
                            ):
                                summary_text = [
                                    "sentence",
                                    ["and", humidText, cloudText],
                                ]
                            else:
                                summary_text = [
                                    "sentence",
                                    ["and", cloudText, humidText],
                                ]
                        else:
                            summary_text = ["sentence", cloudText]
                # If there is wind text and visbility text then join with an and and show whichever one comes first at the start
                elif visText is not None:
                    if vis[0] == min(starts) or (
                        len(vis) == len(periods) and len(wind) != len(periods)
                    ):
                        cIcon = "fog"
                        summary_text = ["sentence", ["and", visText, windText]]
                    else:
                        cIcon = calculate_wind_text(maxWind, windUnit, icon, "icon")
                        summary_text = ["sentence", ["and", windText, visText]]
                # If there is wind text
                else:
                    cIcon = calculate_wind_text(maxWind, windUnit, icon, "icon")
                    # If there is any dry text then join with an and and show whichever one comes fist at the start
                    if dryText is not None:
                        if dry[0] == min(starts) or (
                            len(dry) == len(periods) and len(wind) != len(periods)
                        ):
                            summary_text = ["sentence", ["and", dryText, windText]]
                        else:
                            summary_text = ["sentence", ["and", windText, dryText]]
                    # If there is any humid text then join with an and and show whichever one comes fist at the start
                    elif humidText is not None:
                        if humid[0] == min(starts) or (
                            len(humid) == len(periods) and len(wind) != len(periods)
                        ):
                            summary_text = ["sentence", ["and", humidText, windText]]
                        else:
                            summary_text = ["sentence", ["and", windText, humidText]]
                    else:
                        summary_text = ["sentence", windText]
            # If there is precipitation
            else:
                # If there is any visibility text then join with an and and show whichever one comes fist at the start
                if visText is not None:
                    if (
                        vis[0] == min(starts)
                        and (
                            precip[0] != min(starts)
                            or (totalPrep * len(precip)) < 0.25 * prepAccumUnit
                        )
                    ) or (len(vis) == len(periods) and len(precip) != len(periods)):
                        cIcon = "fog"
                        summary_text = ["sentence", ["and", visText, precipText]]
                    else:
                        summary_text = ["sentence", ["and", precipText, visText]]
                # If there is any wind text then join with an and and show whichever one comes fist at the start
                elif windText is not None:
                    if (
                        wind[0] == min(starts)
                        and (
                            precip[0] != min(starts)
                            or (totalPrep * len(precip)) < 0.25 * prepAccumUnit
                        )
                    ) or (len(wind) == len(periods) and len(precip) != len(periods)):
                        cIcon = calculate_wind_text(maxWind, windUnit, icon, "icon")
                        summary_text = ["sentence", ["and", windText, precipText]]
                    else:
                        summary_text = ["sentence", ["and", precipText, windText]]
                else:
                    # If there is any humid text then join with an and and show whichever one comes fist at the start
                    if humidText is not None:
                        if humid[0] == min(starts) or (
                            len(humid) == len(periods) and len(precip) != len(periods)
                        ):
                            summary_text = ["sentence", ["and", humidText, precipText]]
                        else:
                            summary_text = ["sentence", ["and", precipText, humidText]]
                    else:
                        summary_text = ["sentence", precipText]

    # If there is no icon then calculate it based on the average cloud cover for the periods if we don't have any precipitation
    if cIcon is None:
        if precipIcon is not None:
            cIcon = precipIcon
        else:
            cIcon = calculate_sky_icon(avgCloud, True, icon)

    return cIcon, summary_text


def nextPeriod(currPeriod):
    """
    Calculates the current day/next 24h text

    Parameters:
    - currPeriod (str) - The current textual representation of the period.

    Returns:
    - nextPeriod (str) - The next textual representation of the period.
    """
    if currPeriod == "morning":
        nextPeriod = "afternoon"
    elif currPeriod == "afternoon":
        nextPeriod = "evening"
    elif currPeriod == "evening":
        nextPeriod = "night"
    elif currPeriod == "night":
        nextPeriod = "morning"

    return nextPeriod<|MERGE_RESOLUTION|>--- conflicted
+++ resolved
@@ -207,21 +207,6 @@
                 periods[
                     len(periods) - 1
                     if typePeriods[1] + 1 > len(periods) - 1
-<<<<<<< HEAD
-                    else typePeriods[1] + 1
-                ],
-            ]
-        # If the type starts after the first period but doesn't continue to the end
-        elif typePeriods[0] > checkPeriod and (typePeriods[1] - typePeriods[0]) == 1:
-            summary_text = [
-                "starting-continuing-until",
-                periodText,
-                periods[typePeriods[0]],
-                periods[
-                    len(periods) - 1
-                    if typePeriods[1] + 1 > len(periods) - 1
-=======
->>>>>>> 89b13724
                     else typePeriods[1] + 1
                 ],
             ]
@@ -249,10 +234,6 @@
             "later" in periods[0]
             and "until" in summary_text
             and "starting" not in summary_text
-<<<<<<< HEAD
-        ):
-            summary_text = ["starting", periodText, periods[typePeriods[0]]]
-=======
             and type in later
         ) or (
             "later" in periods[0]
@@ -272,7 +253,6 @@
                     periods[typePeriods[1]],
                 ],
             ]
->>>>>>> 89b13724
     # If the type occurs during three perionds
     elif len(typePeriods) == 3:
         # If the type is precipitation/cloud cover then check the wind if the wind is occuring in three periods
@@ -415,8 +395,6 @@
                     else typePeriods[2] + 1
                 ],
             ]
-<<<<<<< HEAD
-=======
         # If the type starts after the first period and the last two periods are connected
         elif (
             typePeriods[0] > checkPeriod
@@ -462,16 +440,11 @@
                     periods[typePeriods[2]],
                 ],
             ]
->>>>>>> 89b13724
         # If the first period has the later text and the summary is until change it to starting
         if (
             "later" in periods[0]
             and "until" in summary_text
             and "starting" not in summary_text
-<<<<<<< HEAD
-        ):
-            summary_text = ["starting", periodText, periods[typePeriods[0]]]
-=======
             and type in later
         ):
             summary_text = ["starting", periodText, periods[typePeriods[0]]]
@@ -522,7 +495,6 @@
                     ],
                 ],
             ]
->>>>>>> 89b13724
     # If the type occurs during four perionds and we have five periods
     elif len(typePeriods) == 4 and len(periods) == 5:
         # If the type is precipitation/cloud cover then check the wind if the wind is occuring in four periods
@@ -652,10 +624,6 @@
             "later" in periods[0]
             and "until" in summary_text
             and "starting" not in summary_text
-<<<<<<< HEAD
-        ):
-            summary_text = ["starting", periodText, periods[typePeriods[0]]]
-=======
             and type in later
         ):
             summary_text = ["starting", periodText, periods[typePeriods[0]]]
@@ -703,7 +671,6 @@
                     periods[typePeriods[3]],
                 ],
             ]
->>>>>>> 89b13724
     # If the type occurs all day then use the for-day text and we have four periods
     elif len(typePeriods) == 4 and len(periods) == 4:
         # If they both occur at the same time and the type is precip/cloud then join with an and. Set windPrecip to true to skip checking the wind
@@ -972,11 +939,6 @@
             periodIncrease = True
 
         # If the period changed and the index is 6 or below or we are at the end of the loop
-<<<<<<< HEAD
-        if (periodIncrease and periodIndex <= 6) or (
-            idx == len(hours) - 1 and periodIndex <= 6
-        ):
-=======
         if (periodIncrease and periodIndex <= 6) or (idx == 23 and periodIndex <= 6):
             # If we are at the end of the loop increase the index and calculate the length of the last period
             if idx == 23 and not periodIncrease:
@@ -986,7 +948,6 @@
                 else:
                     length = len(period5)
 
->>>>>>> 89b13724
             # Calculate the average cloud cover and pop for the period and calculate the length of the period
             if periodIndex - 1 == 1:
                 cloudCover = cloudCover / len(period1)
@@ -1004,7 +965,6 @@
                 cloudCover = cloudCover / len(period5)
                 length = len(period5)
 
-<<<<<<< HEAD
             # If we are at the end of the loop increase the index and calculate the length of the last period
             if idx == len(hours) - 1 and not periodIncrease:
                 periodIndex += 1
@@ -1017,8 +977,6 @@
                 else:
                     length = len(period5)
 
-=======
->>>>>>> 89b13724
             # Add the data to an array of period arrays to use to calculate the summaries
             periodStats[periodIndex - 2].append(numHoursFog)
             periodStats[periodIndex - 2].append(numHoursDry)
