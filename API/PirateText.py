# %% Script to contain the functions that can be used to generate the text summary of the forecast data for Pirate Weather

from PirateTextHelper import (
    calculate_precip_text,
    calculate_wind_text,
    calculate_vis_text,
    calculate_sky_text,
    humidity_sky_text,
)


def calculate_text(
    hourObject,
    prepAccumUnit,
    visUnits,
    windUnit,
    tempUnits,
    isDayTime,
    rainPrep,
    snowPrep,
    icePrep,
    type,
    precipIntensity,
    icon="darksky",
):
    """
    Calculates the textual summary and icon with the given parameters

    Parameters:
    - hourObject (dict): A dictionary of the object used to generate the summary
    - prepAccumUnit (float): The precipitation unit used
    - visUnits (float): The visibility unit used
    - tempUnits (float): The temperature unit used
    - isDayTime (bool): Whether its currently day or night
    - rainPrep (float): The rain accumulation
    - snowPrep (float): The snow accumulation
    - icePrep (float): The ice accumulation
    - type (str): What type of summary is being generated.
    - precipIntensity (float): The precipitation intensity
    - icon (str): Which icon set to use - Dark Sky or Pirate Weather

    Returns:
    - cText (str): A summary representing the conditions for the period.
    - cIcon (str): The icon representing the conditions for the period.
    """

    cText = cIcon = precipText = precipIcon = windText = windIcon = skyText = (
        skyIcon
    ) = visText = visIcon = None
    precipIntensity = 0

    # Get key values from the hourObject
    precipType = hourObject["precipType"]
    cloudCover = hourObject["cloudCover"]
    wind = hourObject["windSpeed"]
    humidity = hourObject["humidity"]

    # If type is current precipitation probability should always be 1 otherwise if it exists in the hourObject use it otherwise use 1
    if type == "current":
        pop = 1
    elif "precipProbability" in hourObject:
        pop = hourObject["precipProbability"]
    else:
        pop = 1

    # If temperature exists in the hourObject then use it otherwise use the high temperature
    if "temperature" in hourObject:
        temp = hourObject["temperature"]
    else:
        temp = hourObject["temperatureHigh"]

    # If visibility exists in the hourObject then use it otherwise 10000m (10km)
    if "visibility" in hourObject:
        vis = hourObject["visibility"]
    else:
        vis = 10000

    # If we missing or incomplete data then return clear icon/text instead of calculating
    if (
        temp == -999
        or wind == -999
        or vis == -999
        or cloudCover == -999
        or humidity == -999
        or pop == -999
    ):
        if isDayTime:
            return "clear", "clear-day"
        else:
            return "clear", "clear-night"

    # Calculate the text/icon for precipitation, wind, visibility, sky cover and humidity
    precipText, precipIcon = calculate_precip_text(
        precipIntensity,
        prepAccumUnit,
        precipType,
        type,
        rainPrep,
        snowPrep,
        icePrep,
        pop,
        "both",
        icon,
    )
    windText, windIcon = calculate_wind_text(wind, windUnit, icon, "both")
    visText, visIcon = calculate_vis_text(vis, visUnits, "both")
    skyText, skyIcon = calculate_sky_text(cloudCover, isDayTime, icon, "both")
    humidityText = humidity_sky_text(temp, tempUnits, humidity)

    # If there is precipitation text use that and join with humidity or wind texts if they exist
    if precipText is not None:
        if windText is not None:
            cText = ["and", precipText, windText]
        else:
            if humidityText is not None:
                cText = ["and", precipText, humidityText]
            else:
                cText = precipText
    # If there is visibility text then use that and join with humidity if it exists
    elif visText is not None:
        if humidityText is not None:
            cText = ["and", visText, humidityText]
        else:
            cText = visText
    # If there is wind text use that. If the skies are clear then join with humidity text if it exists otherwise just use the wind text
    elif windText is not None:
        if skyText == "clear":
            if humidityText is not None:
                cText = ["and", windText, humidityText]
            else:
                cText = windText
        else:
            cText = ["and", humidityText, skyText]
    # If there is the humidity text then join with the sky text
    elif humidityText is not None:
        cText = ["and", humidityText, skyText]
    else:
        cText = skyText

    # If precipitation icon use that
    if precipIcon is not None:
        cIcon = precipIcon
    # If visibility icon use that
    elif visIcon is not None:
        cIcon = visIcon
    # If wind icon use that
    elif windIcon is not None:
        cIcon = windIcon
    # Otherwise use the sky icon
    else:
        cIcon = skyIcon

<<<<<<< HEAD
    # If we somehow have no text
    if cText is None:
        cText = "clear"
=======
        if cCond is None:
            if wind >= lightWindThresh and wind < midWindThresh:
                cText = [mode, "light-wind"]
            elif wind >= midWindThresh and wind < heavyWindThresh:
                cText = [mode, "medium-wind"]
            elif wind >= heavyWindThresh:
                cText = [mode, "heavy-wind"]
        else:
            # If precipitation intensity is below 0.02 mm/h then set the icon to be the wind icon otherwise use the already set icon
            if (
                (rainPrep < rainIconThreshold)
                and (snowPrep < snowIconThreshold)
                and (icePrep < iceIconThreshold)
            ):
                cIcon = "wind"
>>>>>>> 6923da0a

    # If we somehow have no icon
    if cIcon is None:
        if isDayTime:
            cIcon = "clear-day"
        else:
            cIcon = "clear-night"

    return cText, cIcon<|MERGE_RESOLUTION|>--- conflicted
+++ resolved
@@ -150,27 +150,9 @@
     else:
         cIcon = skyIcon
 
-<<<<<<< HEAD
     # If we somehow have no text
     if cText is None:
         cText = "clear"
-=======
-        if cCond is None:
-            if wind >= lightWindThresh and wind < midWindThresh:
-                cText = [mode, "light-wind"]
-            elif wind >= midWindThresh and wind < heavyWindThresh:
-                cText = [mode, "medium-wind"]
-            elif wind >= heavyWindThresh:
-                cText = [mode, "heavy-wind"]
-        else:
-            # If precipitation intensity is below 0.02 mm/h then set the icon to be the wind icon otherwise use the already set icon
-            if (
-                (rainPrep < rainIconThreshold)
-                and (snowPrep < snowIconThreshold)
-                and (icePrep < iceIconThreshold)
-            ):
-                cIcon = "wind"
->>>>>>> 6923da0a
 
     # If we somehow have no icon
     if cIcon is None:
