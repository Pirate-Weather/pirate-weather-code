# %% Script to contain the helper functions that can be used to generate the text summary of the forecast data for Pirate Weather
import math
from collections import Counter

import numpy as np

from API.constants.shared_const import KELVIN_TO_CELSIUS, MISSING_DATA
from API.constants.text_const import (
    CAPE_THRESHOLDS,
    CLOUD_COVER_THRESHOLDS,
    DAILY_PRECIP_ACCUM_ICON_THRESHOLD_MM,
    DAILY_SNOW_ACCUM_ICON_THRESHOLD_MM,
    FOG_THRESHOLD_METERS,
    HOURLY_PRECIP_ACCUM_ICON_THRESHOLD_MM,
    HOURLY_SNOW_ACCUM_ICON_THRESHOLD_MM,
    LIFTED_INDEX_THRESHOLD,
    LIQUID_DENSITY_CONVERSION,
    MIST_THRESHOLD_METERS,
    PRECIP_INTENSITY_THRESHOLDS,
    PRECIP_PROB_THRESHOLD,
    SMOKE_CONCENTRATION_THRESHOLD_UGM3,
    SNOW_DENSITY_CONST,
    SNOW_INTENSITY_THRESHOLDS,
    TEMP_DEWPOINT_SPREAD_FOR_FOG,
    TEMP_DEWPOINT_SPREAD_FOR_MIST,
    WARM_TEMPERATURE_THRESHOLD,
    WIND_THRESHOLDS,
)


def Most_Common(lst):
    """
    Finds the most common icon to use as the icon

    Parameters:
    - lst (arr): An array of weekly icons

    Returns:
    - str: The most common icon in the lst.
    """
    data = Counter(lst)
    return data.most_common(1)[0][0]


def calculate_sky_icon(cloudCover, isDayTime, icon="darksky"):
    """
    Calculates the sky cover text

    Parameters:
    - cloudCover (int): The cloud cover for the period
    - isDayTime (bool): Whether its currently day or night
    - icon (str): Which icon set to use - Dark Sky or Pirate Weather

    Returns:
    - str: The icon representing the current cloud cover
    """
    sky_icon = None

    if cloudCover > CLOUD_COVER_THRESHOLDS["cloudy"]:
        sky_icon = "cloudy"
    elif cloudCover > CLOUD_COVER_THRESHOLDS["mostly_cloudy"] and icon == "pirate":
        if isDayTime:
            sky_icon = "mostly-cloudy-day"
        else:
            sky_icon = "mostly-cloudy-night"
    elif cloudCover > CLOUD_COVER_THRESHOLDS["partly_cloudy"]:
        if isDayTime:
            sky_icon = "partly-cloudy-day"
        else:
            sky_icon = "partly-cloudy-night"
    elif cloudCover > CLOUD_COVER_THRESHOLDS["mostly_clear"] and icon == "pirate":
        if isDayTime:
            sky_icon = "mostly-clear-day"
        else:
            sky_icon = "mostly-clear-night"
    else:
        if isDayTime:
            sky_icon = "clear-day"
        else:
            sky_icon = "clear-night"

    return sky_icon


def matches_precip(
    prep_type, valid_types, amount, threshold, intensity, intensity_threshold
):
    """
    Determines if precipitation conditions match for a given type.

    Parameters:
    - prep_type (str): The current precipitation type (e.g., "rain", "snow").
    - valid_types (tuple of str): Precipitation types to check against.
    - amount (float): The measured precipitation amount for this type.
    - threshold (float): The threshold amount for displaying an icon.
    - intensity (float): The overall precipitation intensity.
    - intensity_threshold (float): The threshold intensity for displaying an icon.

    Returns:
    - bool: True if the precipitation type matches and either the amount or intensity is within thresholds.
    """
    return prep_type in valid_types and (
        (0 < amount < threshold) or (0 < intensity < intensity_threshold)
    )


def calculate_precip_text(
    prepIntensity,
    prepAccumUnit,
    prepType,
    type,
    rainPrep,
    snowPrep,
    icePrep,
    pop=1,
    icon="darksky",
    mode="both",
    isDayTime=True,
    avgPrep=0,
):
    """
    Calculates the precipitation

    Parameters:
    - prepIntensity (float): The precipitation intensity
    - prepAccumUnit (float): The precipitation accumulation/intensity unit
    - prepType (str): The type of precipitation
    - type (str): What type of summary is being generated.
    - rainPrep (float): The rain accumulation
    - snowPrep (float): The snow accumulation
    - icePrep (float): The ice accumulation
    - pop (float): The current probability of precipitation defaulting to 1
    - icon (str): Which icon set to use - Dark Sky or Pirate Weather
    - mode (str): Determines what gets returned by the function. If set to both the summary and icon for the precipitation will be returned, if just icon then only the icon is returned and if summary then only the summary is returned.
    - avgPrep (float): The average precipitation intensity

    Returns:
    - str | None: The summary text representing the current precipitation
    - str | None: The icon representing the current precipitation
    """

    # If any precipitation is missing, return None appropriately for the mode.
    if any(x == MISSING_DATA for x in (rainPrep, snowPrep, icePrep, prepIntensity)):
        return (None, None) if mode == "both" else None

    if prepAccumUnit == 0.1:
        prepIntensityUnit = 1
    else:
        prepIntensityUnit = prepAccumUnit

    # If pop is -999 set it to 1 so we can calculate the precipitation text
    if pop == MISSING_DATA:
        pop = 1

    # In mm/h
    lightPrecipThresh = PRECIP_INTENSITY_THRESHOLDS["light"] * prepIntensityUnit
    midPrecipThresh = PRECIP_INTENSITY_THRESHOLDS["mid"] * prepIntensityUnit
    heavyPrecipThresh = PRECIP_INTENSITY_THRESHOLDS["heavy"] * prepIntensityUnit
    lightSnowThresh = SNOW_INTENSITY_THRESHOLDS["light"] * prepIntensityUnit
    midSnowThresh = SNOW_INTENSITY_THRESHOLDS["mid"] * prepIntensityUnit
    heavySnowThresh = SNOW_INTENSITY_THRESHOLDS["heavy"] * prepIntensityUnit

    snowIconThresholdHour = HOURLY_SNOW_ACCUM_ICON_THRESHOLD_MM * prepAccumUnit
    precipIconThresholdHour = HOURLY_PRECIP_ACCUM_ICON_THRESHOLD_MM * prepAccumUnit

    snowIconThresholdDay = DAILY_SNOW_ACCUM_ICON_THRESHOLD_MM * prepAccumUnit
    precipIconThresholdDay = DAILY_PRECIP_ACCUM_ICON_THRESHOLD_MM * prepAccumUnit
    numTypes = 0

    # Use daily or hourly thresholds depending on the situation
    if type == "hour" or type == "current" or type == "minute" or type == "hourly":
        snowIconThreshold = snowIconThresholdHour
        precipIconThreshold = precipIconThresholdHour
    elif type == "day" or type == "week":
        snowIconThreshold = snowIconThresholdDay
        precipIconThreshold = precipIconThresholdDay

    possiblePrecip = ""
    cIcon = None
    cText = None
    totalPrep = rainPrep + snowPrep + icePrep

    rain_condition = matches_precip(
        prepType,
        ("rain", "none"),
        rainPrep,
        precipIconThreshold,
        prepIntensity,
        precipIconThresholdHour,
    )

    snow_condition = matches_precip(
        prepType,
        ("snow",),
        snowPrep,
        snowIconThreshold,
        prepIntensity,
        snowIconThresholdHour,
    )

    ice_condition = matches_precip(
        prepType,
        ("sleet", "ice", "hail"),
        icePrep,
        precipIconThreshold,
        prepIntensity,
        precipIconThresholdHour,
    )

    # Add the possible precipitation text if pop is less than 25% or if pop is greater than 0 but precipIntensity is between 0-0.02 mm/h
<<<<<<< HEAD
    if (pop < PRECIP_PROB_THRESHOLD) or (
        (
            (prepType == "rain" or prepType == "none")
            and (rainPrep > 0 and rainPrep < precipIconThreshold)
            or (prepIntensity > 0 and prepIntensity < precipIconThresholdHour)
        )
        or (
            prepType == "snow"
            and snowPrep > 0
            and snowPrep < snowIconThreshold
            or (prepIntensity > 0 and prepIntensity < snowIconThresholdHour)
        )
        or (
            (prepType == "sleet" or prepType == "ice" or prepType == "hail")
            and icePrep > 0
            and icePrep < precipIconThreshold
            or (prepIntensity > 0 and prepIntensity < precipIconThresholdHour)
        )
    ):
=======
    if pop < 0.25 or rain_condition or snow_condition or ice_condition:
>>>>>>> b1bcac87
        possiblePrecip = "possible-"

    # Determine the number of precipitation types for the day
    if snowPrep > 0:
        numTypes += 1
    if rainPrep > 0:
        numTypes += 1
    if icePrep > 0:
        numTypes += 1

    if (
        totalPrep >= precipIconThreshold
        and possiblePrecip == "possible-"
        and pop >= PRECIP_PROB_THRESHOLD
        and numTypes > 1
    ):
        possiblePrecip = ""

    # Find the largest percentage difference compared to the thresholds
    # rainPrepPercent = rainPrep / rainIconThreshold
    # snowPrepPercent = snowPrep / snowIconThreshold
    # icePrepPercent = icePrep / iceIconThreshold

    # Find the largest percentage difference to determine the icon
    if pop >= PRECIP_PROB_THRESHOLD and (
        (rainPrep > precipIconThreshold and prepIntensity > precipIconThresholdHour)
        or (snowPrep >= snowIconThreshold and prepIntensity > snowIconThresholdHour)
        or (icePrep >= precipIconThreshold and prepIntensity > precipIconThresholdHour)
        or (totalPrep >= precipIconThreshold and numTypes > 1)
    ):
        if prepType == "none":
            cIcon = "rain"  # Fallback icon
        elif prepType == "ice":
            cIcon = "freezing-rain"
        else:
            cIcon = prepType

    if rainPrep > 0 and prepIntensity > 0 and prepType == "rain":
        if prepIntensity < lightPrecipThresh:
            cText = possiblePrecip + "very-light-rain"
            if icon == "pirate" and possiblePrecip == "possible-" and isDayTime:
                cIcon = "possible-rain-day"
            elif icon == "pirate" and possiblePrecip == "possible-" and not isDayTime:
                cIcon = "possible-rain-night"
            elif icon == "pirate":
                cIcon = "drizzle"
        elif prepIntensity >= lightPrecipThresh and prepIntensity < midPrecipThresh:
            cText = possiblePrecip + "light-rain"
            if icon == "pirate" and possiblePrecip == "possible-" and isDayTime:
                cIcon = "possible-rain-day"
            elif icon == "pirate" and possiblePrecip == "possible-" and not isDayTime:
                cIcon = "possible-rain-night"
            elif icon == "pirate":
                cIcon = "light-rain"
        elif prepIntensity >= midPrecipThresh and prepIntensity < heavyPrecipThresh:
            cText = possiblePrecip + "medium-rain"
            if icon == "pirate" and possiblePrecip == "possible-" and isDayTime:
                cIcon = "possible-rain-day"
            elif icon == "pirate" and possiblePrecip == "possible-" and not isDayTime:
                cIcon = "possible-rain-night"
        else:
            cText = possiblePrecip + "heavy-rain"
            if icon == "pirate" and possiblePrecip == "possible-" and isDayTime:
                cIcon = "possible-rain-day"
            elif icon == "pirate" and possiblePrecip == "possible-" and not isDayTime:
                cIcon = "possible-rain-night"
            elif icon == "pirate":
                cIcon = "heavy-rain"
        if (
            (type == "minute" or type == "week")
            and prepIntensity < heavyPrecipThresh
            and rainPrep >= heavyPrecipThresh
        ):
            cText = ["and", "medium-rain", "possible-heavy-rain"]
    elif snowPrep > 0 and prepIntensity > 0 and prepType == "snow":
        if prepIntensity < lightSnowThresh:
            cText = possiblePrecip + "very-light-snow"
            if icon == "pirate" and possiblePrecip == "possible-" and isDayTime:
                cIcon = "possible-snow-day"
            elif icon == "pirate" and possiblePrecip == "possible-" and not isDayTime:
                cIcon = "possible-snow-night"
            elif icon == "pirate":
                cIcon = "flurries"
        elif prepIntensity >= lightSnowThresh and prepIntensity < midSnowThresh:
            cText = possiblePrecip + "light-snow"
            if icon == "pirate" and possiblePrecip == "possible-" and isDayTime:
                cIcon = "possible-snow-day"
            elif icon == "pirate" and possiblePrecip == "possible-" and not isDayTime:
                cIcon = "possible-snow-night"
            elif icon == "pirate":
                cIcon = "light-snow"
        elif prepIntensity >= midSnowThresh and prepIntensity < heavySnowThresh:
            cText = possiblePrecip + "medium-snow"
            if icon == "pirate" and possiblePrecip == "possible-" and isDayTime:
                cIcon = "possible-snow-day"
            elif icon == "pirate" and possiblePrecip == "possible-" and not isDayTime:
                cIcon = "possible-snow-night"
        else:
            cText = possiblePrecip + "heavy-snow"
            if icon == "pirate" and possiblePrecip == "possible-" and isDayTime:
                cIcon = "possible-snow-day"
            elif icon == "pirate" and possiblePrecip == "possible-" and not isDayTime:
                cIcon = "possible-snow-night"
            elif icon == "pirate":
                cIcon = "heavy-snow"
        if (
            (type == "week" or type == "hourly")
            and avgPrep < (heavySnowThresh - (0.66 * prepAccumUnit))
            and prepIntensity >= heavySnowThresh
        ):
            cText = ["and", "medium-snow", "possible-heavy-snow"]
    elif icePrep > 0 and prepIntensity > 0 and prepType == "sleet":
        if prepIntensity < lightPrecipThresh:
            cText = possiblePrecip + "very-light-sleet"
            if icon == "pirate" and possiblePrecip == "possible-" and isDayTime:
                cIcon = "possible-sleet-day"
            elif icon == "pirate" and possiblePrecip == "possible-" and not isDayTime:
                cIcon = "possible-sleet-night"
            elif icon == "pirate":
                cIcon = "very-light-sleet"
        elif prepIntensity >= lightPrecipThresh and prepIntensity < midPrecipThresh:
            cText = possiblePrecip + "light-sleet"
            if icon == "pirate" and possiblePrecip == "possible-" and isDayTime:
                cIcon = "possible-sleet-day"
            elif icon == "pirate" and possiblePrecip == "possible-" and not isDayTime:
                cIcon = "possible-sleet-night"
            elif icon == "pirate":
                cIcon = "light-sleet"
        elif prepIntensity >= midPrecipThresh and prepIntensity < heavyPrecipThresh:
            cText = possiblePrecip + "medium-sleet"
            if icon == "pirate" and possiblePrecip == "possible-" and isDayTime:
                cIcon = "possible-sleet-day"
            elif icon == "pirate" and possiblePrecip == "possible-" and not isDayTime:
                cIcon = "possible-sleet-night"
        else:
            cText = possiblePrecip + "heavy-sleet"
            if icon == "pirate" and possiblePrecip == "possible-" and isDayTime:
                cIcon = "possible-sleet-day"
            elif icon == "pirate" and possiblePrecip == "possible-" and not isDayTime:
                cIcon = "possible-sleet-night"
            elif icon == "pirate":
                cIcon = "heavy-sleet"
        if (
            (type == "week" or type == "hourly")
            and avgPrep < (heavyPrecipThresh - (2 * prepAccumUnit))
            and prepIntensity >= heavyPrecipThresh
        ):
            cText = ["and", "medium-sleet", "possible-heavy-sleet"]

    elif icePrep > 0 and prepIntensity > 0 and prepType == "ice":
        if prepIntensity < lightPrecipThresh:
            cText = possiblePrecip + "very-light-freezing-rain"
            if icon == "pirate" and possiblePrecip == "possible-" and isDayTime:
                cIcon = "possible-freezing-rain-day"
            elif icon == "pirate" and possiblePrecip == "possible-" and not isDayTime:
                cIcon = "possible-freezing-rain-night"
            elif icon == "pirate":
                cIcon = "freezing-drizzle"
        elif prepIntensity >= lightPrecipThresh and prepIntensity < midPrecipThresh:
            cText = possiblePrecip + "light-freezing-rain"
            if icon == "pirate" and possiblePrecip == "possible-" and isDayTime:
                cIcon = "possible-freezing-rain-day"
            elif icon == "pirate" and possiblePrecip == "possible-" and not isDayTime:
                cIcon = "possible-freezing-rain-night"
            elif icon == "pirate":
                cIcon = "light-freezing-rain"
        elif prepIntensity >= midPrecipThresh and prepIntensity < heavyPrecipThresh:
            cText = possiblePrecip + "medium-freezing-rain"
            if icon == "pirate" and possiblePrecip == "possible-" and isDayTime:
                cIcon = "possible-freezing-rain-day"
            elif icon == "pirate" and possiblePrecip == "possible-" and not isDayTime:
                cIcon = "possible-freezing-rain-night"
        else:
            cText = possiblePrecip + "heavy-rain"
            if icon == "pirate" and possiblePrecip == "possible-" and isDayTime:
                cIcon = "possible-freezing-rain-day"
            elif icon == "pirate" and possiblePrecip == "possible-" and not isDayTime:
                cIcon = "possible-freezing-rain-night"
            elif icon == "pirate":
                cIcon = "heavy-freezing-rain"
        if (
            (type == "week" or type == "hourly")
            and avgPrep < (heavyPrecipThresh - (2 * prepAccumUnit))
            and prepIntensity >= heavyPrecipThresh
        ):
            cText = ["and", "medium-freezing-rain", "possible-heavy-freezing-rain"]
    elif icePrep > 0 and prepIntensity > 0 and prepType == "hail":
        cText = possiblePrecip + "hail"
    elif (
        rainPrep > 0 or snowPrep > 0 or icePrep > 0 or prepIntensity > 0
    ) and prepType == "none":
        if prepIntensity < lightPrecipThresh:
            cText = possiblePrecip + "very-light-precipitation"
        elif prepIntensity >= lightPrecipThresh and prepIntensity < midPrecipThresh:
            cText = possiblePrecip + "light-precipitation"
        elif prepIntensity >= midPrecipThresh and prepIntensity < heavyPrecipThresh:
            cText = possiblePrecip + "medium-precipitation"
        else:
            cText = possiblePrecip + "heavy-precipitation"
        if (
            (type == "week" or type == "hourly")
            and avgPrep < (heavyPrecipThresh - (2 * prepAccumUnit))
            and prepIntensity >= heavyPrecipThresh
        ):
            cText = ["and", "medium-precipitation", "possible-heavy-precipitation"]

        if icon == "pirate" and possiblePrecip == "possible-" and isDayTime:
            cIcon = "possible-precipitation-day"
        elif icon == "pirate" and possiblePrecip == "possible-" and not isDayTime:
            cIcon = "possible-precipitation-night"
        elif icon == "pirate":
            cIcon = "precipitation"

    if mode == "summary":
        return cText
    elif mode == "icon":
        return cIcon
    else:
        return cText, cIcon


def calculate_wind_text(wind, windUnits, icon="darksky", mode="both"):
    """
    Calculates the wind text

    Parameters:
    - wind (float) -  The wind speed
    - windUnits (float) -  The unit of the wind speed
    - icon (str): Which icon set to use - Dark Sky or Pirate Weather
    - mode (str): Determines what gets returned by the function. If set to both the summary and icon for the wind will be returned, if just icon then only the icon is returned and if summary then only the summary is returned.

    Returns:
    - str | None: The textual representation of the wind
    - str | None: The icon representation of the wind
    """
    windText = None
    windIcon = None

    # If wind is missing, return None appropriately for the mode.
    if wind == MISSING_DATA:
        return (None, None) if mode == "both" else None

    lightWindThresh = WIND_THRESHOLDS["light"] * windUnits
    midWindThresh = WIND_THRESHOLDS["mid"] * windUnits
    heavyWindThresh = WIND_THRESHOLDS["heavy"] * windUnits

    if wind >= lightWindThresh and wind < midWindThresh:
        windText = "light-wind"
        if icon == "pirate":
            windIcon = "breezy"
        else:
            windIcon = "wind"
    elif wind >= midWindThresh and wind < heavyWindThresh:
        windText = "medium-wind"
        windIcon = "wind"
    elif wind >= heavyWindThresh:
        windText = "heavy-wind"
        if icon == "pirate":
            windIcon = "dangerous-wind"
        else:
            windIcon = "wind"

    if mode == "summary":
        return windText
    elif mode == "icon":
        return windIcon
    else:
        return windText, windIcon


def calculate_vis_text(
    vis, visUnits, tempUnits, temp, dewPoint, smoke=0, icon="darksky", mode="both"
):
    """
    Calculates the visibility text

    Parameters:
    - vis (float) -  The visibility
    - visUnits (float) -  The unit of the visibility
    - tempUnits (float) - The unit of the temperature
    - temp (float) - The ambient temperature
    - dewPoint (float) - The dew point temperature
    - smoke (float) - Surface smoke concentration in ug/m3
    - icon (str) - Which icon set to use - Dark Sky or Pirate Weather
    - mode (str) - Determines what gets returned by the function. If set to both the summary and icon for the visibility will be returned, if just icon then only the icon is returned and if summary then only the summary is returned.
    Returns:
    - str | None: The textual representation of the visibility
    - str | None: The icon representation of the visibility
    """
    visText = None
    visIcon = None
    fogThresh = FOG_THRESHOLD_METERS * visUnits
    mistThresh = MIST_THRESHOLD_METERS * visUnits

    # If temp, dewPoint or vis are missing, return None appropriately for the mode.
    if any(x == MISSING_DATA for x in (temp, dewPoint, vis)):
        return (None, None) if mode == "both" else None

    # Convert Fahrenheit to Celsius for temperature spread comparisons
    if tempUnits == 0:
        temp = (temp - 32) * 5 / 9
        dewPoint = (dewPoint - 32) * 5 / 9

    # Calculate the temperature dew point spread
    tempDewSpread = temp - dewPoint

    # Fog
    if vis < fogThresh and tempDewSpread <= TEMP_DEWPOINT_SPREAD_FOR_FOG:
        visText = "fog"
        visIcon = "fog"
    # Smoke
    elif smoke >= SMOKE_CONCENTRATION_THRESHOLD_UGM3 and vis < mistThresh:
        visText = "smoke"
        visIcon = "smoke" if icon == "pirate" else "fog"
    # Mist
    elif vis < mistThresh and tempDewSpread <= TEMP_DEWPOINT_SPREAD_FOR_MIST:
        visText = "mist"
        visIcon = "mist" if icon == "pirate" else "fog"
    # Haze
    elif (
        smoke < SMOKE_CONCENTRATION_THRESHOLD_UGM3
        and vis < mistThresh
        and tempDewSpread > TEMP_DEWPOINT_SPREAD_FOR_MIST
    ):
        visText = "haze"
        visIcon = "haze" if icon == "pirate" else "fog"

    if mode == "summary":
        return visText
    elif mode == "icon":
        return visIcon
    else:
        return visText, visIcon


def calculate_sky_text(cloudCover, isDayTime, icon="darksky", mode="both"):
    """
    Calculates the sky cover text

    Parameters:
    - cloudCover (int): The cloud cover for the period
    - isDayTime (bool): Whether its currently day or night
    - icon (str): Which icon set to use - Dark Sky or Pirate Weather
    - mode (str): Determines what gets returned by the function. If set to both the summary and icon for the cloud cover will be returned, if just icon then only the icon is returned and if summary then only the summary is returned.

    Returns:
    - str | None: The text representing the current cloud cover
    - str | None: The icon representing the current cloud cover
    """
    skyText = None
    skyIcon = None

    # If cloud cover is missing, return None appropriately for the mode.
    if cloudCover == MISSING_DATA:
        return (None, None) if mode == "both" else None

    if cloudCover > CLOUD_COVER_THRESHOLDS["cloudy"]:
        skyText = "heavy-clouds"
        skyIcon = calculate_sky_icon(cloudCover, isDayTime, icon)

    elif cloudCover > CLOUD_COVER_THRESHOLDS["partly_cloudy"]:
        skyIcon = calculate_sky_icon(cloudCover, isDayTime, icon)
        if cloudCover > CLOUD_COVER_THRESHOLDS["mostly_cloudy"]:
            skyText = "medium-clouds"

        else:
            skyText = "light-clouds"
    else:
        skyIcon = calculate_sky_icon(cloudCover, isDayTime, icon)
        if cloudCover > CLOUD_COVER_THRESHOLDS["mostly_clear"]:
            skyText = "very-light-clouds"
        else:
            skyText = "clear"

    if mode == "summary":
        return skyText
    elif mode == "icon":
        return skyIcon
    else:
        return skyText, skyIcon


def humidity_sky_text(temp, tempUnits, humidity):
    """
    Calculates the sky cover text

    Parameters:
    - temp (string): The temperature for the period
    - tempUnits (int): The temperature units
    - humidity (str): The humidity for the period

    Returns:
    - str | None: The text representing the humidity
    """

    # Return None if humidity or temperature data is missing.
    if (
        humidity is None
        or math.isnan(humidity)
        or humidity == MISSING_DATA
        or temp == MISSING_DATA
    ):
        return None

    # Only use humid if also warm (>20C or >68F)
    tempThresh = (
        WARM_TEMPERATURE_THRESHOLD["f"]
        if tempUnits == 0
        else WARM_TEMPERATURE_THRESHOLD["c"]
    )
    humidityText = None
    lowHumidityThresh = 0.15
    highHumidityThresh = 0.95

    if humidity <= lowHumidityThresh:
        humidityText = "low-humidity"
    elif humidity >= highHumidityThresh:
        if temp > tempThresh:
            humidityText = "high-humidity"

    return humidityText


def calculate_thunderstorm_text(liftedIndex, cape, mode="both"):
    """
    Calculates the thunderstorm text

    Parameters:
    - liftedIndex (float) -  The lifted index
    - cape (float) -  The CAPE (Convective available potential energy)
    - mode (str): Determines what gets returned by the function. If set to both the summary and icon for the thunderstorm will be returned, if just icon then only the icon is returned and if summary then only the summary is returned.

    Returns:
    - str | None: The textual representation of the thunderstorm
    - str | None: The icon representation of the thunderstorm
    """
    thuText = None
    thuIcon = None

    if CAPE_THRESHOLDS["low"] <= cape < CAPE_THRESHOLDS["high"]:
        thuText = "possible-thunderstorm"
    elif cape >= CAPE_THRESHOLDS["high"]:
        thuText = "thunderstorm"
        thuIcon = "thunderstorm"

    if liftedIndex != MISSING_DATA and thuText is None:
        if 0 > liftedIndex > LIFTED_INDEX_THRESHOLD:
            thuText = "possible-thunderstorm"
        elif liftedIndex <= LIFTED_INDEX_THRESHOLD:
            thuText = "thunderstorm"
            thuIcon = "thunderstorm"

    if mode == "summary":
        return thuText
    elif mode == "icon":
        return thuIcon
    else:
        return thuText, thuIcon


def kelvin_from_celsius(celsius):
    """
    Converts Celsius to Kelvin.

    Parameters:
    - celsius (float): Temperature in Celsius

    Returns:
    - float: Temperature in Kelvin
    """
    return celsius + KELVIN_TO_CELSIUS


def estimate_snow_height(precipitation_mm, temperature_c, wind_speed_mps):
    """
    Estimates the depth of snow (in mm) from liquid precipitation, temperature, and wind speed.

    Parameters:
    - precipitation_mm (float): Liquid precipitation in millimeters
    - temperature_c (float): Air temperature in Celsius
    - wind_speed_mps (float): Wind speed in meters per second

    Returns:
    - float: Estimated snow depth in millimeters
    """
    snow_density_kg_m3 = estimate_snow_density(temperature_c, wind_speed_mps)
    # 1000 is a conversion factor from mm to grams (for density in kg/m^3)
    return precipitation_mm * LIQUID_DENSITY_CONVERSION / snow_density_kg_m3


def estimate_snow_density(temperature_c, wind_speed_mps):
    """
    Estimates the density of newly fallen snow (in kg/m^3) based on temperature and wind speed.
    This function is vectorized to handle numpy arrays.

    Args:
        temperature_c (float | np.ndarray): Air temperature in Celsius.
        wind_speed_mps (float | np.ndarray): Wind speed in meters per second.

    Returns:
        float | np.ndarray: Estimated snow density in kg/m^3.
    """
    c = SNOW_DENSITY_CONST
    kelvins = kelvin_from_celsius(temperature_c)
    kelvins = np.minimum(kelvins, c["max_kelvin"])

    wind_speed_exp = np.power(wind_speed_mps, c["wind_exp"])

    density_low_temp = c["density_base"] * (
        1 - c["low_temp_exp_coeff"] * np.exp(-c["low_temp_exp_factor"] * wind_speed_exp)
    )

    power_term = np.power(c["high_temp_power_base"] - kelvins, c["high_temp_power_exp"])

    density_high_temp = c["density_base"] * (
        1
        - c["high_temp_exp_coeff"]
        * np.exp(
            -c["high_temp_exp_factor2"] * power_term
            - c["high_temp_exp_factor"] * wind_speed_exp
        )
    )

    snow_density_kg_m3 = np.where(
        kelvins <= c["low_temp_threshold"], density_low_temp, density_high_temp
    )

    return np.maximum(snow_density_kg_m3, c["min_density"])<|MERGE_RESOLUTION|>--- conflicted
+++ resolved
@@ -208,29 +208,7 @@
     )
 
     # Add the possible precipitation text if pop is less than 25% or if pop is greater than 0 but precipIntensity is between 0-0.02 mm/h
-<<<<<<< HEAD
-    if (pop < PRECIP_PROB_THRESHOLD) or (
-        (
-            (prepType == "rain" or prepType == "none")
-            and (rainPrep > 0 and rainPrep < precipIconThreshold)
-            or (prepIntensity > 0 and prepIntensity < precipIconThresholdHour)
-        )
-        or (
-            prepType == "snow"
-            and snowPrep > 0
-            and snowPrep < snowIconThreshold
-            or (prepIntensity > 0 and prepIntensity < snowIconThresholdHour)
-        )
-        or (
-            (prepType == "sleet" or prepType == "ice" or prepType == "hail")
-            and icePrep > 0
-            and icePrep < precipIconThreshold
-            or (prepIntensity > 0 and prepIntensity < precipIconThresholdHour)
-        )
-    ):
-=======
-    if pop < 0.25 or rain_condition or snow_condition or ice_condition:
->>>>>>> b1bcac87
+    if pop < PRECIP_PROB_THRESHOLD or rain_condition or snow_condition or ice_condition:
         possiblePrecip = "possible-"
 
     # Determine the number of precipitation types for the day
