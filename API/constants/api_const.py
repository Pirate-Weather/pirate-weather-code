--- conflicted
+++ resolved
@@ -71,10 +71,7 @@
 }
 
 # API versioning and ingest version constants
-<<<<<<< HEAD
-=======
 # Version scheme is: Major.Minor.Patch
->>>>>>> 2111c985
 API_VERSION = "V2.8c"
 
 # Command priorities
