--- conflicted
+++ resolved
@@ -18,11 +18,7 @@
     "NBM": 48,
     "HRRR": 48,
     "HRRR_6H": 48,
-<<<<<<< HEAD
-    "GFS": 288,
-=======
     "GFS": 288,  # GFS has a 12-day history, allowing 10 days of local retrievals. Beyond that is Google ERA5
->>>>>>> 0fa0abf3
     "GEFS": 48,
     "ECMWF": 48,
     "NBM_Fire": 48,
