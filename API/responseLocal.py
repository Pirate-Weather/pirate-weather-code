import asyncio
import datetime
import logging

# Standard library imports
import math
import os
import pickle
import platform
import random
import re
import shutil
import subprocess
import sys
import threading
import time
import traceback
from collections import Counter
from typing import Union

# Third-party imports
import boto3
import numpy as np
import pandas as pd
import s3fs
import xarray as xr
import zarr
from astral import LocationInfo, moon
from astral.sun import sun
from boto3.s3.transfer import TransferConfig
from fastapi import FastAPI, HTTPException, Request
from fastapi.responses import ORJSONResponse
from fastapi_utils.tasks import repeat_every
<<<<<<< HEAD
from PirateDailyText import calculate_day_text
=======
from pirateweather_translations.dynamic_loader import load_all_translations
from PirateText import calculate_text
from PirateTextHelper import estimate_snow_height
>>>>>>> 092dceca
from PirateMinutelyText import calculate_minutely_text
from PirateText import calculate_text
from pirateweather_translations.dynamic_loader import load_all_translations
from PirateWeeklyText import calculate_weekly_text
from pytz import timezone, utc
from timemachine import TimeMachine
from timezonefinder import TimezoneFinder

from API.constants.api_const import (
    API_VERSION,
    APPARENT_TEMP_CONSTS,
    DBZ_CONST,
    GLOBE_TEMP_CONST,
    LARGEST_DIR_INIT,
    MAX_S3_RETRIES,
    NICE_PRIORITY,
    PRECIP_IDX,
    S3_BASE_DELAY,
    S3_MAX_BANDWIDTH,
    SOLAR_IRRADIANCE_CONST,
    SOLAR_RAD_CONST,
    TEMPERATURE_UNITS_THRESH,
    WBGT_CONST,
)
from API.constants.clip_const import (
    CLIP_CLOUD,
    CLIP_FEELS_LIKE,
    CLIP_FIRE,
    CLIP_GLOBAL,
    CLIP_HUMIDITY,
    CLIP_OZONE,
    CLIP_PRESSURE,
    CLIP_PROB,
    CLIP_SMOKE,
    CLIP_TEMP,
    CLIP_UV,
    CLIP_VIS,
    CLIP_WIND,
)
from API.constants.forecast_const import (
    DATA_CURRENT,
    DATA_DAY,
    DATA_HOURLY,
    DATA_MINUTELY,
)
from API.constants.grid_const import (
    HRRR_X_MAX,
    HRRR_X_MIN,
    HRRR_Y_MAX,
    HRRR_Y_MIN,
    NBM_X_MAX,
    NBM_X_MIN,
    NBM_Y_MAX,
    NBM_Y_MIN,
    US_BOUNDING_BOX,
)

# Project imports
from API.constants.model_const import GEFS, GFS, HRRR, HRRR_SUBH, NBM, NBM_FIRE_INDEX
from API.constants.shared_const import (
    INGEST_VERSION_STR,
    KELVIN_TO_CELSIUS,
    MISSING_DATA,
    REFC_THRESHOLD,
)
from API.constants.text_const import (
    CLOUD_COVER_THRESHOLDS,
    DAILY_PRECIP_ACCUM_ICON_THRESHOLD_MM,
    DAILY_SNOW_ACCUM_ICON_THRESHOLD_MM,
    FOG_THRESHOLD_METERS,
    HOURLY_PRECIP_ACCUM_ICON_THRESHOLD_MM,
    PRECIP_PROB_THRESHOLD,
    WIND_THRESHOLDS,
)

Translations = load_all_translations()

lock = threading.Lock()

aws_access_key_id = os.environ.get("AWS_KEY", "")
aws_secret_access_key = os.environ.get("AWS_SECRET", "")
pw_api_key = os.environ.get("PW_API", "")
save_type = os.getenv("save_type", default="S3")
s3_bucket = os.getenv("s3_bucket", default="piratezarr2")
useETOPO = os.getenv("useETOPO", default=True)
TIMING = os.environ.get("TIMING", False)

force_now = os.getenv("force_now", default=False)

# Version code for ingest files
<<<<<<< HEAD
ingestVersion = INGEST_VERSION_STR
=======
ingestVersion = "v27"
API_VERSION = "V2.7.7g"
>>>>>>> 092dceca


def setup_logging():
    handler = logging.StreamHandler(sys.stdout)
    # include timestamp, level, logger name, module, line number, message
    fmt = "%(asctime)s %(levelname)s [%(name)s:%(module)s:%(lineno)d] %(message)s"
    handler.setFormatter(logging.Formatter(fmt, datefmt="%Y-%m-%dT%H:%M:%S%z"))

    root = logging.getLogger()
    root.setLevel(logging.INFO)
    root.addHandler(handler)


class S3ZipStore(zarr.storage.ZipStore):
    def __init__(self, path: s3fs.S3File) -> None:
        super().__init__(path="", mode="r")
        self.path = path


def _add_custom_header(request, **kwargs):
    request.headers["apikey"] = pw_api_key


def _retry_s3_operation(
    operation, max_retries=MAX_S3_RETRIES, base_delay=S3_BASE_DELAY
):
    """Retry S3 operations with exponential backoff for rate limiting."""
    for attempt in range(max_retries):
        try:
            return operation()
        except Exception as e:
            # Check if it's a rate limiting error
            if "429" in str(e) or "Too Many Requests" in str(e):
                if attempt < max_retries - 1:
                    # Calculate delay with exponential backoff and jitter
                    delay = base_delay * (2**attempt) + random.uniform(0, 1)
                    print(
                        f"S3 rate limit hit (attempt {attempt + 1}/{max_retries}), retrying in {delay:.2f}s: {e}"
                    )
                    time.sleep(delay)
                    continue
            # Re-raise the exception if it's not rate limiting or max retries reached
            raise e
    raise Exception(f"Failed after {max_retries} attempts")


def download_if_newer(
    s3_bucket, s3_object_key, local_file_path, local_lmdb_path, initialDownload
):
    if initialDownload:
        config = TransferConfig(use_threads=True, max_bandwidth=None)
    else:
        config = TransferConfig(use_threads=False, max_bandwidth=S3_MAX_BANDWIDTH)

    # Initialize the S3 client
    if save_type == "S3":
        s3_client = boto3.client(
            "s3",
            aws_access_key_id=aws_access_key_id,
            aws_secret_access_key=aws_secret_access_key,
        )

        # Get the last modified timestamp of the S3 object
        # Use retry logic to handle rate limiting
        s3_response = _retry_s3_operation(
            lambda: s3_client.head_object(Bucket=s3_bucket, Key=s3_object_key)
        )
        s3_last_modified = s3_response["LastModified"].timestamp()
    else:
        # If saved locally, get the last modified timestamp of the local file
        s3_last_modified = os.path.getmtime(s3_bucket + "/" + s3_object_key)

    newFile = False

    # Check if the local file exists
    # Read pickle with last modified time
    if os.path.exists(local_file_path + ".modtime.pickle"):
        # Open the file in binary mode
        with open(local_file_path + ".modtime.pickle", "rb") as file:
            # Deserialize and retrieve the variable from the file
            local_last_modified = pickle.load(file)

        # Compare timestamps and download if the S3 object is more recent
        if s3_last_modified > local_last_modified:
            # Download the file
            if save_type == "S3":
                _retry_s3_operation(
                    lambda: s3_client.download_file(
                        s3_bucket, s3_object_key, local_file_path, Config=config
                    )
                )
            else:
                # Copy the local file over
                shutil.copy(s3_bucket + "/" + s3_object_key, local_file_path)

            newFile = True
            with open(local_file_path + ".modtime.pickle", "wb") as file:
                # Serialize and write the variable to the file
                pickle.dump(s3_last_modified, file)

        else:
            (f"{s3_object_key} is already up to date.")

    else:
        # Download the file
        if save_type == "S3":
            _retry_s3_operation(
                lambda: s3_client.download_file(
                    s3_bucket, s3_object_key, local_file_path, Config=config
                )
            )
        else:
            # Otherwise copy local file
            shutil.copy(s3_bucket + "/" + s3_object_key, local_file_path)

        with open(local_file_path + ".modtime.pickle", "wb") as file:
            # Serialize and write the variable to the file
            pickle.dump(s3_last_modified, file)

        newFile = True
        # Untar the file
        # shutil.unpack_archive(local_file_path, extract_path, 'tar')

    if newFile:
        # Write a file to show an update is in progress, do not reload
        with open(local_lmdb_path + ".lock", "w"):
            pass

        # Rename
        shutil.move(local_file_path, local_lmdb_path + "_" + str(s3_last_modified))

        # ZipZarr.close()
        # os.remove(local_file_path)
        os.remove(local_lmdb_path + ".lock")


logger = logging.getLogger("dataSync")
logger.setLevel(logging.INFO)
handler = logging.StreamHandler()
formatter = logging.Formatter("%(asctime)s - %(name)s - %(levelname)s - %(message)s")
handler.setFormatter(formatter)
logger.addHandler(handler)


def find_largest_integer_directory(parent_dir, key_string, initialRun):
    largest_value = LARGEST_DIR_INIT
    largest_dir = None
    old_dirs = []

    STAGE = os.environ.get("STAGE", "PROD")

    for entry in os.listdir(parent_dir):
        # entry_path = os.path.join(parent_dir, entry)
        if (key_string in entry) & ("TMP" not in entry):
            old_dirs.append(entry)
            try:
                # Extract the integer value from the directory name
                value = float(
                    entry[-12:]
                )  # No constant needed, this is a filename slice

                if value > largest_value:
                    largest_value = value
                    largest_dir = entry
            except ValueError:
                # If the directory name is not an integer, skip it
                continue

    # Remove the latest dir from old_dirs
    if STAGE == "PROD":
        old_dirs.remove(largest_dir)

    if (not initialRun) & (len(old_dirs) == 0):
        largest_dir = None

    return largest_dir, old_dirs


def update_zarr_store(initialRun):
    global ETOPO_f
    global SubH_Zarr
    global HRRR_6H_Zarr
    global GFS_Zarr
    global NBM_Zarr
    global NBM_Fire_Zarr
    global GEFS_Zarr
    global HRRR_Zarr
    global NWS_Alerts_Zarr

    STAGE = os.environ.get("STAGE", "PROD")
    # Create empty dir
    os.makedirs("/tmp/empty", exist_ok=True)

    # Find the latest file that's ready
    latest_Alert, old_Alert = find_largest_integer_directory(
        "/tmp", "NWS_Alerts.zarr", initialRun
    )
    if latest_Alert is not None:
        NWS_Alerts_Zarr = zarr.open(
            zarr.storage.ZipStore("/tmp/" + latest_Alert, mode="r"), mode="r"
        )
        logger.info("Loading new: " + latest_Alert)
    for old_dir in old_Alert:
        if STAGE == "PROD":
            logger.info("Removing old: " + old_dir)
            # command = f"nice -n {NICE_PRIORITY} rsync -a --bwlimit=200 --delete /tmp/empty/ /tmp/{old_dir}/"
            # subprocess.run(command, shell=True)
            command = f"nice -n {NICE_PRIORITY} rm -rf /tmp/{old_dir}"
            subprocess.run(command, shell=True)

    latest_SubH, old_SubH = find_largest_integer_directory(
        "/tmp", "SubH.zarr", initialRun
    )
    if latest_SubH is not None:
        SubH_Zarr = zarr.open(
            zarr.storage.ZipStore("/tmp/" + latest_SubH, mode="r"), mode="r"
        )
        logger.info("Loading new: " + latest_SubH)
    for old_dir in old_SubH:
        if STAGE == "PROD":
            logger.info("Removing old: " + old_dir)
            # command = f"nice -n 20 rsync -a --bwlimit=200 --delete /tmp/empty/ /tmp/{old_dir}/"
            # subprocess.run(command, shell=True)
            command = f"nice -n 20 rm -rf /tmp/{old_dir}"
            subprocess.run(command, shell=True)

    latest_HRRR_6H, old_HRRR_6H = find_largest_integer_directory(
        "/tmp", "HRRR_6H.zarr", initialRun
    )
    if latest_HRRR_6H is not None:
        HRRR_6H_Zarr = zarr.open(
            zarr.storage.ZipStore("/tmp/" + latest_HRRR_6H, mode="r"), mode="r"
        )
        logger.info("Loading new: " + latest_HRRR_6H)
    for old_dir in old_HRRR_6H:
        if STAGE == "PROD":
            logger.info("Removing old: " + old_dir)
            # command = f"nice -n 20 rsync -a --bwlimit=200 --delete /tmp/empty/ /tmp/{old_dir}/"
            # subprocess.run(command, shell=True)
            command = f"nice -n 20 rm -rf /tmp/{old_dir}"
            subprocess.run(command, shell=True)

    latest_GFS, old_GFS = find_largest_integer_directory("/tmp", "GFS.zarr", initialRun)
    if latest_GFS is not None:
        GFS_Zarr = zarr.open(
            zarr.storage.ZipStore("/tmp/" + latest_GFS, mode="r"), mode="r"
        )
        logger.info("Loading new: " + latest_GFS)
    for old_dir in old_GFS:
        if STAGE == "PROD":
            logger.info("Removing old: " + old_dir)
            # command = f"nice -n 20 rsync -a --bwlimit=200 --delete /tmp/empty/ /tmp/{old_dir}/"
            # subprocess.run(command, shell=True)
            command = f"nice -n 20 rm -rf /tmp/{old_dir}"
            subprocess.run(command, shell=True)

    latest_NBM, old_NBM = find_largest_integer_directory("/tmp", "NBM.zarr", initialRun)
    if latest_NBM is not None:
        NBM_Zarr = zarr.open(
            zarr.storage.ZipStore("/tmp/" + latest_NBM, mode="r"), mode="r"
        )
        logger.info("Loading new: " + latest_NBM)
    for old_dir in old_NBM:
        if STAGE == "PROD":
            logger.info("Removing old: " + old_dir)
            # command = f"nice -n 20 rsync -a --bwlimit=200 --delete /tmp/empty/ /tmp/{old_dir}/"
            # subprocess.run(command, shell=True)
            command = f"nice -n 20 rm -rf /tmp/{old_dir}"
            subprocess.run(command, shell=True)

    latest_NBM_Fire, old_NBM_Fire = find_largest_integer_directory(
        "/tmp", "NBM_Fire.zarr", initialRun
    )
    if latest_NBM_Fire is not None:
        NBM_Fire_Zarr = zarr.open(
            zarr.storage.ZipStore("/tmp/" + latest_NBM_Fire, mode="r"), mode="r"
        )
        logger.info("Loading new: " + latest_NBM_Fire)
    for old_dir in old_NBM_Fire:
        if STAGE == "PROD":
            logger.info("Removing old: " + old_dir)
            # command = f"nice -n 20 rsync -a --bwlimit=200 --delete /tmp/empty/ /tmp/{old_dir}/"
            # subprocess.run(command, shell=True)
            command = f"nice -n 20 rm -rf /tmp/{old_dir}"
            subprocess.run(command, shell=True)

    latest_GEFS, old_GEFS = find_largest_integer_directory(
        "/tmp", "GEFS.zarr", initialRun
    )
    if latest_GEFS is not None:
        GEFS_Zarr = zarr.open(
            zarr.storage.ZipStore("/tmp/" + latest_GEFS, mode="r"), mode="r"
        )
        logger.info("Loading new: " + latest_GEFS)
    for old_dir in old_GEFS:
        if STAGE == "PROD":
            logger.info("Removing old: " + old_dir)
            # command = f"nice -n 20 rsync -a --bwlimit=200 --delete /tmp/empty/ /tmp/{old_dir}/"
            # subprocess.run(command, shell=True)
            command = f"nice -n 20 rm -rf /tmp/{old_dir}"
            subprocess.run(command, shell=True)

    latest_HRRR, old_HRRR = find_largest_integer_directory(
        "/tmp", "HRRR.zarr", initialRun
    )
    if latest_HRRR is not None:
        HRRR_Zarr = zarr.open(
            zarr.storage.ZipStore("/tmp/" + latest_HRRR, mode="r"), mode="r"
        )
        logger.info("Loading new: " + latest_HRRR)
    for old_dir in old_HRRR:
        if STAGE == "PROD":
            logger.info("Removing old: " + old_dir)
            # command = f"nice -n 20 rsync -a --bwlimit=200 --delete /tmp/empty/ /tmp/{old_dir}/"
            # subprocess.run(command, shell=True)
            command = f"nice -n 20 rm -rf /tmp/{old_dir}"
            subprocess.run(command, shell=True)

    if (initialRun) and (useETOPO):
        latest_ETOPO, old_ETOPO = find_largest_integer_directory(
            "/tmp", "ETOPO_DA_C.zarr", initialRun
        )
        ETOPO_f = zarr.open(
            zarr.storage.ZipStore("/tmp/" + latest_ETOPO, mode="r"), mode="r"
        )

    print("Refreshed Zarrs")


setup_logging()
logger = logging.getLogger(__name__)

app = FastAPI()


def solar_rad(D_t, lat, t_t):
    """
    returns The theortical clear sky short wave radiation
    https://www.mdpi.com/2072-4292/5/10/4735/htm
    """

    d = 1 + SOLAR_RAD_CONST["eccentricity"] * math.sin(
        (2 * math.pi * (D_t - SOLAR_RAD_CONST["offset"])) / 365
    )
    r = SOLAR_RAD_CONST["r"]
    S_0 = SOLAR_RAD_CONST["S0"]
    delta = SOLAR_RAD_CONST["delta_factor"] * math.sin(
        (2 * math.pi * (D_t + SOLAR_RAD_CONST["delta_offset"])) / 365
    )
    radLat = np.deg2rad(lat)
    solarHour = math.pi * ((t_t - SOLAR_RAD_CONST["hour_offset"]) / 12)
    cosTheta = math.sin(delta) * math.sin(radLat) + math.cos(delta) * math.cos(
        radLat
    ) * math.cos(solarHour)
    R_s = r * (S_0 / d**2) * cosTheta

    if R_s < 0:
        R_s = 0

    return R_s


def toTimestamp(d):
    return d.timestamp()


# If testing, read zarrs directly from S3
# This should be implemented as a fallback at some point
STAGE = os.environ.get("STAGE", "PROD")
if STAGE == "TESTING":
    print("Setting up S3 zarrs")
    # If S3, use that, otherwise use local
    if save_type == "S3":
        # s3 = s3fs.S3FileSystem(key=aws_access_key_id, secret=aws_secret_access_key, asynchronous=False)
        s3 = s3fs.S3FileSystem(
            anon=True,
            asynchronous=False,
            endpoint_url="https://api.pirateweather.net/files/",
        )
        s3.s3.meta.events.register("before-sign.s3.*", _add_custom_header)

        f = _retry_s3_operation(
            lambda: s3.open(
                "s3://ForecastTar_v2/" + ingestVersion + "/NWS_Alerts.zarr.zip"
            )
        )
        store = S3ZipStore(f)
    elif save_type == "S3Zarr":
        s3 = s3fs.S3FileSystem(
            key=aws_access_key_id, secret=aws_secret_access_key, version_aware=True
        )

        f = _retry_s3_operation(
            lambda: s3.open(
                "s3://"
                + s3_bucket
                + "/ForecastTar_v2/"
                + ingestVersion
                + "/NWS_Alerts.zarr.zip"
            )
        )
        store = S3ZipStore(f)

    else:
        f = s3_bucket + "NWS_Alerts.zarr.zip"
        store = zarr.storage.ZipStore(f, mode="r")

    NWS_Alerts_Zarr = zarr.open(store, mode="r")

    if save_type == "S3":
        f = _retry_s3_operation(
            lambda: s3.open("s3://ForecastTar_v2/" + ingestVersion + "/SubH.zarr.zip")
        )
        store = S3ZipStore(f)
    elif save_type == "S3Zarr":
        f = _retry_s3_operation(
            lambda: s3.open(
                "s3://"
                + s3_bucket
                + "/ForecastTar_v2/"
                + ingestVersion
                + "/SubH.zarr.zip"
            )
        )
        store = S3ZipStore(f)
    else:
        f = s3_bucket + "SubH_v2.zarr.zip"
        store = zarr.storage.ZipStore(f, mode="r")

    SubH_Zarr = zarr.open(store, mode="r")
    print("SubH Read")

    if save_type == "S3":
        f = _retry_s3_operation(
            lambda: s3.open(
                "s3://ForecastTar_v2/" + ingestVersion + "/HRRR_6H.zarr.zip"
            )
        )
        store = S3ZipStore(f)
    elif save_type == "S3Zarr":
        f = _retry_s3_operation(
            lambda: s3.open(
                "s3://"
                + s3_bucket
                + "/ForecastTar_v2/"
                + ingestVersion
                + "/HRRR_6H.zarr.zip"
            )
        )
        store = S3ZipStore(f)
    else:
        f = s3_bucket + "HRRR_6H.zarr.zip"
        store = zarr.storage.ZipStore(f, mode="r")

    HRRR_6H_Zarr = zarr.open(store, mode="r")
    print("HRRR_6H Read")

    if save_type == "S3":
        f = _retry_s3_operation(
            lambda: s3.open("s3://ForecastTar_v2/" + ingestVersion + "/GFS.zarr.zip")
        )
        store = S3ZipStore(f)
    elif save_type == "S3Zarr":
        f = _retry_s3_operation(
            lambda: s3.open(
                "s3://"
                + s3_bucket
                + "/ForecastTar_v2/"
                + ingestVersion
                + "/GFS.zarr.zip"
            )
        )
        store = S3ZipStore(f)
    else:
        f = s3_bucket + "GFS.zarr.zip"
        store = zarr.storage.ZipStore(f, mode="r")

    GFS_Zarr = zarr.open(store, mode="r")
    print("GFS Read")

    if save_type == "S3":
        f = _retry_s3_operation(
            lambda: s3.open("s3://ForecastTar_v2/" + ingestVersion + "/GEFS.zarr.zip")
        )
        store = S3ZipStore(f)
    elif save_type == "S3Zarr":
        f = _retry_s3_operation(
            lambda: s3.open(
                "s3://"
                + s3_bucket
                + "/ForecastTar_v2/"
                + ingestVersion
                + "/GEFS.zarr.zip"
            )
        )
        store = S3ZipStore(f)
    else:
        f = s3_bucket + "GEFS.zarr.zip"
        store = zarr.storage.ZipStore(f, mode="r")

    GEFS_Zarr = zarr.open(store, mode="r")
    print("GEFS Read")

    if save_type == "S3":
        f = _retry_s3_operation(
            lambda: s3.open("s3://ForecastTar_v2/" + ingestVersion + "/NBM.zarr.zip")
        )
        store = S3ZipStore(f)
    elif save_type == "S3Zarr":
        # print('USE VERSION NBM')
        # f = s3.open("s3://" + s3_bucket + "/NBM.zarr.zip",
        #             version_id="sfWxulLYHDWCQTiM2u0v.x_Sg4pTwpG7")
        f = _retry_s3_operation(
            lambda: s3.open(
                "s3://"
                + s3_bucket
                + "/ForecastTar_v2/"
                + ingestVersion
                + "/NBM.zarr.zip"
            )
        )

        store = S3ZipStore(f)
    else:
        f = s3_bucket + "NBM.zarr.zip"
        store = zarr.storage.ZipStore(f, mode="r")

    NBM_Zarr = zarr.open(store, mode="r")
    print("NBM Read")

    if save_type == "S3":
        f = _retry_s3_operation(
            lambda: s3.open(
                "s3://ForecastTar_v2/" + ingestVersion + "/NBM_Fire.zarr.zip"
            )
        )
        store = S3ZipStore(f)
    elif save_type == "S3Zarr":
        f = _retry_s3_operation(
            lambda: s3.open(
                "s3://"
                + s3_bucket
                + "/ForecastTar_v2/"
                + ingestVersion
                + "/NBM_Fire.zarr.zip"
            )
        )
        store = S3ZipStore(f)
    else:
        f = s3_bucket + "NBM_Fire.zarr.zip"
        store = zarr.storage.ZipStore(f, mode="r")

    NBM_Fire_Zarr = zarr.open(store, mode="r")
    print("NBM Fire Read")

    if save_type == "S3":
        f = _retry_s3_operation(
            lambda: s3.open("s3://ForecastTar_v2/" + ingestVersion + "/HRRR.zarr.zip")
        )
        store = S3ZipStore(f)
    elif save_type == "S3Zarr":
        f = _retry_s3_operation(
            lambda: s3.open(
                "s3://"
                + s3_bucket
                + "/ForecastTar_v2/"
                + ingestVersion
                + "/HRRR.zarr.zip"
            )
        )
        store = S3ZipStore(f)
    else:
        f = s3_bucket + "HRRR.zarr.zip"
        store = zarr.storage.ZipStore(f, mode="r")

    HRRR_Zarr = zarr.open(store, mode="r")
    print("HRRR Read")

    if useETOPO:
        if save_type == "S3":
            f = _retry_s3_operation(
                lambda: s3.open(
                    "s3://ForecastTar_v2/" + ingestVersion + "/ETOPO_DA_C.zarr.zip"
                )
            )
            store = S3ZipStore(f)
        elif save_type == "S3Zarr":
            f = _retry_s3_operation(
                lambda: s3.open(
                    "s3://"
                    + s3_bucket
                    + "/ForecastTar_v2/"
                    + ingestVersion
                    + "/ETOPO_DA_C.zarr.zip"
                )
            )
            store = S3ZipStore(f)
        else:
            f = s3_bucket + "ETOPO_DA_C.zarr.zip"
            store = zarr.storage.ZipStore(f, mode="r")

        ETOPO_f = zarr.open(store, mode="r")
    print("ETOPO Read")


async def get_zarr(store, X, Y):
    return store[:, :, X, Y]


lats_etopo = np.arange(-90, 90, 0.01666667)
lons_etopo = np.arange(-180, 180, 0.01666667)

tf = TimezoneFinder(in_memory=True)


def get_offset(*, lat, lng, utcTime, tf):
    # tf = TimezoneFinder()
    """
    returns a location's time zone offset from UTC in minutes.
    """

    today = utcTime
    tz_target = timezone(tf.timezone_at(lng=lng, lat=lat))
    # ATTENTION: tz_target could be None! handle error case
    today_target = tz_target.localize(today)
    today_utc = utc.localize(today)
    return (today_utc - today_target).total_seconds() / 60, tz_target


def has_interior_nan_holes(arr: np.ndarray) -> bool:
    """
    Return True if `arr` (2D: rows × cols) contains at least one
    contiguous block of NaNs that:
      - does *not* touch the first or last column
      - has at least one NaN
    """
    # 1) make a mask of NaNs
    mask = np.isnan(arr)

    # 2) pad left/right with False so that edges never count as run boundaries
    #    padded.shape == (rows, cols+2)
    padded = np.pad(mask, ((0, 0), (1, 1)), constant_values=False)

    # 3) compute a 1D diff along each row:
    #    diff == +1  → run *start* (False→True)
    #    diff == -1  → run *end*   (True→False)
    #    diff.shape == (rows, cols+1)
    diff = padded[:, 1:].astype(int) - padded[:, :-1].astype(int)
    starts = diff == 1  # potential run‐starts
    ends = diff == -1  # potential run‐ends

    # 4) ignore any that occur at the very first or last original column:
    #    we only want starts/ends in columns 1…(cols-2)
    interiorStarts = starts[:, 1:-1]
    interiorEnds = ends[:, 1:-1]

    # 5) a row has an interior hole iff it has at least one interior start
    #    *and* at least one interior end.  If any row meets that, we’re done.
    rowHasStart = interiorStarts.any(axis=1)
    rowHasEnd = interiorEnds.any(axis=1)

    return bool(np.any(rowHasStart & rowHasEnd))


# Interpolation function to interpolate nans in a row, keeping nan's at the start and end
def _interp_row(row: np.ndarray) -> np.ndarray:
    """
    Fill only strictly interior NaN‐runs in a 1D array
    (i.e. ignore any NaNs at index 0 or -1) by linear interpolation.
    """
    n = row.size
    x = np.arange(n)

    # mask of all NaNs
    mask = np.isnan(row)

    if mask.any() and not mask.all():
        good = ~mask

        # interp only at mask positions, using the remaining points
        row[mask] = np.interp(x[mask], x[good], row[good], left=np.nan, right=np.nan)

    return row


class WeatherParallel(object):
    async def zarr_read(self, model, opened_zarr, x, y):
        if TIMING:
            print("### " + model + " Reading!")
            print(datetime.datetime.now(datetime.UTC).replace(tzinfo=None))

        errCount = 0
        dataOut = False
        # Try to read Zarr file
        while errCount < 4:
            try:
                dataOut = await asyncio.to_thread(lambda: opened_zarr[:, :, y, x].T)

                # Fake some bad data for testing
                # if model == "GFS":
                # dataOut[10:100, 4] = np.nan

                # Check for missing/ bad data and interpolate
                # This should not occur, but good to have a fallback
                if has_interior_nan_holes(dataOut.T):
                    print("### " + model + " Interpolating missing data!")

                    # Print the location of the missing data
                    if TIMING:
                        print(
                            "### " + model + " Missing data at: ",
                            np.argwhere(np.isnan(dataOut)),
                        )

                    dataOut = np.apply_along_axis(_interp_row, 0, dataOut)

                if TIMING:
                    print("### " + model + " Done!")
                    print(datetime.datetime.now(datetime.UTC).replace(tzinfo=None))
                return dataOut

            except Exception:
                print("### " + model + " Failure!")
                errCount = errCount + 1
                print(traceback.print_exc())

        print("### " + model + " Failure!")
        dataOut = False
        return dataOut


def cull(lng, lat):
    """Accepts a list of lat/lng tuples.
    returns the list of tuples that are within the bounding box for the US.
    NB. THESE ARE NOT NECESSARILY WITHIN THE US BORDERS!
    https://gist.github.com/jsundram/1251783
    """

    ### TODO: Add Alaska somehow

    top = US_BOUNDING_BOX["top"]
    left = US_BOUNDING_BOX["left"]
    right = US_BOUNDING_BOX["right"]
    bottom = US_BOUNDING_BOX["bottom"]

    inside_box = 0
    if (bottom <= lat <= top) and (left <= lng <= right):
        inside_box = 1

    return inside_box


def lambertGridMatch(
    central_longitude,
    central_latitude,
    standard_parallel,
    semimajor_axis,
    lat,
    lon,
    hrrr_minX,
    hrrr_minY,
    hrrr_delta,
):
    # From https://en.wikipedia.org/wiki/Lambert_conformal_conic_projection

    hrr_n = math.sin(standard_parallel)
    hrrr_F = (
        math.cos(standard_parallel)
        * (math.tan(0.25 * math.pi + 0.5 * standard_parallel)) ** hrr_n
    ) / hrr_n
    hrrr_p = (
        semimajor_axis
        * hrrr_F
        * 1
        / (math.tan(0.25 * math.pi + 0.5 * math.radians(lat)) ** hrr_n)
    )
    hrrr_p0 = (
        semimajor_axis
        * hrrr_F
        * 1
        / (math.tan(0.25 * math.pi + 0.5 * central_latitude) ** hrr_n)
    )

    x_hrrrLoc = hrrr_p * math.sin(hrr_n * (math.radians(lon) - central_longitude))
    y_hrrrLoc = hrrr_p0 - hrrr_p * math.cos(
        hrr_n * (math.radians(lon) - central_longitude)
    )

    x_hrrr = round((x_hrrrLoc - hrrr_minX) / hrrr_delta)
    y_hrrr = round((y_hrrrLoc - hrrr_minY) / hrrr_delta)

    x_grid = x_hrrr * hrrr_delta + hrrr_minX
    y_grid = y_hrrr * hrrr_delta + hrrr_minY

    hrrr_p2 = math.copysign(math.sqrt(x_grid**2 + (hrrr_p0 - y_grid) ** 2), hrr_n)

    lat_grid = math.degrees(
        2 * math.atan((semimajor_axis * hrrr_F / hrrr_p2) ** (1 / hrr_n)) - math.pi / 2
    )

    hrrr_theta = math.atan((x_grid) / (hrrr_p0 - y_grid))

    lon_grid = math.degrees(central_longitude + hrrr_theta / hrr_n)

    return lat_grid, lon_grid, x_hrrr, y_hrrr


def rounder(t):
    if t.minute >= 30:
        # Round up to the next hour
        rounded_dt = t.replace(second=0, microsecond=0, minute=0) + datetime.timedelta(
            hours=1
        )
    else:
        # Round down to the current hour
        rounded_dt = t.replace(second=0, microsecond=0, minute=0)
    return rounded_dt


def unix_to_day_of_year_and_lst(dt, longitude):
    # Calculate the day of the year
    day_of_year = dt.timetuple().tm_yday

    # Calculate UTC time in hours
    utc_time = dt.hour + dt.minute / 60 + dt.second / 3600
    print(utc_time)

    # Calculate Local Solar Time (LST) considering the longitude
    lst = utc_time + (longitude / 15)
    print(lst)

    return day_of_year, lst


def solar_irradiance(latitude, longitude, unix_time):
    G_sc = SOLAR_IRRADIANCE_CONST["GSC"]

    # Get the day of the year and Local Solar Time (LST)
    day_of_year, local_solar_time = unix_to_day_of_year_and_lst(unix_time, longitude)

    # Calculate solar declination (delta) in radians
    delta = math.radians(SOLAR_IRRADIANCE_CONST["declination"]) * math.sin(
        math.radians(360 / 365 * (284 + day_of_year))
    )

    # Calculate hour angle (H) in degrees, then convert to radians
    H = math.radians(15 * (local_solar_time - 12))

    # Convert latitude to radians
    phi = math.radians(latitude)

    # Calculate solar elevation angle (alpha)
    sin_alpha = math.sin(phi) * math.sin(delta) + math.cos(phi) * math.cos(
        delta
    ) * math.cos(H)

    # Calculate air mass (AM)
    AM = 1 / sin_alpha if sin_alpha > 0 else float("inf")
    G_0 = G_sc * (
        1
        + SOLAR_IRRADIANCE_CONST["g0_coeff"]
        * math.cos(math.radians(360 * day_of_year / 365))
    )
    G = (
        G_0 * sin_alpha * math.exp(-SOLAR_IRRADIANCE_CONST["am_coeff"] * AM)
        if sin_alpha > 0
        else 0
    )

    return G


def calculate_globe_temperature(
    air_temperature, solar_radiation, wind_speed, globe_diameter=0.15, emissivity=0.95
):
    """
    Estimate the globe temperature based on ambient temperature, solar radiation, and wind speed.

    Parameters:
    air_temperature (float): Ambient air temperature in degrees Celsius.
    solar_radiation (float): Solar radiation in watts per square meter (W/m²).
    wind_speed (float): Wind speed in meters per second (m/s).
    globe_diameter (float, optional): Diameter of the globe thermometer in meters (default is 0.15m).
    emissivity (float, optional): Emissivity of the globe (default is 0.95 for a black globe).

    Returns:
    float: Estimated globe temperature in degrees Celsius.
    """
    globe_temperature = air_temperature + (
        GLOBE_TEMP_CONST["factor"] * (solar_radiation ** GLOBE_TEMP_CONST["temp_exp"])
    ) / (
        emissivity
        * (globe_diameter ** GLOBE_TEMP_CONST["diam_exp"])
        * (wind_speed ** GLOBE_TEMP_CONST["wind_exp"])
    )
    return globe_temperature


def calculate_wbgt(
    temperature,
    humidity,
    wind_speed=None,
    solar_radiation=None,
    globe_temperature=None,
    in_sun=False,
):
    """
    Calculate the Wet-Bulb Globe Temperature (WBGT).

    Parameters:
    temperature (float): The ambient air temperature in degrees Celsius.
    humidity (float): The relative humidity as a percentage (0-100).
    wind_speed (float, optional): The wind speed in meters per second. Required if `in_sun` is True.
    solar_radiation (float, optional): Solar radiation in watts per square meter (W/m²). Used to calculate globe temperature if `globe_temperature` is not provided.
    globe_temperature (float, optional): The globe temperature in degrees Celsius. Required if `in_sun` is True and `solar_radiation` is not provided.
    in_sun (bool, optional): If True, calculates WBGT for sunny conditions using wind_speed and globe_temperature.

    Returns:
    float: The Wet-Bulb Globe Temperature in degrees Celsius.
    """
    if in_sun:
        if globe_temperature is None:
            if wind_speed is None or solar_radiation is None:
                raise ValueError(
                    "Wind speed and solar radiation must be provided if globe temperature is not provided for outdoor WBGT calculation."
                )
            globe_temperature = calculate_globe_temperature(
                temperature, solar_radiation, wind_speed
            )
        wbgt = (
            WBGT_CONST["temp_weight"] * temperature
            + WBGT_CONST["globe_weight"] * globe_temperature
            + WBGT_CONST["wind_weight"] * wind_speed
        )
    else:
        wbgt = WBGT_CONST["temp_weight"] * temperature + WBGT_CONST[
            "humidity_weight"
        ] * (humidity / 100.0 * temperature)

    return wbgt


def dbz_to_rate(dbz_array, precip_type_array, min_dbz=REFC_THRESHOLD):
    """
    Convert dBZ to precipitation rate (mm/h) using a Z-R relationship with soft threshold.

    Args:
        dbz_array (np.ndarray): Radar reflectivity in dBZ.
        precip_type_array (np.ndarray): Array of precipitation types ('rain' or 'snow').
        min_dbz (float): Minimum dBZ for soft thresholding. Values below this are scaled linearly.

    Returns:
        np.ndarray: Precipitation rate in mm/h.
    """
    # Ensure no negative dBZ values
    dbz_array = np.maximum(dbz_array, 0.0)

    # Convert dBZ to Z
    z_array = 10 ** (dbz_array / 10.0)

    # Initialize rate coefficients for rain
    a_array = np.full_like(dbz_array, DBZ_CONST["rain_a"], dtype=float)
    b_array = np.full_like(dbz_array, DBZ_CONST["rain_b"], dtype=float)
    snow_mask = precip_type_array == "snow"
<<<<<<< HEAD
    a_array[snow_mask] = DBZ_CONST["snow_a"]
    b_array[snow_mask] = DBZ_CONST["snow_b"]
=======
    a_array[snow_mask] = 600.0
    b_array[snow_mask] = 2.0
>>>>>>> 092dceca

    # Compute precipitation rate
    rate_array = (z_array / a_array) ** (1.0 / b_array)

    # Apply soft threshold for sub-threshold dBZ values
    below_threshold = dbz_array < min_dbz
    rate_array[below_threshold] *= dbz_array[below_threshold] / min_dbz

    # Final check: ensure no negative rates
    rate_array = np.maximum(rate_array, 0.0)
    return rate_array


@app.get("/timemachine/{apikey}/{location}", response_class=ORJSONResponse)
@app.get("/forecast/{apikey}/{location}", response_class=ORJSONResponse)
async def PW_Forecast(
    request: Request,
    location: str,
    units: Union[str, None] = None,
    extend: Union[str, None] = None,
    exclude: Union[str, None] = None,
    lang: Union[str, None] = None,
    version: Union[str, None] = None,
    tmextra: Union[str, None] = None,
    apikey: Union[str, None] = None,
    icon: Union[str, None] = None,
) -> dict:
    global ETOPO_f
    global SubH_Zarr
    global HRRR_6H_Zarr
    global GFS_Zarr
    global NBM_Zarr
    global NBM_Fire_Zarr
    global GEFS_Zarr
    global HRRR_Zarr
    global NWS_Alerts_Zarr

    readHRRR = False
    readGFS = False
    readNBM = False
    readGEFS = False

    print(os.environ.get("STAGE", "PROD"))
    STAGE = os.environ.get("STAGE", "PROD")

    # Timing Check
    T_Start = datetime.datetime.now(datetime.UTC).replace(tzinfo=None)

    # Current time
    if force_now is False:
        nowTime = datetime.datetime.now(datetime.UTC).replace(tzinfo=None)
    else:
        # Force now for testing with static inputs
        nowTime = datetime.datetime.fromtimestamp(int(force_now), datetime.UTC).replace(
            tzinfo=None
        )

        print("Forced Current Time to:")
        print(nowTime)

    ### If developing in REPL, uncomment to provide static variables
    # location = "47.1756,27.594,1741126460"
    # units = "ca"
    # extend = None
    # exclude = None
    # lang = "en"
    # version = "2"
    # tmextra: None
    # apikey: None

    locationReq = location.split(",")

    # Get the location
    try:
        lat = float(locationReq[0])
        lon_IN = float(locationReq[1])
    except Exception:
        raise HTTPException(status_code=400, detail="Invalid Location Specification")
        # return {
        #     'statusCode': 400,
        #     'body': json.dumps('Invalid Location Specification')
        # }
    lon = lon_IN % 360  # 0-360
    az_Lon = ((lon + 180) % 360) - 180  # -180-180

    if (lon_IN < -180) or (lon > 360):
        # print('ERROR')
        raise HTTPException(status_code=400, detail="Invalid Longitude")
    if (lat < -90) or (lat > 90):
        # print('ERROR')
        raise HTTPException(status_code=400, detail="Invalid Latitude")

    if len(locationReq) == 2:
        if STAGE == "TIMEMACHINE":
            raise HTTPException(status_code=400, detail="Missing Time Specification")

        else:
            utcTime = nowTime

    elif len(locationReq) == 3:
        # If time is specified as a unix time
        if locationReq[2].lstrip("-+").isnumeric():
            if float(locationReq[2]) > 0:
                utcTime = datetime.datetime.fromtimestamp(
                    float(locationReq[2]), datetime.UTC
                ).replace(tzinfo=None)
            elif float(locationReq[2]) < -100000:  # Very negatime time
                utcTime = datetime.datetime.fromtimestamp(
                    float(locationReq[2]), datetime.UTC
                ).replace(tzinfo=None)
            elif float(locationReq[2]) < 0:  # Negatime time
                utcTime = nowTime + datetime.timedelta(seconds=float(locationReq[2]))

        else:
            try:
                utcTime = datetime.datetime.strptime(
                    locationReq[2], "%Y-%m-%dT%H:%M:%S%z"
                )
                # Since it is in UTC time already
                utcTime = utcTime.replace(tzinfo=None)
            except Exception:
                try:
                    utcTime = datetime.datetime.strptime(
                        locationReq[2], "%Y-%m-%dT%H:%M:%S%Z"
                    )
                    # Since it is in UTC time already
                    utcTime = utcTime.replace(tzinfo=None)
                except Exception:
                    try:
                        localTime = datetime.datetime.strptime(
                            locationReq[2], "%Y-%m-%dT%H:%M:%S"
                        )

                        # If no time zome specified, assume local time, and convert
                        tz_offsetLocIN = {
                            "lat": lat,
                            "lng": az_Lon,
                            "utcTime": localTime,
                            "tf": tf,
                        }

                        tz_offsetIN, tz_name = get_offset(**tz_offsetLocIN)
                        utcTime = localTime - datetime.timedelta(minutes=tz_offsetIN)

                    except Exception:
                        # print('ERROR')
                        raise HTTPException(
                            status_code=400, detail="Invalid Time Specification"
                        )

    else:
        raise HTTPException(
            status_code=400, detail="Invalid Time or Location Specification"
        )

    timeMachine = False
    timeMachineNear = False
    # Set up translations
    if not lang:
        lang = "en"

    if icon != "pirate":
        icon = "darksky"

    # Check if langugage is supported
    if lang not in Translations:
        # Throw an error
        raise HTTPException(status_code=400, detail="Language Not Supported")

    translation = Translations[lang]

    if utcTime < datetime.datetime(2024, 5, 1):
        timeMachine = True

        if (
            ("localhost" in str(request.url))
            or ("timemachine" in str(request.url))
            or ("127.0.0.1" in str(request.url))
        ):
            TM_Response = await TimeMachine(
                lat, lon, az_Lon, utcTime, tf, units, exclude, lang, API_VERSION
            )

            return TM_Response
        else:
            raise HTTPException(
                status_code=400,
                detail="Requested Time is in the Past. Please Use Timemachine.",
            )
    elif (nowTime - utcTime) > datetime.timedelta(hours=47):
        # More than 47 hours ago must be time machine request
        if (
            ("localhost" in str(request.url))
            or ("timemachine" in str(request.url))
            or ("127.0.0.1" in str(request.url))
        ):
            timeMachine = True
        else:
            raise HTTPException(
                status_code=400,
                detail="Requested Time is in the Past. Please Use Timemachine.",
            )
            # lock.acquire(blocking=True, timeout=60)
    elif nowTime < utcTime:
        if (utcTime - nowTime) < datetime.timedelta(hours=1):
            utcTime = nowTime
        else:
            raise HTTPException(
                status_code=400, detail="Requested Time is in the Future"
            )
    elif (nowTime - utcTime) < datetime.timedelta(hours=47):
        # If within the last 47 hours, it may or may not be a timemachine request
        if "timemachine" in str(request.url):
            timeMachineNear = True
            # This results in the API using the live zip file, but only doing a 24 hour forecast from midnight of the requested day
            print("Near term timemachine request")
        # Otherwise, just a normal request

    # Timing Check
    if TIMING:
        print("Request process time")
        print(datetime.datetime.now(datetime.UTC).replace(tzinfo=None) - T_Start)

    # Calculate the timezone offset
    tz_offsetLoc = {"lat": lat, "lng": az_Lon, "utcTime": utcTime, "tf": tf}
    tz_offset, tz_name = get_offset(**tz_offsetLoc)

    tzReq = tf.timezone_at(lat=lat, lng=az_Lon)

    # Timing Check
    if TIMING:
        print("Timezone offset time")
        print(datetime.datetime.now(datetime.UTC).replace(tzinfo=None) - T_Start)

    # Set defaults
    if not extend:
        extendFlag = 0
    else:
        if extend == "hourly":
            extendFlag = 1
        else:
            extendFlag = 0

    if not version:
        version = 1

    version = float(version)

    # Check if extra information should be included with time machine
    if not tmextra:
        tmExtra = False
    else:
        tmExtra = True

    if not exclude:
        excludeParams = ""
    else:
        excludeParams = exclude

    exCurrently = 0
    exMinutely = 0
    exHourly = 0
    exDaily = 0
    exFlags = 0
    exAlerts = 0
    exNBM = 0
    exHRRR = 0
    exGEFS = 0
    summaryText = True

    if "currently" in excludeParams:
        exCurrently = 1
    if "minutely" in excludeParams:
        exMinutely = 1
    if "hourly" in excludeParams:
        exHourly = 1
    if "daily" in excludeParams:
        exDaily = 1
    if "flags" in excludeParams:
        exFlags = 1
    if "alerts" in excludeParams:
        exAlerts = 1
    if "nbm" in excludeParams:
        exNBM = 1
    if "hrrr" in excludeParams:
        exHRRR = 1
    if "gefs" in excludeParams:
        exGEFS = 1
    if "summary" in excludeParams:
        summaryText = False

    # Set up timemache params
    if timeMachine and not tmExtra:
        exMinutely = 1

    if timeMachine:
        exAlerts = 1

    # Exclude Alerts outside US
    if exAlerts == 0:
        if cull(az_Lon, lat) == 0:
            exAlerts = 1

    # Default to US
    unitSystem = "us"
    windUnit = 2.234  # mph
    prepIntensityUnit = 0.0394  # inches/hour
    prepAccumUnit = 0.0394  # inches
    tempUnits = 0  # F. This is harder
    pressUnits = 0.01  # Hectopascals
    visUnits = 0.00062137  # miles
    humidUnit = 0.01  # %
    elevUnit = 3.28084  # ft

    if units:
        unitSystem = units[0:2]

        if unitSystem == "ca":
            windUnit = 3.600  # kph
            prepIntensityUnit = 1  # mm/h
            prepAccumUnit = 0.1  # cm
            tempUnits = KELVIN_TO_CELSIUS  # Celsius
            pressUnits = 0.01  # Hectopascals
            visUnits = 0.001  # km
            humidUnit = 0.01  # %
            elevUnit = 1  # m
        elif unitSystem == "uk":
            windUnit = 2.234  # mph
            prepIntensityUnit = 1  # mm/h
            prepAccumUnit = 0.1  # cm
            tempUnits = KELVIN_TO_CELSIUS  # Celsius
            pressUnits = 0.01  # Hectopascals
            visUnits = 0.00062137  # miles
            humidUnit = 0.01  # %
            elevUnit = 1  # m
        elif unitSystem == "si":
            windUnit = 1  # m/s
            prepIntensityUnit = 1  # mm/h
            prepAccumUnit = 0.1  # cm
            tempUnits = KELVIN_TO_CELSIUS  # Celsius
            pressUnits = 0.01  # Hectopascals
            visUnits = 0.001  # km
            humidUnit = 0.01  # %
            elevUnit = 1  # m

    weather = WeatherParallel()

    zarrTasks = dict()

    # Base times
    pytzTZ = timezone(tzReq)

    # utcTime  = datetime.datetime(year=2024, month=3, day=8, hour=6, minute=15)
    baseTime = utc.localize(
        datetime.datetime(
            year=utcTime.year,
            month=utcTime.month,
            day=utcTime.day,
            hour=utcTime.hour,
            minute=utcTime.minute,
        )
    ).astimezone(pytzTZ)
    baseHour = pytzTZ.localize(
        datetime.datetime(
            year=baseTime.year,
            month=baseTime.month,
            day=baseTime.day,
            hour=baseTime.hour,
        )
    )

    baseDay = baseTime.replace(hour=0, minute=0, second=0, microsecond=0)

    baseDayUTC = baseDay.astimezone(utc)

    # Find UTC time for the base day
    baseDayUTC_Grib = (
        (
            np.datetime64(baseDay.astimezone(utc).replace(tzinfo=None))
            - np.datetime64(datetime.datetime(1970, 1, 1, 0, 0, 0))
        )
        .astype("timedelta64[s]")
        .astype(np.int32)
    )

    # Timing Check
    if TIMING:
        print("### HRRR Start ###")
        print(datetime.datetime.now(datetime.UTC).replace(tzinfo=None) - T_Start)

    sourceIDX = dict()

    # Ignore areas outside of HRRR coverage
    if az_Lon < -134 or az_Lon > -61 or lat < 21 or lat > 53 or exHRRR == 1:
        dataOut = False
        dataOut_hrrrh = False
        dataOut_h2 = False

    else:
        # HRRR
        central_longitude_hrrr = math.radians(262.5)
        central_latitude_hrrr = math.radians(38.5)
        standard_parallel_hrrr = math.radians(38.5)
        semimajor_axis_hrrr = 6371229
        hrrr_minX = -2697500
        hrrr_minY = -1587300
        hrrr_delta = 3000

        hrrr_lat, hrrr_lon, x_hrrr, y_hrrr = lambertGridMatch(
            central_longitude_hrrr,
            central_latitude_hrrr,
            standard_parallel_hrrr,
            semimajor_axis_hrrr,
            lat,
            lon,
            hrrr_minX,
            hrrr_minY,
            hrrr_delta,
        )

        if (
            (x_hrrr < HRRR_X_MIN)
            or (y_hrrr < HRRR_Y_MIN)
            or (x_hrrr > HRRR_X_MAX)
            or (y_hrrr > HRRR_Y_MAX)
        ):
            dataOut = False
            dataOut_h2 = False
            dataOut_hrrrh = False
        else:
            # Subh
            # Check if timemachine request, use different sources
            if timeMachine:
                date_range = pd.date_range(
                    start=baseDayUTC - datetime.timedelta(hours=1),
                    end=baseDayUTC + datetime.timedelta(days=1, hours=1),
                    freq="1h",
                ).to_list()
                if utcTime < datetime.datetime(2025, 6, 10):
                    zarrList = [
                        "s3://"
                        + s3_bucket
                        + "/HRRRH/HRRRH_Hist"
                        + t.strftime("%Y%m%dT%H0000Z")
                        + ".zarr/"
                        for t in date_range
                    ]
                    consolidateZarr = True
                else:
                    zarrList = [
                        "s3://"
                        + s3_bucket
                        + "/Hist_v2/HRRR/HRRR_Hist_v2"
                        + t.strftime("%Y%m%dT%H0000Z")
                        + ".zarr/"
                        for t in date_range
                    ]
                    consolidateZarr = False

                now = time.time()
                with xr.open_mfdataset(
                    zarrList,
                    engine="zarr",
                    consolidated=consolidateZarr,
                    decode_cf=False,
                    parallel=True,
                    storage_options={
                        "key": aws_access_key_id,
                        "secret": aws_secret_access_key,
                    },
                    cache=False,
                    drop_variables=[
                        "DSWRF_surface",
                        "CAPE_surface",
                    ],
                ) as xr_mf:
                    # Correct for Pressure Switch
                    if "PRES_surface" in xr_mf.data_vars:
                        HRRRHzarrVars = (
                            "time",
                            "VIS_surface",
                            "GUST_surface",
                            "PRES_surface",
                            "TMP_2maboveground",
                            "DPT_2maboveground",
                            "RH_2maboveground",
                            "UGRD_10maboveground",
                            "VGRD_10maboveground",
                            "PRATE_surface",
                            "APCP_surface",
                            "CSNOW_surface",
                            "CICEP_surface",
                            "CFRZR_surface",
                            "CRAIN_surface",
                            "TCDC_entireatmosphere",
                            "MASSDEN_8maboveground",
                            "REFC_entireatmosphere",
                        )
                    else:
                        HRRRHzarrVars = (
                            "time",
                            "VIS_surface",
                            "GUST_surface",
                            "MSLMA_meansealevel",
                            "TMP_2maboveground",
                            "DPT_2maboveground",
                            "RH_2maboveground",
                            "UGRD_10maboveground",
                            "VGRD_10maboveground",
                            "PRATE_surface",
                            "APCP_surface",
                            "CSNOW_surface",
                            "CICEP_surface",
                            "CFRZR_surface",
                            "CRAIN_surface",
                            "TCDC_entireatmosphere",
                            "MASSDEN_8maboveground",
                            "REFC_entireatmosphere",
                        )

                    dataOut_hrrrh = np.zeros((len(xr_mf.time), len(HRRRHzarrVars)))

                    # Add time
                    dataOut_hrrrh[:, 0] = xr_mf.time.compute().data

                    for vIDX, v in enumerate(HRRRHzarrVars[1:]):
                        if v in xr_mf.data_vars:
                            dataOut_hrrrh[:, vIDX + 1] = (
                                xr_mf[v][:, y_hrrr, x_hrrr].compute().data
                            )
                        else:
                            print("Variable not in HRRR Zarr:")
                            print(v)
                    now2 = time.time()

                # Timing Check
                if TIMING:
                    print("HRRRH Hist Time")
                    print(now2 - now)

                dataOut = False
                dataOut_h2 = False

                subhRunTime = 0
                hrrrhRunTime = 0
                h2RunTime = 0

                readHRRR = False
            else:
                readHRRR = True

        sourceIDX["hrrr"] = dict()
        sourceIDX["hrrr"]["x"] = int(x_hrrr)
        sourceIDX["hrrr"]["y"] = int(y_hrrr)
        sourceIDX["hrrr"]["lat"] = round(hrrr_lat, 2)
        sourceIDX["hrrr"]["lon"] = round(((hrrr_lon + 180) % 360) - 180, 2)

    # Timing Check
    if TIMING:
        print("### NBM Start ###")
        print(datetime.datetime.now(datetime.UTC).replace(tzinfo=None) - T_Start)
    # Ignore areas outside of NBM coverage
    if az_Lon < -138.3 or az_Lon > -59 or lat < 19.3 or lat > 57 or exNBM == 1:
        dataOut_nbm = False
        dataOut_nbmFire = False
    else:
        # NBM
        central_longitude_nbm = math.radians(265)
        central_latitude_nbm = math.radians(25)
        standard_parallel_nbm = math.radians(25.0)
        semimajor_axis_nbm = 6371200
        nbm_minX = -3271152.8
        nbm_minY = -263793.46
        nbm_delta = 2539.703000

        nbm_lat, nbm_lon, x_nbm, y_nbm = lambertGridMatch(
            central_longitude_nbm,
            central_latitude_nbm,
            standard_parallel_nbm,
            semimajor_axis_nbm,
            lat,
            lon,
            nbm_minX,
            nbm_minY,
            nbm_delta,
        )

        if (
            (x_nbm < NBM_X_MIN)
            or (y_nbm < NBM_Y_MIN)
            or (x_nbm > NBM_X_MAX)
            or (y_nbm > NBM_Y_MAX)
        ):
            dataOut_nbm = False
            dataOut_nbmFire = False
        else:
            # Timing Check
            if TIMING:
                print("### NBM Detail Start ###")
                print(
                    datetime.datetime.now(datetime.UTC).replace(tzinfo=None) - T_Start
                )

            if timeMachine:
                date_range = pd.date_range(
                    start=baseDayUTC - datetime.timedelta(hours=1),
                    end=baseDayUTC + datetime.timedelta(days=1, hours=1),
                    freq="1h",
                ).to_list()

                if utcTime < datetime.datetime(2025, 6, 10):
                    zarrList = [
                        "s3://"
                        + s3_bucket
                        + "/NBM/NBM_Hist"
                        + t.strftime("%Y%m%dT%H0000Z")
                        + ".zarr/"
                        for t in date_range
                    ]
                    consolidateZarr = True

                else:
                    zarrList = [
                        "s3://"
                        + s3_bucket
                        + "/Hist_v2/NBM/NBM_Hist"
                        + t.strftime("%Y%m%dT%H0000Z")
                        + ".zarr/"
                        for t in date_range
                    ]
                    consolidateZarr = False

                now = time.time()

                with xr.open_mfdataset(
                    zarrList,
                    engine="zarr",
                    consolidated=consolidateZarr,
                    decode_cf=False,
                    parallel=True,
                    storage_options={
                        "key": aws_access_key_id,
                        "secret": aws_secret_access_key,
                    },
                    cache=False,
                    drop_variables=["DSWRF_surface", "CAPE_surface"],
                ) as xr_mf:
                    now2 = time.time()
                    if TIMING:
                        print("NBM Open Time")
                        print(now2 - now)

                    # Correct for Pressure Switch
                    NBMzarrVars = (
                        "time",
                        "GUST_10maboveground",
                        "TMP_2maboveground",
                        "APTMP_2maboveground",
                        "DPT_2maboveground",
                        "RH_2maboveground",
                        "WIND_10maboveground",
                        "WDIR_10maboveground",
                        "APCP_surface",
                        "TCDC_surface",
                        "VIS_surface",
                        "PWTHER_surfaceMreserved",
                        "PPROB",
                        "PACCUM",
                        "PTYPE_prob_GE_1_LT_2_prob_fcst_1_1_surface",
                        "PTYPE_prob_GE_3_LT_4_prob_fcst_1_1_surface",
                        "PTYPE_prob_GE_5_LT_7_prob_fcst_1_1_surface",
                        "PTYPE_prob_GE_8_LT_9_prob_fcst_1_1_surface",
                    )

                    dataOut_nbm = np.zeros((len(xr_mf.time), len(NBMzarrVars)))
                    # Add time
                    dataOut_nbm[:, 0] = xr_mf.time.compute().data

                    for vIDX, v in enumerate(NBMzarrVars[1:]):
                        dataOut_nbm[:, vIDX + 1] = (
                            xr_mf[v][:, y_nbm, x_nbm].compute().data
                        )
                    now3 = time.time()

                if TIMING:
                    print("NBM Hist Time")
                    print(now3 - now)

                dataOut_nbmFire = False

                nbmRunTime = 0
                nbmFireRunTime = 0

                readNBM = False
            else:
                readNBM = True

    # Timing Check
    if TIMING:
        print("### GFS/GEFS Start ###")
        print(datetime.datetime.now(datetime.UTC).replace(tzinfo=None) - T_Start)

    # GFS
    lats_gfs = np.arange(-90, 90, 0.25)
    lons_gfs = np.arange(0, 360, 0.25)

    abslat = np.abs(lats_gfs - lat)
    abslon = np.abs(lons_gfs - lon)
    y_p = np.argmin(abslat)
    x_p = np.argmin(abslon)

    gfs_lat = lats_gfs[y_p]
    gfs_lon = lons_gfs[x_p]

    # Timing Check
    if TIMING:
        print("### GFS Detail Start ###")
        print(datetime.datetime.now(datetime.UTC).replace(tzinfo=None) - T_Start)

    if timeMachine:
        now = time.time()
        # Create list of zarrs
        # Negative 1 since the first timestep of a model run is used
        hours_to_subtract = (baseDayUTC.hour - 1) % 6
        rounded_time = baseDayUTC - datetime.timedelta(
            hours=hours_to_subtract + 1,
            minutes=baseDayUTC.minute,
            seconds=baseDayUTC.second,
            microseconds=baseDayUTC.microsecond,
        )

        date_range = pd.date_range(
            start=rounded_time,
            end=rounded_time + datetime.timedelta(days=1, hours=6),
            freq="6h",
        ).to_list()

        # Select either <v2.7 or >=v2.7 bucket
        if utcTime < datetime.datetime(2025, 6, 10):
            zarrList = [
                "s3://"
                + s3_bucket
                + "/GFS/GFS_Hist"
                + t.strftime("%Y%m%dT%H0000Z")
                + ".zarr/"
                for t in date_range
            ]
            consolidateZarr = True
        else:
            zarrList = [
                "s3://"
                + s3_bucket
                + "/Hist_v2/GFS/GFS_Hist_v2"
                + t.strftime("%Y%m%dT%H0000Z")
                + ".zarr/"
                for t in date_range
            ]
            consolidateZarr = False

        with xr.open_mfdataset(
            zarrList,
            engine="zarr",
            consolidated=consolidateZarr,
            decode_cf=False,
            parallel=True,
            storage_options={"key": aws_access_key_id, "secret": aws_secret_access_key},
            cache=False,
            drop_variables=["DSWRF_surface", "CAPE_surface"],
        ) as xr_mf:
            now2 = time.time()
            if TIMING:
                print("GFS Open Time")
                print(now2 - now)

            # Correct for Pressure Switch
            if "PRES_surface" in xr_mf.data_vars:
                GFSzarrVars = (
                    "time",
                    "VIS_surface",
                    "GUST_surface",
                    "PRES_surface",
                    "TMP_2maboveground",
                    "DPT_2maboveground",
                    "RH_2maboveground",
                    "APTMP_2maboveground",
                    "UGRD_10maboveground",
                    "VGRD_10maboveground",
                    "PRATE_surface",
                    "APCP_surface",
                    "CSNOW_surface",
                    "CICEP_surface",
                    "CFRZR_surface",
                    "CRAIN_surface",
                    "TOZNE_entireatmosphere_consideredasasinglelayer_",
                    "TCDC_entireatmosphere",
                    "DUVB_surface",
                    "Storm_Distance",
                    "Storm_Direction",
                    "REFC_entireatmosphere",
                )
            else:
                GFSzarrVars = (
                    "time",
                    "VIS_surface",
                    "GUST_surface",
                    "PRES_surface",
                    "TMP_2maboveground",
                    "DPT_2maboveground",
                    "RH_2maboveground",
                    "APTMP_2maboveground",
                    "UGRD_10maboveground",
                    "VGRD_10maboveground",
                    "PRATE_surface",
                    "APCP_surface",
                    "CSNOW_surface",
                    "CICEP_surface",
                    "CFRZR_surface",
                    "CRAIN_surface",
                    "TOZNE_entireatmosphere_consideredasasinglelayer_",
                    "TCDC_entireatmosphere",
                    "DUVB_surface",
                    "Storm_Distance",
                    "Storm_Direction",
                    "REFC_entireatmosphere",
                )

            dataOut_gfs = np.zeros((len(xr_mf.time), len(GFSzarrVars)))
            # Add time
            dataOut_gfs[:, 0] = xr_mf.time.compute().data

            for vIDX, v in enumerate(GFSzarrVars[1:]):
                if v in xr_mf.data_vars:
                    dataOut_gfs[:, vIDX + 1] = xr_mf[v][:, y_p, x_p].compute().data
                else:
                    print("Variable not in GFS Zarr:")
                    print(v)
            now3 = time.time()

        if TIMING:
            print("GFS Hist Time")
            print(now3 - now)

        gfsRunTime = 0

        readGFS = False
    else:
        readGFS = True

    # Timing Check
    if TIMING:
        print("### GFS Detail END ###")
        print(datetime.datetime.now(datetime.UTC).replace(tzinfo=None) - T_Start)

    # GEFS
    # Timing Check
    if TIMING:
        print("### GEFS Detail Start ###")
        print(datetime.datetime.now(datetime.UTC).replace(tzinfo=None) - T_Start)
    if exGEFS == 1:
        dataOut_gefs = False
    else:
        if timeMachine:
            now = time.time()
            # Create list of zarrs
            # Negative 3 since the first timestep (hour 3) of a model run is used
            hours_to_subtract = (baseDayUTC.hour - 3) % 6
            rounded_time = baseDayUTC - datetime.timedelta(
                hours=hours_to_subtract + 3,
                minutes=baseDayUTC.minute,
                seconds=baseDayUTC.second,
                microseconds=baseDayUTC.microsecond,
            )

            date_range = pd.date_range(
                start=rounded_time,
                end=rounded_time + datetime.timedelta(days=1, hours=6),
                freq="6h",
            ).to_list()

            if utcTime < datetime.datetime(2025, 6, 10):
                zarrList = [
                    "s3://"
                    + s3_bucket
                    + "/GEFS/GEFS_HistProb_"
                    + t.strftime("%Y%m%dT%H0000Z")
                    + ".zarr/"
                    for t in date_range
                ]
                consolidateZarr = True
            else:
                zarrList = [
                    "s3://"
                    + s3_bucket
                    + "/Hist_v2/GEFS/GEFS_HistProb_"
                    + t.strftime("%Y%m%dT%H0000Z")
                    + ".zarr/"
                    for t in date_range
                ]
                consolidateZarr = False
            with xr.open_mfdataset(
                zarrList,
                engine="zarr",
                consolidated=consolidateZarr,
                decode_cf=False,
                parallel=True,
                storage_options={
                    "key": aws_access_key_id,
                    "secret": aws_secret_access_key,
                },
                cache=False,
            ) as xr_mf:
                GEFSzarrVars = (
                    "time",
                    "Precipitation_Prob",
                    "APCP_Mean",
                    "APCP_StdDev",
                    "CSNOW_Prob",
                    "CICEP_Prob",
                    "CFRZR_Prob",
                    "CRAIN_Prob",
                )

                dataOut_gefs = np.zeros((len(xr_mf.time), len(GEFSzarrVars)))
                # Add time
                dataOut_gefs[:, 0] = xr_mf.time.compute().data
                for vIDX, v in enumerate(GEFSzarrVars[1:]):
                    dataOut_gefs[:, vIDX + 1] = xr_mf[v][:, y_p, x_p].compute().data
                now2 = time.time()

            if TIMING:
                print("GEFS Hist Time")
                print(now2 - now)

            gefsRunTime = 0

            readGEFS = False
        else:
            readGEFS = True

    # Timing Check
    if TIMING:
        print("### GEFS Detail Start ###")
        print(datetime.datetime.now(datetime.UTC).replace(tzinfo=None) - T_Start)

    sourceIDX["gfs"] = dict()
    sourceIDX["gfs"]["x"] = int(x_p)
    sourceIDX["gfs"]["y"] = int(y_p)
    sourceIDX["gfs"]["lat"] = round(gfs_lat, 2)
    sourceIDX["gfs"]["lon"] = round(((gfs_lon + 180) % 360) - 180, 2)

    if readHRRR:
        zarrTasks["SubH"] = weather.zarr_read("SubH", SubH_Zarr, x_hrrr, y_hrrr)

        # HRRR_6H
        zarrTasks["HRRR_6H"] = weather.zarr_read(
            "HRRR_6H", HRRR_6H_Zarr, x_hrrr, y_hrrr
        )

        # HRRR
        zarrTasks["HRRR"] = weather.zarr_read("HRRR", HRRR_Zarr, x_hrrr, y_hrrr)

    if readNBM:
        zarrTasks["NBM"] = weather.zarr_read("NBM", NBM_Zarr, x_nbm, y_nbm)
        zarrTasks["NBM_Fire"] = weather.zarr_read(
            "NBM_Fire", NBM_Fire_Zarr, x_nbm, y_nbm
        )

    if readGFS:
        zarrTasks["GFS"] = weather.zarr_read("GFS", GFS_Zarr, x_p, y_p)

    if readGEFS:
        zarrTasks["GEFS"] = weather.zarr_read("GEFS", GEFS_Zarr, x_p, y_p)

    results = await asyncio.gather(*zarrTasks.values())
    zarr_results = {key: result for key, result in zip(zarrTasks.keys(), results)}

    if readHRRR:
        dataOut = zarr_results["SubH"]
        dataOut_h2 = zarr_results["HRRR_6H"]
        dataOut_hrrrh = zarr_results["HRRR"]

        if (
            (dataOut is not False)
            and (dataOut_h2 is not False)
            and (dataOut_hrrrh is not False)
        ):
            # Calculate run times from specific time step for each model
            subhRunTime = dataOut[0, 0]

            # Check if the model times are valid for the request time
            if (
                utcTime
                - datetime.datetime.fromtimestamp(
                    subhRunTime.astype(int), datetime.UTC
                ).replace(tzinfo=None)
            ) > datetime.timedelta(hours=4):
                dataOut = False
                print("OLD SubH")

            hrrrhRunTime = dataOut_hrrrh[48, 0]
            # print( datetime.datetime.fromtimestamp(dataOut_hrrrh[35, 0].astype(int)))
            if (
                utcTime
                - datetime.datetime.fromtimestamp(
                    hrrrhRunTime.astype(int), datetime.UTC
                ).replace(tzinfo=None)
            ) > datetime.timedelta(hours=16):
                dataOut_hrrrh = False
                print("OLD HRRRH")

            h2RunTime = dataOut_h2[0, 0]
            if (
                utcTime
                - datetime.datetime.fromtimestamp(
                    h2RunTime.astype(int), datetime.UTC
                ).replace(tzinfo=None)
            ) > datetime.timedelta(hours=46):
                dataOut_h2 = False
                print("OLD HRRR_6H")

    if readNBM:
        dataOut_nbm = zarr_results["NBM"]
        dataOut_nbmFire = zarr_results["NBM_Fire"]

        if dataOut_nbm is not False:
            nbmRunTime = dataOut_nbm[48, 0]

        sourceIDX["nbm"] = dict()
        sourceIDX["nbm"]["x"] = int(x_nbm)
        sourceIDX["nbm"]["y"] = int(y_nbm)
        sourceIDX["nbm"]["lat"] = round(nbm_lat, 2)
        sourceIDX["nbm"]["lon"] = round(((nbm_lon + 180) % 360) - 180, 2)

        # Timing Check
        if TIMING:
            print("### NMB Detail End ###")
            print(datetime.datetime.now(datetime.UTC).replace(tzinfo=None) - T_Start)

        if dataOut_nbmFire is not False:
            nbmFireRunTime = dataOut_nbmFire[42, 0]  # 48-6

    if readGFS:
        dataOut_gfs = zarr_results["GFS"]
        if dataOut_gfs is not False:
            gfsRunTime = dataOut_gfs[47, 0]  # 48-1

    if readGEFS:
        dataOut_gefs = zarr_results["GEFS"]
        gefsRunTime = dataOut_gefs[45, 0]  # 48-3

    sourceTimes = dict()
    if timeMachine is False:
        if useETOPO:
            sourceList = ["ETOPO1", "gfs"]
        else:
            sourceList = ["gfs"]
    else:
        sourceList = ["gfs"]

    # Timing Check
    if TIMING:
        print("### Sources Start ###")
        print(datetime.datetime.now(datetime.UTC).replace(tzinfo=None) - T_Start)

    # If point is not in HRRR coverage or HRRR-subh is more than 4 hours old, the fallback to GFS
    if isinstance(dataOut, np.ndarray):
        sourceList.append("hrrrsubh")
        sourceTimes["hrrr_subh"] = rounder(
            datetime.datetime.fromtimestamp(
                subhRunTime.astype(int), datetime.UTC
            ).replace(tzinfo=None)
        ).strftime("%Y-%m-%d %HZ")

    if (isinstance(dataOut_hrrrh, np.ndarray)) & (not timeMachine):
        sourceList.append("hrrr_0-18")
        sourceTimes["hrrr_0-18"] = rounder(
            datetime.datetime.fromtimestamp(
                hrrrhRunTime.astype(int), datetime.UTC
            ).replace(tzinfo=None)
        ).strftime("%Y-%m-%d %HZ")
    elif (isinstance(dataOut_hrrrh, np.ndarray)) & (timeMachine):
        sourceList.append("hrrr")

    if (isinstance(dataOut_nbm, np.ndarray)) & (not timeMachine):
        sourceList.append("nbm")
        sourceTimes["nbm"] = rounder(
            datetime.datetime.fromtimestamp(
                nbmRunTime.astype(int), datetime.UTC
            ).replace(tzinfo=None)
        ).strftime("%Y-%m-%d %HZ")
    elif (isinstance(dataOut_nbm, np.ndarray)) & (timeMachine):
        sourceList.append("nbm")

    if (isinstance(dataOut_nbmFire, np.ndarray)) & (not timeMachine):
        sourceList.append("nbm_fire")
        sourceTimes["nbm_fire"] = rounder(
            datetime.datetime.fromtimestamp(
                nbmFireRunTime.astype(int), datetime.UTC
            ).replace(tzinfo=None)
        ).strftime("%Y-%m-%d %HZ")

    # If point is not in HRRR coverage or HRRR-hrrrh is more than 16 hours old, the fallback to GFS
    if isinstance(dataOut_h2, np.ndarray):
        sourceList.append("hrrr_18-48")
        # Subtract 18 hours since we're using the 18h time steo
        sourceTimes["hrrr_18-48"] = rounder(
            datetime.datetime.fromtimestamp(
                h2RunTime.astype(int), datetime.UTC
            ).replace(tzinfo=None)
            - datetime.timedelta(hours=18)
        ).strftime("%Y-%m-%d %HZ")

    # Always include GFS
    if timeMachine is False:
        sourceTimes["gfs"] = rounder(
            datetime.datetime.fromtimestamp(
                gfsRunTime.astype(int), datetime.UTC
            ).replace(tzinfo=None)
        ).strftime("%Y-%m-%d %HZ")

        if isinstance(dataOut_gefs, np.ndarray):
            sourceList.append("gefs")
            sourceTimes["gefs"] = rounder(
                datetime.datetime.fromtimestamp(
                    gefsRunTime.astype(int), datetime.UTC
                ).replace(tzinfo=None)
            ).strftime("%Y-%m-%d %HZ")
    elif (isinstance(dataOut_gefs, np.ndarray)) & (timeMachine):
        sourceList.append("gefs")

    # Timing Check
    if TIMING:
        print("### ETOPO Start ###")
        print(datetime.datetime.now(datetime.UTC).replace(tzinfo=None) - T_Start)

    ## ELEVATION
    abslat = np.abs(lats_etopo - lat)
    abslon = np.abs(lons_etopo - az_Lon)
    y_p = np.argmin(abslat)
    x_p = np.argmin(abslon)

    if (useETOPO) and ((STAGE == "PROD") or (STAGE == "DEV")):
        ETOPO = int(ETOPO_f[y_p, x_p])
    else:
        ETOPO = 0

    if ETOPO < 0:
        ETOPO = 0

    if useETOPO:
        sourceIDX["etopo"] = dict()
        sourceIDX["etopo"]["x"] = int(x_p)
        sourceIDX["etopo"]["y"] = int(y_p)
        sourceIDX["etopo"]["lat"] = round(lats_etopo[y_p], 4)
        sourceIDX["etopo"]["lon"] = round(lons_etopo[x_p], 4)

    # Timing Check
    if TIMING:
        print("Base Times")
        print(datetime.datetime.now(datetime.UTC).replace(tzinfo=None) - T_Start)

    # Number of hours to start at
    if timeMachine:
        baseTimeOffset = 0
    else:
        baseTimeOffset = (baseHour - baseDay).seconds / 3600

    # Merge hourly models onto a consistent time grid, starting from midnight on the requested day
    # Note that baseTime is the requested time, in TZ aware datetime format
    ### Minutely
    minute_array = np.arange(
        baseTime.astimezone(utc).replace(tzinfo=None),
        baseTime.astimezone(utc).replace(tzinfo=None) + datetime.timedelta(minutes=61),
        datetime.timedelta(minutes=1),
    )

    minute_array_grib = (
        (minute_array - np.datetime64(datetime.datetime(1970, 1, 1, 0, 0, 0)))
        .astype("timedelta64[s]")
        .astype(np.int32)
    )

    InterTminute = np.zeros((61, 5))  # Type
    InterPminute = np.full((61, 4), np.nan)  # Time, Intensity,Probability

    # Setup the time parameters for output and processing
    if timeMachine:
        daily_days = 1  # Number of days to output
        daily_day_hours = 1  # Additional hours to use in the processing
        ouputHours = 24
        ouputDays = 1

    elif timeMachineNear:
        daily_days = 8
        daily_day_hours = 5
        ouputHours = 24
        ouputDays = 1

    else:
        daily_days = 8
        daily_day_hours = 5

        if extendFlag:
            ouputHours = 168
        else:
            ouputHours = 48
        ouputDays = 8

    hour_array = np.arange(
        baseDay.astimezone(utc).replace(tzinfo=None),
        baseDay.astimezone(utc).replace(tzinfo=None)
        + datetime.timedelta(days=daily_days)
        + datetime.timedelta(hours=daily_day_hours),
        datetime.timedelta(hours=1),
    )

    numHours = len(hour_array)

    InterPhour = np.full((numHours, 27), np.nan)  # Time, Intensity,Probability

    hour_array_grib = (
        (hour_array - np.datetime64(datetime.datetime(1970, 1, 1, 0, 0, 0)))
        .astype("timedelta64[s]")
        .astype(np.int32)
    )

    # Timing Check
    if TIMING:
        print("Nearest IDX Start")
        print(datetime.datetime.now(datetime.UTC).replace(tzinfo=None) - T_Start)

    # HRRR
    if timeMachine is False:
        # Since the forecast files are pre-processed, they'll always be hourly and the same length. This avoids interpolation
        try:  # Add a fallback to GFS if these don't work
            # HRRR
            if ("hrrr_0-18" in sourceList) and ("hrrr_18-48" in sourceList):
                HRRR_StartIDX = nearest_index(dataOut_hrrrh[:, 0], baseDayUTC_Grib)
                H2_StartIDX = nearest_index(dataOut_h2[:, 0], dataOut_hrrrh[-1, 0]) + 1

                if (H2_StartIDX < 1) or (HRRR_StartIDX < 2):
                    if "hrrr_18-48" in sourceTimes:
                        sourceTimes.pop("hrrr_18-48", None)
                    if "hrrr_18-48" in sourceTimes:
                        sourceTimes.pop("hrrr_18-48", None)
                    if "hrrr_0-18" in sourceTimes:
                        sourceTimes.pop("hrrr_0-18", None)
                    if "hrrr_0-18" in sourceTimes:
                        sourceTimes.pop("hrrr_0-18", None)

                    # Log the error
                    logger.error(
                        "HRRR data not available for the requested time range."
                    )

                else:
                    HRRR_Merged = np.full((numHours, dataOut_h2.shape[1]), np.nan)
                    # The 0-18 hour HRRR data (dataOut_hrrrh) has fewer columns than the 18-48 hour data (dataOut_h2)
                    # when in timeMachine mode. Only concatenate the common columns (0-17).
                    common_cols = min(dataOut_hrrrh.shape[1], dataOut_h2.shape[1])
                    HRRR_Merged[
                        0 : (67 - HRRR_StartIDX) + (31 - H2_StartIDX), 0:common_cols
                    ] = np.concatenate(
                        (
                            dataOut_hrrrh[HRRR_StartIDX:, 0:common_cols],
                            dataOut_h2[H2_StartIDX:, 0:common_cols],
                        ),
                        axis=0,
                    )

            # NBM
            if "nbm" in sourceList:
                NBM_StartIDX = nearest_index(dataOut_nbm[:, 0], baseDayUTC_Grib)

                if NBM_StartIDX < 1:
                    if "nbm" in sourceList:
                        sourceList.remove("nbm")
                    if "nbm" in sourceTimes:
                        sourceTimes.pop("nbm", None)
                    logger.error("NBM data not available for the requested time range.")
                else:
                    NBM_Merged = np.full((numHours, dataOut_nbm.shape[1]), np.nan)
                    NBM_Merged[0 : (242 - NBM_StartIDX), :] = dataOut_nbm[
                        NBM_StartIDX : (numHours + NBM_StartIDX), :
                    ]

            # NBM FIre
            if "nbm_fire" in sourceList:
                NBM_Fire_StartIDX = nearest_index(
                    dataOut_nbmFire[:, 0], baseDayUTC_Grib
                )

                if NBM_Fire_StartIDX < 1:
                    if "nbm_fire" in sourceList:
                        sourceList.remove("nbm_fire")
                    if "nbm_fire" in sourceTimes:
                        sourceTimes.pop("nbm_fire", None)

                    logger.error(
                        "NBM Fire data not available for the requested time range."
                    )
                else:
                    NBM_Fire_Merged = np.full(
                        (numHours, dataOut_nbmFire.shape[1]), np.nan
                    )

                    NBM_Fire_Merged[0 : (229 - NBM_Fire_StartIDX), :] = dataOut_nbmFire[
                        NBM_Fire_StartIDX : (numHours + NBM_Fire_StartIDX), :
                    ]

        except Exception:
            print("HRRR or NBM data not available, falling back to GFS")
            print(traceback.print_exc())
            if "hrrr_18-48" in sourceTimes:
                sourceTimes.pop("hrrr_18-48", None)
            if "nbm_fire" in sourceTimes:
                sourceTimes.pop("nbm_fire", None)
            if "nbm" in sourceTimes:
                sourceTimes.pop("nbm", None)
            if "hrrr_0-18" in sourceTimes:
                sourceTimes.pop("hrrr_0-18", None)
            if "hrrr_subh" in sourceTimes:
                sourceTimes.pop("hrrr_subh", None)

            if "hrrrsubh" in sourceList:
                sourceList.remove("hrrrsubh")
            if "hrrr_0-18" in sourceList:
                sourceList.remove("hrrr_0-18")
            if "nbm" in sourceList:
                sourceList.remove("nbm")
            if "nbm_fire" in sourceList:
                sourceList.remove("nbm_fire")
            if "hrrr_18-48" in sourceList:
                sourceList.remove("hrrr_18-48")

        # GFS
        GFS_StartIDX = nearest_index(dataOut_gfs[:, 0], baseDayUTC_Grib)
        GFS_EndIDX = min((len(dataOut_gfs), (numHours + GFS_StartIDX)))
        GFS_Merged = np.zeros((numHours, dataOut_gfs.shape[1]))
        GFS_Merged[0 : (GFS_EndIDX - GFS_StartIDX), :] = dataOut_gfs[
            GFS_StartIDX:GFS_EndIDX, :
        ]

        # GEFS
        if "gefs" in sourceList:
            GEFS_StartIDX = nearest_index(dataOut_gefs[:, 0], baseDayUTC_Grib)
            GEFS_Merged = dataOut_gefs[GEFS_StartIDX : (numHours + GEFS_StartIDX), :]

    # Interpolate if Time Machine
    else:
        GFS_Merged = np.zeros((len(hour_array_grib), dataOut_gfs.shape[1]))
        for i in range(0, len(dataOut_gfs[0, :])):
            GFS_Merged[:, i] = np.interp(
                hour_array_grib,
                dataOut_gfs[:, 0].squeeze(),
                dataOut_gfs[:, i],
                left=np.nan,
                right=np.nan,
            )

        if "gefs" in sourceList:
            GEFS_Merged = np.zeros((len(hour_array_grib), dataOut_gefs.shape[1]))
            for i in range(0, len(dataOut_gefs[0, :])):
                GEFS_Merged[:, i] = np.interp(
                    hour_array_grib,
                    dataOut_gefs[:, 0].squeeze(),
                    dataOut_gefs[:, i],
                    left=np.nan,
                    right=np.nan,
                )
        if "nbm" in sourceList:
            NBM_Merged = np.zeros((len(hour_array_grib), dataOut_nbm.shape[1]))
            for i in range(0, len(dataOut_nbm[0, :])):
                NBM_Merged[:, i] = np.interp(
                    hour_array_grib,
                    dataOut_nbm[:, 0].squeeze(),
                    dataOut_nbm[:, i],
                    left=np.nan,
                    right=np.nan,
                )
        if "hrrr" in sourceList:
            HRRR_Merged = np.zeros((len(hour_array_grib), dataOut_hrrrh.shape[1]))
            for i in range(0, len(dataOut_hrrrh[0, :])):
                HRRR_Merged[:, i] = np.interp(
                    hour_array_grib,
                    dataOut_hrrrh[:, 0].squeeze(),
                    dataOut_hrrrh[:, i],
                    left=np.nan,
                    right=np.nan,
                )

    # Timing Check
    if TIMING:
        print("Array start")
        print(datetime.datetime.now(datetime.UTC).replace(tzinfo=None) - T_Start)

    InterPhour[:, DATA_HOURLY["time"]] = hour_array_grib

    # Daily array, 12 to 12
    # Have to redo the localize because of dayligt saving time
    day_array_grib = np.array(
        [
            pytzTZ.localize(
                datetime.datetime(
                    year=baseTime.year, month=baseTime.month, day=baseTime.day
                )
                + datetime.timedelta(days=i)
            )
            .astimezone(utc)
            .timestamp()
            for i in range(10)
        ]
    ).astype(np.int32)

    day_array_4am_grib = np.array(
        [
            pytzTZ.localize(
                datetime.datetime(
                    year=baseTime.year, month=baseTime.month, day=baseTime.day, hour=4
                )
                + datetime.timedelta(days=i)
            )
            .astimezone(utc)
            .timestamp()
            for i in range(10)
        ]
    ).astype(np.int32)

    day_array_6am_grib = np.array(
        [
            pytzTZ.localize(
                datetime.datetime(
                    year=baseTime.year, month=baseTime.month, day=baseTime.day, hour=6
                )
                + datetime.timedelta(days=i)
            )
            .astimezone(utc)
            .timestamp()
            for i in range(10)
        ]
    ).astype(np.int32)

    day_array_6pm_grib = np.array(
        [
            pytzTZ.localize(
                datetime.datetime(
                    year=baseTime.year, month=baseTime.month, day=baseTime.day, hour=18
                )
                + datetime.timedelta(days=i)
            )
            .astimezone(utc)
            .timestamp()
            for i in range(10)
        ]
    ).astype(np.int32)

    # day_array_grib = (np.datetime64(day_array) - np.datetime64(datetime.datetime(1970, 1, 1, 0, 0, 0))).astype(
    #    'timedelta64[s]').astype(np.int32)

    #    baseDay_6am_Local = datetime.datetime(year=baseTimeLocal.year, month=baseTimeLocal.month, day=baseTimeLocal.day,
    #                                          hour=6, minute=0, second=0)
    #    baseDayUTC_6am = baseDay_6am_Local - datetime.timedelta(minutes=tz_offset)
    #
    #    day_array_6am = np.arange(baseDayUTC_6am, baseDayUTC_6am + datetime.timedelta(days=9), datetime.timedelta(days=1))
    #    day_array_6am_grib = (day_array_6am - np.datetime64(datetime.datetime(1970, 1, 1, 0, 0, 0))).astype(
    #        'timedelta64[s]').astype(np.int32)
    #
    #    baseDay_6pm_Local = datetime.datetime(year=baseTimeLocal.year, month=baseTimeLocal.month, day=baseTimeLocal.day,
    #                                          hour=18, minute=0, second=0)
    #    baseDayUTC_6pm = baseDay_6pm_Local - datetime.timedelta(minutes=tz_offset)
    #    day_array_6pm = np.arange(baseDayUTC_6pm, baseDayUTC_6pm + datetime.timedelta(days=9), datetime.timedelta(days=1))
    #    day_array_6pm_grib = (day_array_6pm - np.datetime64(datetime.datetime(1970, 1, 1, 0, 0, 0))).astype(
    #        'timedelta64[s]').astype(np.int32)

    # Which hours map to which days
    hourlyDayIndex = np.full(len(hour_array_grib), int(MISSING_DATA))
    hourlyDay4amIndex = np.full(len(hour_array_grib), int(MISSING_DATA))
    hourlyHighIndex = np.full(len(hour_array_grib), int(MISSING_DATA))
    hourlyLowIndex = np.full(len(hour_array_grib), int(MISSING_DATA))

    # Zero to 9 to account for the four horus in day 8
    for d in range(0, 9):
        hourlyDayIndex[
            np.where(
                (hour_array_grib >= day_array_grib[d])
                & (hour_array_grib < day_array_grib[d + 1])
            )
        ] = d
        hourlyDay4amIndex[
            np.where(
                (hour_array_grib >= day_array_4am_grib[d])
                & (hour_array_grib < day_array_4am_grib[d + 1])
            )
        ] = d
        hourlyHighIndex[
            np.where(
                (hour_array_grib > day_array_6am_grib[d])
                & (hour_array_grib <= day_array_6pm_grib[d])
            )
        ] = d
        hourlyLowIndex[
            np.where(
                (hour_array_grib > day_array_6pm_grib[d])
                & (hour_array_grib <= day_array_6am_grib[d + 1])
            )
        ] = d

    if not timeMachine:
        hourlyDayIndex = hourlyDayIndex.astype(int)
        hourlyDay4amIndex = hourlyDay4amIndex.astype(int)
        hourlyHighIndex = hourlyHighIndex.astype(int)
        hourlyLowIndex = hourlyLowIndex.astype(int)
    else:
        # When running in timemachine mode, don't try to parse through different times, use the current 24h day for everything
        hourlyDayIndex = np.full(len(hour_array_grib), int(0))
        hourlyDay4amIndex = np.full(len(hour_array_grib), int(0))
        hourlyHighIndex = np.full(len(hour_array_grib), int(0))
        hourlyLowIndex = np.full(len(hour_array_grib), int(0))

    # +1 to account for the extra 4 hours of summary
    InterSday = np.zeros(shape=(daily_days + 1, 21))

    # Timing Check
    if TIMING:
        print("Sunrise start")
        print(datetime.datetime.now(datetime.UTC).replace(tzinfo=None) - T_Start)

    loc = LocationInfo("name", "region", tz_name, lat, az_Lon)

    # Calculate Sunrise, Sunset, Moon Phase
    for i in range(0, daily_days + 1):
        try:
            s = sun(
                loc.observer, date=baseDay + datetime.timedelta(days=i)
            )  # Use local to get the correct date

            InterSday[i, DATA_DAY["sunrise"]] = (
                (
                    np.datetime64(s["sunrise"].astimezone(utc).replace(tzinfo=None))
                    - np.datetime64(datetime.datetime(1970, 1, 1, 0, 0, 0))
                )
                .astype("timedelta64[s]")
                .astype(np.int32)
            )
            InterSday[i, DATA_DAY["sunset"]] = (
                (
                    np.datetime64(s["sunset"].astimezone(utc).replace(tzinfo=None))
                    - np.datetime64(datetime.datetime(1970, 1, 1, 0, 0, 0))
                )
                .astype("timedelta64[s]")
                .astype(np.int32)
            )

            InterSday[i, DATA_DAY["dawn"]] = (
                (
                    np.datetime64(s["dawn"].astimezone(utc).replace(tzinfo=None))
                    - np.datetime64(datetime.datetime(1970, 1, 1, 0, 0, 0))
                )
                .astype("timedelta64[s]")
                .astype(np.int32)
            )
            InterSday[i, DATA_DAY["dusk"]] = (
                (
                    np.datetime64(s["dusk"].astimezone(utc).replace(tzinfo=None))
                    - np.datetime64(datetime.datetime(1970, 1, 1, 0, 0, 0))
                )
                .astype("timedelta64[s]")
                .astype(np.int32)
            )

        except ValueError:
            # If always sunny, (northern hemisphere during the summer) OR southern hemi during the winter
            if ((lat > 0) & (baseDay.month >= 4) & (baseDay.month <= 9)) or (
                (lat < 0) & (baseDay.month <= 3) | (baseDay.month >= 10)
            ):
                # Set sunrise to one second after midnight
                InterSday[i, DATA_DAY["sunrise"]] = day_array_grib[i] + np.timedelta64(
                    1, "s"
                ).astype("timedelta64[s]").astype(np.int32)
                # Set sunset to one second before midnight the following day
                InterSday[i, DATA_DAY["sunset"]] = (
                    day_array_grib[i]
                    + np.timedelta64(1, "D").astype("timedelta64[s]").astype(np.int32)
                    - np.timedelta64(1, "s").astype("timedelta64[s]").astype(np.int32)
                )

                # Set sunrise to one second after midnight
                InterSday[i, DATA_DAY["dawn"]] = day_array_grib[i] + np.timedelta64(
                    1, "s"
                ).astype("timedelta64[s]").astype(np.int32)
                # Set sunset to one second before midnight the following day
                InterSday[i, DATA_DAY["dusk"]] = (
                    day_array_grib[i]
                    + np.timedelta64(1, "D").astype("timedelta64[s]").astype(np.int32)
                    - np.timedelta64(1, "s").astype("timedelta64[s]").astype(np.int32)
                )

            # Else
            else:
                # Set sunrise to two seconds before midnight
                InterSday[i, DATA_DAY["sunrise"]] = (
                    day_array_grib[i]
                    + np.timedelta64(1, "D").astype("timedelta64[s]").astype(np.int32)
                    - np.timedelta64(2, "s").astype("timedelta64[s]").astype(np.int32)
                )
                # Set sunset to one seconds before midnight
                InterSday[i, DATA_DAY["sunset"]] = (
                    day_array_grib[i]
                    + np.timedelta64(1, "D").astype("timedelta64[s]").astype(np.int32)
                    - np.timedelta64(1, "s").astype("timedelta64[s]").astype(np.int32)
                )

                InterSday[i, DATA_DAY["dawn"]] = (
                    day_array_grib[i]
                    + np.timedelta64(1, "D").astype("timedelta64[s]").astype(np.int32)
                    - np.timedelta64(2, "s").astype("timedelta64[s]").astype(np.int32)
                )
                # Set sunset to one seconds before midnight
                InterSday[i, DATA_DAY["dusk"]] = (
                    day_array_grib[i]
                    + np.timedelta64(1, "D").astype("timedelta64[s]").astype(np.int32)
                    - np.timedelta64(1, "s").astype("timedelta64[s]").astype(np.int32)
                )

        m = moon.phase(baseDay + datetime.timedelta(days=i))
    InterSday[i, DATA_DAY["moon_phase"]] = m / 27.99

    # Timing Check
    if TIMING:
        print("Interpolation Start")
        print(datetime.datetime.now(datetime.UTC).replace(tzinfo=None) - T_Start)

    # Interpolate for minutely
    # Concatenate HRRR and HRRR2
    if "gefs" in sourceList:
        gefsMinuteInterpolation = np.zeros(
            (len(minute_array_grib), len(dataOut_gefs[0, :]))
        )

    gfsMinuteInterpolation = np.zeros((len(minute_array_grib), len(dataOut_gfs[0, :])))

    nbmMinuteInterpolation = np.zeros((len(minute_array_grib), 18))

    if "hrrrsubh" in sourceList:
        hrrrSubHInterpolation = np.zeros((len(minute_array_grib), len(dataOut[0, :])))
        for i in range(len(dataOut[0, :]) - 1):
            hrrrSubHInterpolation[:, i + 1] = np.interp(
                minute_array_grib,
                dataOut[:, 0].squeeze(),
                dataOut[:, i + 1],
                left=np.nan,
                right=np.nan,
            )

        # Check for nan, which means SubH is out of range, and fall back to regular HRRR
        if np.isnan(hrrrSubHInterpolation[1, 1]):
            hrrrSubHInterpolation[:, HRRR_SUBH["gust"]] = np.interp(
                minute_array_grib,
                HRRR_Merged[:, 0].squeeze(),
                HRRR_Merged[:, HRRR["gust"]],
                left=np.nan,
                right=np.nan,
            )
            hrrrSubHInterpolation[:, HRRR_SUBH["pressure"]] = np.interp(
                minute_array_grib,
                HRRR_Merged[:, 0].squeeze(),
                HRRR_Merged[:, HRRR["pressure"]],
                left=np.nan,
                right=np.nan,
            )
            hrrrSubHInterpolation[:, HRRR_SUBH["temp"]] = np.interp(
                minute_array_grib,
                HRRR_Merged[:, 0].squeeze(),
                HRRR_Merged[:, HRRR["temp"]],
                left=np.nan,
                right=np.nan,
            )
            hrrrSubHInterpolation[:, HRRR_SUBH["dew"]] = np.interp(
                minute_array_grib,
                HRRR_Merged[:, 0].squeeze(),
                HRRR_Merged[:, HRRR["dew"]],
                left=np.nan,
                right=np.nan,
            )
            hrrrSubHInterpolation[:, HRRR_SUBH["wind_u"]] = np.interp(
                minute_array_grib,
                HRRR_Merged[:, 0].squeeze(),
                HRRR_Merged[:, HRRR["wind_u"]],
                left=np.nan,
                right=np.nan,
            )
            hrrrSubHInterpolation[:, HRRR_SUBH["wind_v"]] = np.interp(
                minute_array_grib,
                HRRR_Merged[:, 0].squeeze(),
                HRRR_Merged[:, HRRR["wind_v"]],
                left=np.nan,
                right=np.nan,
            )
            hrrrSubHInterpolation[:, HRRR_SUBH["intensity"]] = np.interp(
                minute_array_grib,
                HRRR_Merged[:, 0].squeeze(),
                HRRR_Merged[:, HRRR["intensity"]],
                left=np.nan,
                right=np.nan,
            )
            hrrrSubHInterpolation[:, HRRR_SUBH["snow"]] = np.interp(
                minute_array_grib,
                HRRR_Merged[:, 0].squeeze(),
                HRRR_Merged[:, HRRR["snow"]],
                left=np.nan,
                right=np.nan,
            )
            hrrrSubHInterpolation[:, HRRR_SUBH["ice"]] = np.interp(
                minute_array_grib,
                HRRR_Merged[:, 0].squeeze(),
                HRRR_Merged[:, HRRR["ice"]],
                left=np.nan,
                right=np.nan,
            )
            hrrrSubHInterpolation[:, HRRR_SUBH["freezing_rain"]] = np.interp(
                minute_array_grib,
                HRRR_Merged[:, 0].squeeze(),
                HRRR_Merged[:, HRRR["freezing_rain"]],
                left=np.nan,
                right=np.nan,
            )
            hrrrSubHInterpolation[:, HRRR_SUBH["rain"]] = np.interp(
                minute_array_grib,
                HRRR_Merged[:, 0].squeeze(),
                HRRR_Merged[:, HRRR["rain"]],
                left=np.nan,
                right=np.nan,
            )
            hrrrSubHInterpolation[:, HRRR_SUBH["refc"]] = np.interp(
                minute_array_grib,
                HRRR_Merged[:, 0].squeeze(),
                HRRR_Merged[:, HRRR["refc"]],
                left=np.nan,
                right=np.nan,
            )

            # Visibility is at a weird index
            hrrrSubHInterpolation[:, HRRR_SUBH["vis"]] = np.interp(
                minute_array_grib,
                HRRR_Merged[:, 0].squeeze(),
                HRRR_Merged[:, HRRR["vis"]],
                left=np.nan,
                right=np.nan,
            )
        if "gefs" in sourceList:
            gefsMinuteInterpolation[:, 3] = np.interp(
                minute_array_grib,
                dataOut_gefs[:, 0].squeeze(),
                dataOut_gefs[:, 3],
                left=np.nan,
                right=np.nan,
            )

    else:  # Use GEFS
        if "gefs" in sourceList:
            for i in range(len(dataOut_gefs[0, :]) - 1):
                gefsMinuteInterpolation[:, i + 1] = np.interp(
                    minute_array_grib,
                    dataOut_gefs[:, 0].squeeze(),
                    dataOut_gefs[:, i + 1],
                    left=np.nan,
                    right=np.nan,
                )

        else:  # GFS Fallback
            # This could be optimized by only interpolating the necessary columns
            for i in range(len(dataOut_gfs[0, :]) - 1):
                gfsMinuteInterpolation[:, i + 1] = np.interp(
                    minute_array_grib,
                    dataOut_gfs[:, 0].squeeze(),
                    dataOut_gfs[:, i + 1],
                    left=np.nan,
                    right=np.nan,
                )

    if "nbm" in sourceList:
        for i in [
            NBM["accum"],
            NBM["prob"],
            NBM["rain"],
            NBM["freezing_rain"],
            NBM["snow"],
            NBM["ice"],
        ]:
            nbmMinuteInterpolation[:, i] = np.interp(
                minute_array_grib,
                dataOut_nbm[:, 0].squeeze(),
                dataOut_nbm[:, i],
                left=np.nan,
                right=np.nan,
            )

    # Timing Check
    if TIMING:
        print("Minutely Start")
        print(datetime.datetime.now(datetime.UTC).replace(tzinfo=None) - T_Start)

    InterPminute[:, DATA_MINUTELY["time"]] = minute_array_grib

    # "precipProbability"
    # Use NBM where available
    if "nbm" in sourceList:
        InterPminute[:, DATA_MINUTELY["prob"]] = (
            nbmMinuteInterpolation[:, NBM["prob"]] * 0.01
        )
    elif "gefs" in sourceList:
        InterPminute[:, DATA_MINUTELY["prob"]] = gefsMinuteInterpolation[
            :, GEFS["prob"]
        ]
    else:  # Missing (-999) fallback
        InterPminute[:, DATA_MINUTELY["prob"]] = (
            np.ones(len(minute_array_grib)) * MISSING_DATA
        )

    # Less than 5% set to 0
    InterPminute[
        InterPminute[:, DATA_MINUTELY["prob"]] < 0.05, DATA_MINUTELY["prob"]
    ] = 0

    # Precipitation Type
    # IF HRRR, use that, otherwise GEFS
    if "hrrrsubh" in sourceList:
        for i in [
            HRRR_SUBH["snow"],
            HRRR_SUBH["ice"],
            HRRR_SUBH["freezing_rain"],
            HRRR_SUBH["rain"],
        ]:
            InterTminute[:, i - 7] = hrrrSubHInterpolation[:, i]
    elif "nbm" in sourceList:
        # 14 = Rain (1,2), 15 = Freezing Rain/ Ice (3,4), 16 = Snow (5,6,7), 17 = Ice (8,9)
        # https://www.nco.ncep.noaa.gov/pmb/docs/grib2/grib2_doc/grib2_table4-201.shtml

        # Snow
        InterTminute[:, 1] = nbmMinuteInterpolation[:, NBM["snow"]]
        # Ice
        InterTminute[:, 2] = nbmMinuteInterpolation[:, NBM["ice"]]
        # Freezing Rain
        InterTminute[:, 3] = nbmMinuteInterpolation[:, NBM["freezing_rain"]]
        # Rain
        InterTminute[:, 4] = nbmMinuteInterpolation[:, NBM["rain"]]
    elif "gefs" in sourceList:
        for i in [GEFS["snow"], GEFS["ice"], GEFS["freezing_rain"], GEFS["rain"]]:
            InterTminute[:, i - 3] = gefsMinuteInterpolation[:, i]
    else:  # GFS Fallback
        for i in [GFS["snow"], GFS["ice"], GFS["freezing_rain"], GFS["rain"]]:
            InterTminute[:, i - 11] = gfsMinuteInterpolation[:, i]

    # If all nan, set pchance to -999, otherwise determine the predominant type
    maxPchance = (
        np.argmax(InterTminute, axis=1)
        if not np.any(np.isnan(InterTminute))
        else np.full(len(minute_array_grib), 5)
    )
    pTypes = ["none", "snow", "sleet", "sleet", "rain", MISSING_DATA]
    pTypesText = ["Clear", "Snow", "Sleet", "Sleet", "Rain", MISSING_DATA]
    pTypesIcon = ["clear", "snow", "sleet", "sleet", "rain", MISSING_DATA]

    minuteType = [pTypes[maxPchance[idx]] for idx in range(61)]

    precipTypes = np.array(minuteType)

    if "hrrrsubh" in sourceList:
        InterPminute[:, DATA_MINUTELY["intensity"]] = (
            dbz_to_rate(hrrrSubHInterpolation[:, HRRR_SUBH["refc"]], precipTypes)
            * prepIntensityUnit
        )
    elif "nbm" in sourceList:
        InterPminute[:, DATA_MINUTELY["intensity"]] = (
            nbmMinuteInterpolation[:, NBM["accum"]] * prepIntensityUnit
        )
    elif "gefs" in sourceList:
        InterPminute[:, DATA_MINUTELY["intensity"]] = (
            gefsMinuteInterpolation[:, GEFS["accum"]] * prepIntensityUnit
        )
    else:
        InterPminute[:, DATA_MINUTELY["intensity"]] = (
            dbz_to_rate(gfsMinuteInterpolation[:, GFS["refc"]], precipTypes)
            * prepIntensityUnit
        )

    if "hrrrsubh" not in sourceList:
        # Set intensity to zero if POP == 0
        InterPminute[
            InterPminute[:, DATA_MINUTELY["prob"]] == 0, DATA_MINUTELY["intensity"]
        ] = 0

    # "precipIntensityError"
    if "gefs" in sourceList:
        InterPminute[:, DATA_MINUTELY["error"]] = (
            gefsMinuteInterpolation[:, GEFS["error"]] * prepIntensityUnit
        )
    else:  # Missing
        InterPminute[:, DATA_MINUTELY["error"]] = (
            np.ones(len(minute_array_grib)) * MISSING_DATA
        )

    # Create list of icons based off of maxPchance
    minuteKeys = [
        "time",
        "precipIntensity",
        "precipProbability",
        "precipIntensityError",
        "precipType",
    ]

    # Assign pfactors for rain and snow for intensity
    pFacMinute = np.zeros((len(minute_array_grib)))
    pFacMinute[
        (
            (maxPchance == PRECIP_IDX["rain"])
            | (maxPchance == PRECIP_IDX["ice"])
            | (maxPchance == PRECIP_IDX["sleet"])
        )
    ] = 1  # Rain, Ice
    # Note, this means that intensity is always in liquid water equivalent
    pFacMinute[(maxPchance == PRECIP_IDX["snow"])] = 1  # Snow

    if "hrrrsubh" in sourceList:
        # Sometimes reflectivity shows precipitation when the type is none which causes the intensity to suddenly drop to 0
        # Setting the pFacMinute for None type to 1 will prevent this issue
        # Is worth testing to see if this causes unintended side effects
        pFacMinute[(maxPchance == PRECIP_IDX["none"])] = 1  # None

    minuteTimes = InterPminute[:, DATA_MINUTELY["time"]]
    minuteIntensity = np.maximum(
        np.round(InterPminute[:, DATA_MINUTELY["intensity"]] * pFacMinute, 4), 0
    )
    minuteProbability = np.minimum(
        np.maximum(np.round(InterPminute[:, DATA_MINUTELY["prob"]], 2), 0), 1
    )
    minuteIntensityError = np.maximum(
        np.round(InterPminute[:, DATA_MINUTELY["error"]], 2), 0
    )

    # Convert nan to -999 for json
    minuteIntensity[np.isnan(minuteIntensity)] = MISSING_DATA
    minuteProbability[np.isnan(minuteProbability)] = MISSING_DATA
    minuteIntensityError[np.isnan(minuteIntensityError)] = MISSING_DATA

    minuteDict = [
        dict(
            zip(
                minuteKeys,
                [
                    int(minuteTimes[idx]),
                    float(minuteIntensity[idx]),
                    float(minuteProbability[idx]),
                    float(minuteIntensityError[idx]),
                    minuteType[idx],
                ],
            )
        )
        for idx in range(61)
    ]

    # Timing Check
    if TIMING:
        print("Hourly start")
        print(datetime.datetime.now(datetime.UTC).replace(tzinfo=None) - T_Start)

    ## Approach
    # Use NBM where available
    # Use GFS past the end of NBM
    # Use HRRRH/ HRRRH2 if requested (?)
    # Use HRRR for some other variables

    # Precipitation Type
    # NBM
    maxPchanceHour = np.full((len(hour_array_grib), 3), MISSING_DATA)

    if "nbm" in sourceList:
        InterThour = np.zeros(shape=(len(hour_array), 5))  # Type
        InterThour[:, 1] = NBM_Merged[:, NBM["snow"]]
        InterThour[:, 2] = NBM_Merged[:, NBM["ice"]]
        InterThour[:, 3] = NBM_Merged[:, NBM["freezing_rain"]]
        InterThour[:, 4] = NBM_Merged[:, NBM["rain"]]

        # 14 = Rain (1,2), 15 = Freezing Rain/ Ice (3,4), 16 = Snow (5,6,7), 17 = Ice (8,9)
        # https://www.nco.ncep.noaa.gov/pmb/docs/grib2/grib2_doc/grib2_table4-201.shtml

        # Fix rounding issues
        InterThour[InterThour < 0.01] = 0

        maxPchanceHour[:, 0] = np.argmax(InterThour, axis=1)

        # Put Nan's where they exist in the original data
        maxPchanceHour[np.isnan(InterThour[:, 1]), 0] = MISSING_DATA

    # HRRR
    if ("hrrr_0-18" in sourceList) and ("hrrr_18-48" in sourceList):
        InterThour = np.zeros(shape=(len(hour_array), 5))
        InterThour[:, 1] = HRRR_Merged[:, HRRR["snow"]]
        InterThour[:, 2] = HRRR_Merged[:, HRRR["ice"]]
        InterThour[:, 3] = HRRR_Merged[:, HRRR["freezing_rain"]]
        InterThour[:, 4] = HRRR_Merged[:, HRRR["rain"]]

        # Fix rounding issues
        InterThour[InterThour < 0.01] = 0
        maxPchanceHour[:, 1] = np.argmax(InterThour, axis=1)
        # Put Nan's where they exist in the original data
        maxPchanceHour[np.isnan(InterThour[:, 1]), 1] = MISSING_DATA

    # GEFS
    if "gefs" in sourceList:
        InterThour = np.zeros(shape=(len(hour_array), 5))  # Type
        for i in [GEFS["snow"], GEFS["ice"], GEFS["freezing_rain"], GEFS["rain"]]:
            InterThour[:, i - 3] = GEFS_Merged[:, i]

        # 4 = Snow, 5 = Sleet, 6 = Freezing Rain, 7 = Rain

        # Fix rounding issues
        InterThour[InterThour < 0.01] = 0

        maxPchanceHour[:, 2] = np.argmax(InterThour, axis=1)

        # Put Nan's where they exist in the original data
        maxPchanceHour[np.isnan(InterThour[:, 1]), 2] = MISSING_DATA
    else:  # GFS Fallback
        InterThour = np.zeros(shape=(len(hour_array), 5))  # Type
        for i in [GFS["snow"], GFS["ice"], GFS["freezing_rain"], GFS["rain"]]:
            InterThour[:, i - 11] = GFS_Merged[:, i]

        # 12 = Snow, 13 = Sleet, 14 = Freezing Rain, 15 = Rain

        # Fix rounding issues
        InterThour[InterThour < 0.01] = 0

        maxPchanceHour[:, 2] = np.argmax(InterThour, axis=1)

        # Put Nan's where they exist in the original data
        maxPchanceHour[np.isnan(InterThour[:, 1]), 2] = MISSING_DATA

    # Intensity
    # NBM
    prcipIntensityHour = np.full((len(hour_array_grib), 3), np.nan)
    if "nbm" in sourceList:
        prcipIntensityHour[:, 0] = NBM_Merged[:, NBM["intensity"]]
    # HRRR
    if ("hrrr_0-18" in sourceList) and ("hrrr_18-48" in sourceList):
        prcipIntensityHour[:, 1] = HRRR_Merged[:, HRRR["intensity"]] * 3600
    # GEFS
    if "gefs" in sourceList:
        prcipIntensityHour[:, 2] = GEFS_Merged[:, GEFS["accum"]]
    else:  # GFS Fallback
        prcipIntensityHour[:, 2] = GFS_Merged[:, GFS["intensity"]] * 3600

    # Take first non-NaN value
    InterPhour[:, DATA_HOURLY["intensity"]] = (
        np.choose(np.argmin(np.isnan(prcipIntensityHour), axis=1), prcipIntensityHour.T)
        * prepIntensityUnit
    )

    # Set zero as the floor
    InterPhour[:, DATA_HOURLY["intensity"]] = np.maximum(
        InterPhour[:, DATA_HOURLY["intensity"]], 0
    )

    # Use the same type value as the intensity
    InterPhour[:, DATA_HOURLY["type"]] = np.choose(
        np.argmin(np.isnan(prcipIntensityHour), axis=1), maxPchanceHour.T
    )
    # Probability
    # NBM
    prcipProbabilityHour = np.full((len(hour_array_grib), 2), np.nan)
    if "nbm" in sourceList:
        prcipProbabilityHour[:, 0] = NBM_Merged[:, NBM["prob"]] * 0.01
    # GEFS
    if "gefs" in sourceList:
        prcipProbabilityHour[:, 1] = GEFS_Merged[:, GEFS["prob"]]

    # Take first non-NaN value
    InterPhour[:, DATA_HOURLY["prob"]] = np.choose(
        np.argmin(np.isnan(prcipProbabilityHour), axis=1), prcipProbabilityHour.T
    )
    # Cap at 1
    InterPhour[:, DATA_HOURLY["prob"]] = clipLog(
        InterPhour[:, DATA_HOURLY["prob"]],
        CLIP_PROB["min"],
        CLIP_PROB["max"],
        "Probability Hour",
    )

    # Less than 5% set to 0
    InterPhour[InterPhour[:, DATA_HOURLY["prob"]] < 0.05, DATA_HOURLY["prob"]] = 0

    # Set intensity to zero if POP == 0
    InterPhour[InterPhour[:, DATA_HOURLY["prob"]] == 0, 2] = 0

    # Intensity Error
    # GEFS
    if "gefs" in sourceList:
        InterPhour[:, DATA_HOURLY["error"]] = np.maximum(
            GEFS_Merged[:, GEFS["error"]] * prepIntensityUnit, 0
        )

    ### Temperature
    TemperatureHour = np.full((len(hour_array_grib), 3), np.nan)
    if "nbm" in sourceList:
        TemperatureHour[:, 0] = NBM_Merged[:, NBM["temp"]]

    if ("hrrr_0-18" in sourceList) and ("hrrr_18-48" in sourceList):
        TemperatureHour[:, 1] = HRRR_Merged[:, HRRR["temp"]]

    if "gfs" in sourceList:
        TemperatureHour[:, 2] = GFS_Merged[:, GFS["temp"]]

    # Take first non-NaN value
    InterPhour[:, DATA_HOURLY["temp"]] = np.choose(
        np.argmin(np.isnan(TemperatureHour), axis=1), TemperatureHour.T
    )

    # Clip between -90 and 60
    InterPhour[:, DATA_HOURLY["temp"]] = clipLog(
        InterPhour[:, DATA_HOURLY["temp"]],
        CLIP_TEMP["min"],
        CLIP_TEMP["max"],
        "Temperature Hour",
    )

    ### Dew Point
    DewPointHour = np.full((len(hour_array_grib), 3), np.nan)
    if "nbm" in sourceList:
        DewPointHour[:, 0] = NBM_Merged[:, NBM["dew"]]
    if ("hrrr_0-18" in sourceList) and ("hrrr_18-48" in sourceList):
        DewPointHour[:, 1] = HRRR_Merged[:, HRRR["dew"]]
    if "gfs" in sourceList:
        DewPointHour[:, 2] = GFS_Merged[:, GFS["dew"]]
    InterPhour[:, DATA_HOURLY["dew"]] = np.choose(
        np.argmin(np.isnan(DewPointHour), axis=1), DewPointHour.T
    )

    # Clip between -90 and 60 C
    InterPhour[:, DATA_HOURLY["dew"]] = clipLog(
        InterPhour[:, DATA_HOURLY["dew"]],
        CLIP_TEMP["min"],
        CLIP_TEMP["max"],
        "Dew Point Hour",
    )

    ### Humidity
    HumidityHour = np.full((len(hour_array_grib), 3), np.nan)
    if "nbm" in sourceList:
        HumidityHour[:, 0] = NBM_Merged[:, NBM["humidity"]]
    if ("hrrr_0-18" in sourceList) and ("hrrr_18-48" in sourceList):
        HumidityHour[:, 1] = HRRR_Merged[:, HRRR["humidity"]]
    if "gfs" in sourceList:
        HumidityHour[:, 2] = GFS_Merged[:, GFS["humidity"]]
    InterPhour[:, DATA_HOURLY["humidity"]] = (
        np.choose(np.argmin(np.isnan(HumidityHour), axis=1), HumidityHour.T) * humidUnit
    )

    # Clip between 0 and 1
    InterPhour[:, DATA_HOURLY["humidity"]] = clipLog(
        InterPhour[:, DATA_HOURLY["humidity"]],
        CLIP_HUMIDITY["min"],
        CLIP_HUMIDITY["max"],
        "Humidity Hour",
    )

    ### Pressure
    PressureHour = np.full((len(hour_array_grib), 2), np.nan)
    if ("hrrr_0-18" in sourceList) and ("hrrr_18-48" in sourceList):
        PressureHour[:, 0] = HRRR_Merged[:, HRRR["pressure"]]
    if "gfs" in sourceList:
        PressureHour[:, 1] = GFS_Merged[:, GFS["pressure"]]
    InterPhour[:, DATA_HOURLY["pressure"]] = (
        np.choose(np.argmin(np.isnan(PressureHour), axis=1), PressureHour.T)
        * pressUnits
    )

    # Clip between 800 and 1100
    InterPhour[:, DATA_HOURLY["pressure"]] = clipLog(
        InterPhour[:, DATA_HOURLY["pressure"]],
        CLIP_PRESSURE["min"],
        CLIP_PRESSURE["max"],
        "Pressure Hour",
    )

    ### Wind Speed
    WindSpeedHour = np.full((len(hour_array_grib), 3), np.nan)
    if "nbm" in sourceList:
        WindSpeedHour[:, 0] = NBM_Merged[:, NBM["wind"]]
    if ("hrrr_0-18" in sourceList) and ("hrrr_18-48" in sourceList):
        WindSpeedHour[:, 1] = np.sqrt(
            HRRR_Merged[:, HRRR["wind_u"]] ** 2 + HRRR_Merged[:, HRRR["wind_v"]] ** 2
        )
    if "gfs" in sourceList:
        WindSpeedHour[:, 2] = np.sqrt(
            GFS_Merged[:, GFS["wind_u"]] ** 2 + GFS_Merged[:, GFS["wind_v"]] ** 2
        )

    InterPhour[:, DATA_HOURLY["wind"]] = np.choose(
        np.argmin(np.isnan(WindSpeedHour), axis=1), WindSpeedHour.T
    )

    # Clip between 0 and 400
    InterPhour[:, DATA_HOURLY["wind"]] = (
        clipLog(
            InterPhour[:, DATA_HOURLY["wind"]],
            CLIP_WIND["min"],
            CLIP_WIND["max"],
            "Wind Speed",
        )
        * windUnit
    )

    ### Wind Gust
    WindGustHour = np.full((len(hour_array_grib), 3), np.nan)
    if "nbm" in sourceList:
        WindGustHour[:, 0] = NBM_Merged[:, NBM["gust"]]
    if ("hrrr_0-18" in sourceList) and ("hrrr_18-48" in sourceList):
        WindGustHour[:, 1] = HRRR_Merged[:, HRRR["gust"]]
    if "gfs" in sourceList:
        WindGustHour[:, 2] = GFS_Merged[:, GFS["gust"]]
    InterPhour[:, DATA_HOURLY["gust"]] = np.choose(
        np.argmin(np.isnan(WindGustHour), axis=1), WindGustHour.T
    )
    # Clip between 0 and 400
    InterPhour[:, DATA_HOURLY["gust"]] = (
        clipLog(
            InterPhour[:, DATA_HOURLY["gust"]],
            CLIP_WIND["min"],
            CLIP_WIND["max"],
            "Wind Gust Hour",
        )
        * windUnit
    )

    ### Wind Bearing
    WindBearingHour = np.full((len(hour_array_grib), 3), np.nan)
    if "nbm" in sourceList:
        WindBearingHour[:, 0] = NBM_Merged[:, NBM["bearing"]]
    if ("hrrr_0-18" in sourceList) and ("hrrr_18-48" in sourceList):
        WindBearingHour[:, 1] = np.rad2deg(
            np.mod(
                np.arctan2(
                    HRRR_Merged[:, HRRR["wind_u"]], HRRR_Merged[:, HRRR["wind_v"]]
                )
                + np.pi,
                2 * np.pi,
            )
        )
    if "gfs" in sourceList:
        WindBearingHour[:, 2] = np.rad2deg(
            np.mod(
                np.arctan2(GFS_Merged[:, GFS["wind_u"]], GFS_Merged[:, GFS["wind_v"]])
                + np.pi,
                2 * np.pi,
            )
        )
    InterPhour[:, DATA_HOURLY["bearing"]] = np.mod(
        np.choose(np.argmin(np.isnan(WindBearingHour), axis=1), WindBearingHour.T), 360
    )

    ### Cloud Cover
    CloudCoverHour = np.full((len(hour_array_grib), 3), np.nan)
    if "nbm" in sourceList:
        CloudCoverHour[:, 0] = NBM_Merged[:, NBM["cloud"]]
    if ("hrrr_0-18" in sourceList) and ("hrrr_18-48" in sourceList):
        CloudCoverHour[:, 1] = HRRR_Merged[:, HRRR["cloud"]]
    if "gfs" in sourceList:
        CloudCoverHour[:, 2] = GFS_Merged[:, GFS["cloud"]]
    InterPhour[:, DATA_HOURLY["cloud"]] = np.maximum(
        np.choose(np.argmin(np.isnan(CloudCoverHour), axis=1), CloudCoverHour.T) * 0.01,
        0,
    )
    # Clip between 0 and 1
    InterPhour[:, DATA_HOURLY["cloud"]] = clipLog(
        InterPhour[:, DATA_HOURLY["cloud"]],
        CLIP_CLOUD["min"],
        CLIP_CLOUD["max"],
        "Cloud Cover Hour",
    )

    ### UV Index
    if "gfs" in sourceList:
        InterPhour[:, DATA_HOURLY["uv"]] = clipLog(
            GFS_Merged[:, GFS["uv"]] * 18.9 * 0.025,
            CLIP_UV["min"],
            CLIP_UV["max"],
            "UV Hour",
        )

        # Fix small negative zero
        # InterPhour[InterPhour[:, 14]<0, 14] = 0

    ### Visibility
    VisibilityHour = np.full((len(hour_array_grib), 3), np.nan)
    if "nbm" in sourceList:
        VisibilityHour[:, 0] = NBM_Merged[:, NBM["vis"]]

        # Filter out missing visibility values
        VisibilityHour[VisibilityHour[:, 0] < -1, 0] = np.nan
        VisibilityHour[VisibilityHour[:, 0] > 1e6, 0] = np.nan
    if ("hrrr_0-18" in sourceList) and ("hrrr_18-48" in sourceList):
        VisibilityHour[:, 1] = HRRR_Merged[:, HRRR["vis"]]
    if "gfs" in sourceList:
        VisibilityHour[:, 2] = GFS_Merged[:, GFS["vis"]]

    InterPhour[:, DATA_HOURLY["vis"]] = (
        np.clip(
            np.choose(np.argmin(np.isnan(VisibilityHour), axis=1), VisibilityHour.T),
            CLIP_VIS["min"],
            CLIP_VIS["max"],
        )
        * visUnits
    )

    ### Ozone Index
    if "gfs" in sourceList:
        InterPhour[:, DATA_HOURLY["ozone"]] = clipLog(
            GFS_Merged[:, GFS["ozone"]],
            CLIP_OZONE["min"],
            CLIP_OZONE["max"],
            "Ozone Hour",
        )

    ### Precipitation Accumulation
    PrecpAccumHour = np.full((len(hour_array_grib), 4), np.nan)
    # NBM
    if "nbm" in sourceList:
        PrecpAccumHour[:, 0] = NBM_Merged[:, NBM["intensity"]]
    # HRRR
    if ("hrrr_0-18" in sourceList) and ("hrrr_18-48" in sourceList):
        PrecpAccumHour[:, 1] = HRRR_Merged[:, HRRR["accum"]]
    # GEFS
    if "gefs" in sourceList:
        PrecpAccumHour[:, 2] = GEFS_Merged[:, GEFS["accum"]]
    # GFS
    if "gfs" in sourceList:
        PrecpAccumHour[:, 3] = GFS_Merged[:, GFS["accum"]]

    InterPhour[:, DATA_HOURLY["accum"]] = np.maximum(
        np.choose(np.argmin(np.isnan(PrecpAccumHour), axis=1), PrecpAccumHour.T)
        * prepAccumUnit,
        0,
    )

    # Set accumulation to zero if POP == 0
    InterPhour[InterPhour[:, DATA_HOURLY["prob"]] == 0, DATA_HOURLY["accum"]] = 0

    ### Near Storm Distance
    if "gfs" in sourceList:
        InterPhour[:, DATA_HOURLY["storm_dist"]] = np.maximum(
            GFS_Merged[:, GFS["storm_dist"]] * visUnits, 0
        )

    ### Near Storm Direction
    if "gfs" in sourceList:
        InterPhour[:, DATA_HOURLY["storm_dir"]] = GFS_Merged[:, GFS["storm_dir"]]

    # Air quality/ smoke
    if ("hrrr_0-18" in sourceList) and ("hrrr_18-48" in sourceList):
        InterPhour[:, DATA_HOURLY["smoke"]] = clipLog(
            HRRR_Merged[:, HRRR["smoke"]],
            CLIP_SMOKE["min"],
            CLIP_SMOKE["max"],
            "Air quality Hour",
        )  # Maximum US AQI value for PM2.5 (smoke) is 500 which corresponds to 500 PM2.5
    else:
        InterPhour[:, DATA_HOURLY["smoke"]] = MISSING_DATA

    # Fire Index
    if "nbm_fire" in sourceList:
        InterPhour[:, DATA_HOURLY["fire"]] = clipLog(
            NBM_Fire_Merged[:, NBM_FIRE_INDEX],
            CLIP_FIRE["min"],
            CLIP_FIRE["max"],
            "Fire Hour",
        )

    # Convert wind speed from its display unit to m/s for the apparent temperature
    windSpeedMps = InterPhour[:, DATA_HOURLY["wind"]] / windUnit

    # Calculate the apparent temperature
    InterPhour[:, DATA_HOURLY["apparent"]] = calculate_apparent_temperature(
        InterPhour[:, DATA_HOURLY["temp"]],  # Air temperature in Kelvin
        InterPhour[:, DATA_HOURLY["humidity"]],  # Relative humidity (0.0 to 1.0)
        windSpeedMps,  # Wind speed in meters per second
    )

    ### Feels Like Temperature
    AppTemperatureHour = np.full((len(hour_array_grib), 2), np.nan)
    if "nbm" in sourceList:
        AppTemperatureHour[:, 0] = NBM_Merged[:, NBM["apparent"]]

    if "gfs" in sourceList:
        AppTemperatureHour[:, 1] = GFS_Merged[:, GFS["apparent"]]

    # Take first non-NaN value
    InterPhour[:, DATA_HOURLY["feels_like"]] = np.choose(
        np.argmin(np.isnan(AppTemperatureHour), axis=1), AppTemperatureHour.T
    )

    # Clip between -90 and 60
    InterPhour[:, DATA_HOURLY["feels_like"]] = clipLog(
        InterPhour[:, DATA_HOURLY["feels_like"]],
        CLIP_FEELS_LIKE["min"],
        CLIP_FEELS_LIKE["max"],
        "Feels Like Hour",
    )

    # Set temperature units
    if tempUnits == 0:
        InterPhour[:, DATA_HOURLY["temp"] : DATA_HOURLY["humidity"]] = (
            InterPhour[:, DATA_HOURLY["temp"] : DATA_HOURLY["humidity"]]
            - KELVIN_TO_CELSIUS
        ) * 9 / 5 + 32
        InterPhour[:, DATA_HOURLY["feels_like"]] = (
            InterPhour[:, DATA_HOURLY["feels_like"]] - KELVIN_TO_CELSIUS
        ) * 9 / 5 + 32
    else:
        InterPhour[:, DATA_HOURLY["temp"] : DATA_HOURLY["humidity"]] = (
            InterPhour[:, DATA_HOURLY["temp"] : DATA_HOURLY["humidity"]] - tempUnits
        )
        InterPhour[:, DATA_HOURLY["feels_like"]] = (
            InterPhour[:, DATA_HOURLY["feels_like"]] - tempUnits
        )

    # Add a global check for weird values, since nothing should ever be greater than 10000
    # Keep time col
    InterPhourData = InterPhour[:, DATA_HOURLY["type"] :]
    InterPhourData[InterPhourData > CLIP_GLOBAL["max"]] = np.nan
    InterPhourData[InterPhourData < CLIP_GLOBAL["min"]] = np.nan
    InterPhour[:, 1:] = InterPhourData

    hourList = []
    hourIconList = []
    hourTextList = []

    # Find snow and liqiud precip
    # Set to zero as baseline
    InterPhour[:, DATA_HOURLY["rain"]] = 0
    InterPhour[:, DATA_HOURLY["snow"]] = 0
    InterPhour[:, DATA_HOURLY["ice"]] = 0

    # Accumulations in liquid equivalent
    InterPhour[InterPhour[:, DATA_HOURLY["type"]] == 4, DATA_HOURLY["rain"]] = (
        InterPhour[InterPhour[:, DATA_HOURLY["type"]] == 4, DATA_HOURLY["accum"]]
    )  # rain

<<<<<<< HEAD
    # 10:1 Snow factor applied here!
    InterPhour[InterPhour[:, DATA_HOURLY["type"]] == 1, DATA_HOURLY["snow"]] = (
        InterPhour[InterPhour[:, DATA_HOURLY["type"]] == 1, DATA_HOURLY["accum"]] * 10
    )  # Snow
=======
    # Use the new snow height estimation for snow accumulation.
    snow_indices = np.where(InterPhour[:, 1] == 1)[0]
    if snow_indices.size > 0:
        # Extract and convert data for all snow events in a vectorized way
        liquid_mm = InterPhour[snow_indices, 17] / prepAccumUnit
        if tempUnits == 0:  # Fahrenheit
            temp_c = (InterPhour[snow_indices, 5] - 32) * 5 / 9
        else:
            temp_c = InterPhour[snow_indices, 5]
        wind_mps = InterPhour[snow_indices, 10] / windUnit
        # Calculate snow height for all snow indices in a vectorized operation.
        snow_mm_values = estimate_snow_height(liquid_mm, temp_c, wind_mps)
        # Convert output to requested units and assign back to the main array
        InterPhour[snow_indices, 22] = snow_mm_values * prepAccumUnit
>>>>>>> 092dceca

    InterPhour[
        (
            (InterPhour[:, DATA_HOURLY["type"]] == 2)
            | (InterPhour[:, DATA_HOURLY["type"]] == 3)
        ),
        DATA_HOURLY["ice"],
    ] = (
        InterPhour[
            (
                (InterPhour[:, DATA_HOURLY["type"]] == 2)
                | (InterPhour[:, DATA_HOURLY["type"]] == 3)
            ),
            DATA_HOURLY["accum"],
        ]
        * 1
    )  # Ice

    # Rain
    # Calculate prep accumulation for current day before zeroing
    dayZeroPrepRain = InterPhour[:, DATA_HOURLY["rain"]].copy()
    # Everything that isn't the current day
    dayZeroPrepRain[hourlyDayIndex != 0] = 0
    # Everything after the request time
    if not (timeMachine or timeMachineNear):
        dayZeroPrepRain[int(baseTimeOffset) :] = 0

    # Snow
    # Calculate prep accumulation for current day before zeroing
    dayZeroPrepSnow = InterPhour[:, DATA_HOURLY["snow"]].copy()
    # Everything that isn't the current day
    dayZeroPrepSnow[hourlyDayIndex != 0] = 0
    # Everything after the request time
    if not (timeMachine or timeMachineNear):
        dayZeroPrepSnow[int(baseTimeOffset) :] = 0

    # Sleet
    # Calculate prep accumulation for current day before zeroing
    dayZeroPrepSleet = InterPhour[:, DATA_HOURLY["ice"]].copy()
    # Everything that isn't the current day
    dayZeroPrepSleet[hourlyDayIndex != 0] = 0
    # Everything after the request time
    if not (timeMachine or timeMachineNear):
        dayZeroPrepSleet[int(baseTimeOffset) :] = 0

    # Accumulations in liquid equivalent
    dayZeroRain = dayZeroPrepRain.sum().round(4)  # rain
    dayZeroSnow = dayZeroPrepSnow.sum().round(4)  # Snow
    dayZeroIce = dayZeroPrepSleet.sum().round(4)  # Ice

    # Zero prep intensity and accum before forecast time
    InterPhour[0 : int(baseTimeOffset), DATA_HOURLY["intensity"]] = 0
    InterPhour[0 : int(baseTimeOffset), DATA_HOURLY["accum"]] = 0
    InterPhour[0 : int(baseTimeOffset), DATA_HOURLY["rain"]] = 0
    InterPhour[0 : int(baseTimeOffset), DATA_HOURLY["snow"]] = 0
    InterPhour[0 : int(baseTimeOffset), DATA_HOURLY["ice"]] = 0

    # Zero prep prob before forecast time
    InterPhour[0 : int(baseTimeOffset), DATA_HOURLY["prob"]] = 0

    # Assign pfactors for rain and snow for intensity
    pFacHour = np.zeros((len(hour_array)))
    pFacHour[
        (
            (InterPhour[:, DATA_HOURLY["type"]] == PRECIP_IDX["rain"])
            | (InterPhour[:, DATA_HOURLY["type"]] == PRECIP_IDX["ice"])
            | (InterPhour[:, DATA_HOURLY["type"]] == PRECIP_IDX["sleet"])
        )
    ] = 1  # Rain, Ice
    # NOTE, this means that intensity is always liquid water equivalent.
    pFacHour[(InterPhour[:, DATA_HOURLY["type"]] == PRECIP_IDX["snow"])] = 1  # Snow

    InterPhour[:, DATA_HOURLY["intensity"]] = (
        InterPhour[:, DATA_HOURLY["intensity"]] * pFacHour
    )

    # pTypeMap = {0: 'none', 1: 'snow', 2: 'sleet', 3: 'sleet', 4: 'rain'}
    pTypeMap = np.array(["none", "snow", "sleet", "sleet", "rain"])
    pTextMap = np.array(["None", "Snow", "Sleet", "Sleet", "Rain"])
    PTypeHour = pTypeMap[InterPhour[:, 1].astype(int)]
    PTextHour = pTextMap[InterPhour[:, 1].astype(int)]

    # Round all to 2 except precipitations
    InterPhour[:, DATA_HOURLY["prob"]] = InterPhour[:, DATA_HOURLY["prob"]].round(2)
    InterPhour[:, DATA_HOURLY["temp"] : DATA_HOURLY["accum"]] = InterPhour[
        :, DATA_HOURLY["temp"] : DATA_HOURLY["accum"]
    ].round(2)
    InterPhour[:, DATA_HOURLY["storm_dist"] : DATA_HOURLY["rain"]] = InterPhour[
        :, DATA_HOURLY["storm_dist"] : DATA_HOURLY["rain"]
    ].round(2)
    InterPhour[:, DATA_HOURLY["fire"] : 26] = InterPhour[
        :, DATA_HOURLY["fire"] : 26
    ].round(2)

    # Round to 4
    InterPhour[:, DATA_HOURLY["type"] : DATA_HOURLY["prob"]] = InterPhour[
        :, DATA_HOURLY["type"] : DATA_HOURLY["prob"]
    ].round(4)
    InterPhour[:, DATA_HOURLY["error"] : DATA_HOURLY["temp"]] = InterPhour[
        :, DATA_HOURLY["error"] : DATA_HOURLY["temp"]
    ].round(4)
    InterPhour[:, DATA_HOURLY["accum"]] = InterPhour[:, DATA_HOURLY["accum"]].round(4)
    InterPhour[:, DATA_HOURLY["rain"] : DATA_HOURLY["fire"]] = InterPhour[
        :, DATA_HOURLY["rain"] : DATA_HOURLY["fire"]
    ].round(4)

    # Fix very small neg from interp to solve -0
    InterPhour[((InterPhour > -0.001) & (InterPhour < 0.001))] = 0

    # Replace NaN with -999 for json
    InterPhour[np.isnan(InterPhour)] = MISSING_DATA

    # Timing Check
    if TIMING:
        print("Hourly Loop start")
        print(datetime.datetime.now(datetime.UTC).replace(tzinfo=None) - T_Start)

    # for idx in range(int(baseTimeOffset), hourly_hours + int(baseTimeOffset)):
    # For day 0 summary, need to calculate hourly data from midnight local
    for idx in range(0, numHours):
        # Check if day or night
        if hour_array_grib[idx] < InterSday[hourlyDayIndex[idx], DATA_DAY["sunrise"]]:
            isDay = False
        elif (
            hour_array_grib[idx] >= InterSday[hourlyDayIndex[idx], DATA_DAY["sunrise"]]
            and hour_array_grib[idx]
            <= InterSday[hourlyDayIndex[idx], DATA_DAY["sunset"]]
        ):
            isDay = True
        elif hour_array_grib[idx] > InterSday[hourlyDayIndex[idx], DATA_DAY["sunset"]]:
            isDay = False

        # Set text
        if InterPhour[idx, DATA_HOURLY["prob"]] >= PRECIP_PROB_THRESHOLD and (
            (
                (
                    InterPhour[idx, DATA_HOURLY["rain"]]
                    + InterPhour[idx, DATA_HOURLY["ice"]]
                )
                > (HOURLY_PRECIP_ACCUM_ICON_THRESHOLD_MM * prepAccumUnit)
            )
            or (
                InterPhour[idx, DATA_HOURLY["snow"]]
                > (HOURLY_PRECIP_ACCUM_ICON_THRESHOLD_MM * prepAccumUnit)
            )
        ):
            # If more than 30% chance of precip at any point throughout the day, then the icon for whatever is happening
            # Thresholds set in mm
            hourIcon = PTypeHour[idx]
            hourText = PTextHour[idx]
        # If visibility <1000 and during the day
        # elif InterPhour[idx,14]<1000 and (hour_array_grib[idx]>InterPday[dCount,16] and hour_array_grib[idx]<InterPday[dCount,17]):
        elif InterPhour[idx, DATA_HOURLY["vis"]] < (FOG_THRESHOLD_METERS * visUnits):
            hourIcon = "fog"
            hourText = "Fog"
        # If wind is greater than 10 m/s
        elif InterPhour[idx, DATA_HOURLY["wind"]] > (
            WIND_THRESHOLDS["light"] * windUnit
        ):
            hourIcon = "wind"
            hourText = "Windy"
        elif InterPhour[idx, DATA_HOURLY["cloud"]] > CLOUD_COVER_THRESHOLDS["cloudy"]:
            hourIcon = "cloudy"
            hourText = "Cloudy"
        elif (
            InterPhour[idx, DATA_HOURLY["cloud"]]
            > CLOUD_COVER_THRESHOLDS["partly_cloudy"]
        ):
            hourText = "Partly Cloudy"

            if (
                hour_array_grib[idx]
                < InterSday[hourlyDayIndex[idx], DATA_DAY["sunrise"]]
            ):
                # Before sunrise
                hourIcon = "partly-cloudy-night"
            elif (
                hour_array_grib[idx]
                >= InterSday[hourlyDayIndex[idx], DATA_DAY["sunrise"]]
                and hour_array_grib[idx]
                <= InterSday[hourlyDayIndex[idx], DATA_DAY["sunset"]]
            ):
                # After sunrise before sunset
                hourIcon = "partly-cloudy-day"
            elif (
                hour_array_grib[idx]
                > InterSday[hourlyDayIndex[idx], DATA_DAY["sunset"]]
            ):
                # After sunset
                hourIcon = "partly-cloudy-night"
        else:
            hourText = "Clear"

            if (
                hour_array_grib[idx]
                < InterSday[hourlyDayIndex[idx], DATA_DAY["sunrise"]]
            ):
                # Before sunrise
                hourIcon = "clear-night"
            elif (
                hour_array_grib[idx]
                >= InterSday[hourlyDayIndex[idx], DATA_DAY["sunrise"]]
                and hour_array_grib[idx]
                <= InterSday[hourlyDayIndex[idx], DATA_DAY["sunset"]]
            ):
                # After sunrise before sunset
                hourIcon = "clear-day"
            elif (
                hour_array_grib[idx]
                > InterSday[hourlyDayIndex[idx], DATA_DAY["sunset"]]
            ):
                # After sunset
                hourIcon = "clear-night"

        hourItem = {
            "time": int(hour_array_grib[idx]),
            "summary": hourText,
            "icon": hourIcon,
            "precipIntensity": InterPhour[idx, DATA_HOURLY["intensity"]],
            "precipProbability": InterPhour[idx, DATA_HOURLY["prob"]],
            "precipIntensityError": InterPhour[idx, DATA_HOURLY["error"]],
            "precipAccumulation": InterPhour[idx, DATA_HOURLY["rain"]]
            + InterPhour[idx, DATA_HOURLY["snow"]]
            + InterPhour[idx, DATA_HOURLY["ice"]],
            "precipType": PTypeHour[idx],
            "temperature": InterPhour[idx, DATA_HOURLY["temp"]],
            "apparentTemperature": InterPhour[idx, DATA_HOURLY["apparent"]],
            "dewPoint": InterPhour[idx, DATA_HOURLY["dew"]],
            "humidity": InterPhour[idx, DATA_HOURLY["humidity"]],
            "pressure": InterPhour[idx, DATA_HOURLY["pressure"]],
            "windSpeed": InterPhour[idx, DATA_HOURLY["wind"]],
            "windGust": InterPhour[idx, DATA_HOURLY["gust"]],
            "windBearing": int(InterPhour[idx, DATA_HOURLY["bearing"]]),
            "cloudCover": InterPhour[idx, DATA_HOURLY["cloud"]],
            "uvIndex": InterPhour[idx, DATA_HOURLY["uv"]],
            "visibility": InterPhour[idx, DATA_HOURLY["vis"]],
            "ozone": InterPhour[idx, DATA_HOURLY["ozone"]],
            "smoke": InterPhour[idx, DATA_HOURLY["smoke"]],
            "liquidAccumulation": InterPhour[idx, DATA_HOURLY["rain"]],
            "snowAccumulation": InterPhour[idx, DATA_HOURLY["snow"]],
            "iceAccumulation": InterPhour[idx, DATA_HOURLY["ice"]],
            "nearestStormDistance": InterPhour[idx, DATA_HOURLY["storm_dist"]],
            "nearestStormBearing": int(InterPhour[idx, DATA_HOURLY["storm_dir"]]),
            "fireIndex": InterPhour[idx, DATA_HOURLY["fire"]],
            "feelsLike": InterPhour[idx, DATA_HOURLY["feels_like"]],
        }

        try:
            hourText, hourIcon = calculate_text(
                hourItem,
                prepAccumUnit,
                visUnits,
                windUnit,
                tempUnits,
                isDay,
                InterPhour[idx, DATA_HOURLY["rain"]],
                InterPhour[idx, DATA_HOURLY["snow"]],
                InterPhour[idx, DATA_HOURLY["ice"]],
                "hour",
                InterPhour[idx, DATA_HOURLY["intensity"]],
                icon,
            )

            if summaryText:
                hourItem["summary"] = translation.translate(["title", hourText])
                hourItem["icon"] = hourIcon

        except Exception:
            print("HOURLY TEXT GEN ERROR:")
            print(traceback.print_exc())

        if version < 2:
            hourItem.pop("liquidAccumulation", None)
            hourItem.pop("snowAccumulation", None)
            hourItem.pop("iceAccumulation", None)
            hourItem.pop("nearestStormDistance", None)
            hourItem.pop("nearestStormBearing", None)
            hourItem.pop("fireIndex", None)
            hourItem.pop("feelsLike", None)

        if timeMachine and not tmExtra:
            hourItem.pop("uvIndex", None)
            hourItem.pop("ozone", None)

        hourList.append(hourItem)

        hourIconList.append(hourIcon)
        hourTextList.append(hourItem["summary"])

    # Daily calculations #################################################
    # Timing Check
    if TIMING:
        print("Daily start")
        print(datetime.datetime.now(datetime.UTC).replace(tzinfo=None) - T_Start)

    mean_results = []
    sum_results = []
    max_results = []
    min_results = []
    argmax_results = []
    argmin_results = []
    high_results = []
    low_results = []
    arghigh_results = []
    arglow_results = []
    mean_4am_results = []
    sum_4am_results = []
    max_4am_results = []
    maxPchanceDay = np.zeros((daily_days))

    # Pre-calculate masks for each group to avoid redundant computation
    masks = [hourlyDayIndex == day_index for day_index in range(daily_days)]
    for mask in masks:
        filtered_data = InterPhour[mask]

        # Calculate and store each statistic for the current group
        mean_results.append(np.mean(filtered_data, axis=0))
        sum_results.append(np.sum(filtered_data, axis=0))
        max_results.append(np.max(filtered_data, axis=0))
        min_results.append(np.min(filtered_data, axis=0))
        maxTime = np.argmax(filtered_data, axis=0)
        minTime = np.argmin(filtered_data, axis=0)
        argmax_results.append(filtered_data[maxTime, 0])
        argmin_results.append(filtered_data[minTime, 0])

    # Icon/ summary parameters go from 4 am to 4 am
    masks = [hourlyDay4amIndex == day_index for day_index in range(daily_days)]
    for mIDX, mask in enumerate(masks):
        filtered_data = InterPhour[mask]

        # Calculate and store each statistic for the current group
        mean_4am_results.append(np.mean(filtered_data, axis=0))
        sum_4am_results.append(np.sum(filtered_data, axis=0))
        max_4am_results.append(np.max(filtered_data, axis=0))

        dailyTypeCount = Counter(filtered_data[:, 1]).most_common(2)

        # Check if the most common type is zero, in that case return the second most common
        if dailyTypeCount[0][0] == 0:
            if len(dailyTypeCount) == 2:
                maxPchanceDay[mIDX] = dailyTypeCount[1][0]
            else:
                maxPchanceDay[mIDX] = dailyTypeCount[0][
                    0
                ]  # If all ptypes are none, then really shouldn't be any precipitation

        else:
            maxPchanceDay[mIDX] = dailyTypeCount[0][0]

    # Daily High
    masks = [hourlyHighIndex == day_index for day_index in range(daily_days)]

    for mask in masks:
        filtered_data = InterPhour[mask]

        # Calculate and store each statistic for the current group
        high_results.append(np.max(filtered_data, axis=0))
        maxTime = np.argmax(filtered_data, axis=0)
        arghigh_results.append(filtered_data[maxTime, 0])

    # Daily Low
    masks = [hourlyLowIndex == day_index for day_index in range(daily_days)]

    for mask in masks:
        filtered_data = InterPhour[mask]

        # Calculate and store each statistic for the current group
        low_results.append(np.min(filtered_data, axis=0))
        minTime = np.argmin(filtered_data, axis=0)
        arglow_results.append(filtered_data[minTime, 0])

    # Convert lists to numpy arrays if necessary
    InterPday = np.array(mean_results)
    InterPdaySum = np.array(sum_results)
    InterPdayMax = np.array(max_results)
    InterPdayMin = np.array(min_results)
    InterPdayMaxTime = np.array(argmax_results)
    InterPdayMinTime = np.array(argmin_results)
    InterPdayHigh = np.array(high_results)
    InterPdayLow = np.array(low_results)
    InterPdayHighTime = np.array(arghigh_results)
    InterPdayLowTime = np.array(arglow_results)
    InterPday4am = np.array(mean_4am_results)
    InterPdaySum4am = np.array(sum_4am_results)
    InterPdayMax4am = np.array(max_4am_results)

    # Select the daily accum type:
    # Start with the most common type for the day as a baseline

    # The logic here is trying to guess what the most "useful" type of precipitation would be, while avoiding strange results
    # First, if there is a ton of rain, that should show up even if there's a lot of snow "hours"
    # Then, since snow is 10x rain, the rain icon shouldn't appear is there is much snow,
    # otherwise it looks like an unreasonable amount of rain. So snow greater than 1 cm takes priority over rain.
    # Finally, if there is much ice at all, that takes priority over rain or snow.

    # Improved logic: if all types are present, use sleet (3).
    all_types = (
        (InterPdaySum[:, DATA_DAY["rain"]] > 0)
        & (InterPdaySum[:, DATA_DAY["snow"]] > 0)
        & (InterPdaySum[:, DATA_DAY["ice"]] > 0)
    )
    maxPchanceDay[all_types] = 3

    # Otherwise, use the type with the most accumulation.
    # 21: rain, 22: snow, 23: ice
    precip_accum = np.stack(
        [
            InterPdaySum[:, DATA_DAY["rain"]],  # rain
            InterPdaySum[:, DATA_DAY["snow"]],  # snow
            InterPdaySum[:, DATA_DAY["ice"]],  # ice
        ],
        axis=1,
    )
    # 4: rain, 1: snow, 2: ice (map index to type)

    type_map = np.array([PRECIP_IDX["rain"], PRECIP_IDX["snow"], PRECIP_IDX["ice"]])
    dominant_type = type_map[np.argmax(precip_accum, axis=1)]

    # Only update where not all types are present.
    not_all_types = ~all_types
    has_precip = np.max(precip_accum, axis=1) > 0
    update_mask = not_all_types & has_precip
    maxPchanceDay[update_mask] = dominant_type[update_mask]

    # The following thresholds are applied after the dominant type (by volume) is determined.
    # They serve to highlight significant precipitation events, overriding the volume-based
    # determination if a certain threshold is met. The priority for these overrides is:
    # Ice > Snow > Rain.
    # If more than 10 mm of rain is forecast, then rain.
    maxPchanceDay[InterPdaySum[:, DATA_DAY["rain"]] > (10 * prepAccumUnit)] = (
        PRECIP_IDX["rain"]
    )

    # If more than 5 mm of snow is forecast, then snow.
    maxPchanceDay[InterPdaySum[:, DATA_DAY["snow"]] > (5 * prepAccumUnit)] = PRECIP_IDX[
        "snow"
    ]

    # Else, if more than 1 mm of ice is forecast, then ice.
    maxPchanceDay[InterPdaySum[:, DATA_DAY["ice"]] > (1 * prepAccumUnit)] = PRECIP_IDX[
        "ice"
    ]

    # Process Daily Data for ouput
    dayList = []
    dayIconList = []
    dayTextList = []

    maxPchanceDay = np.array(maxPchanceDay).astype(int)
    PTypeDay = pTypeMap[maxPchanceDay]
    PTextDay = pTextMap[maxPchanceDay]

    # Round
    # Round all to 2 except precipitations
    InterPday[:, 5:18] = InterPday[:, 5:18].round(2)
    InterPdayMax[:, DATA_DAY["prob"]] = InterPdayMax[:, DATA_DAY["prob"]].round(2)
    InterPdayMax[:, 5:18] = InterPdayMax[:, 5:18].round(2)
    InterPdayMax[:, DATA_DAY["fire"]] = InterPdayMax[:, DATA_DAY["fire"]].round(2)

    InterPdayMin[:, 5:18] = InterPdayMin[:, 5:18].round(2)
    InterPdaySum[:, 5:18] = InterPdaySum[:, 5:18].round(2)
    InterPdayHigh[:, 5:18] = InterPdayHigh[:, 5:18].round(2)
    InterPdayLow[:, 5:18] = InterPdayLow[:, 5:18].round(2)

    InterPday[:, 1:5] = InterPday[:, 1:5].round(4)
    InterPdaySum[:, 1:5] = InterPdaySum[:, 1:5].round(4)
    InterPdayMax[:, 1:3] = InterPdayMax[:, 1:3].round(4)
    InterPdayMax[:, 4:5] = InterPdayMax[:, 4:5].round(4)
    InterPdaySum[:, 21:24] = InterPdaySum[:, 21:24].round(4)
    InterPdayMax[:, 21:24] = InterPdayMax[:, 21:24].round(4)

    if TIMING:
        print("Daily Loop start")
        print(datetime.datetime.now(datetime.UTC).replace(tzinfo=None) - T_Start)

    for idx in range(0, daily_days):
        if InterPdayMax4am[idx, DATA_DAY["prob"]] > PRECIP_PROB_THRESHOLD and (
            (
                (
                    InterPdaySum4am[idx, DATA_DAY["rain"]]
                    + InterPdaySum4am[idx, DATA_DAY["ice"]]
                )
                > (DAILY_PRECIP_ACCUM_ICON_THRESHOLD_MM * prepAccumUnit)
            )
            or (
                InterPdaySum4am[idx, DATA_DAY["snow"]]
                > (DAILY_SNOW_ACCUM_ICON_THRESHOLD_MM * prepAccumUnit)
            )
        ):
            # If more than 30% chance of precip at any point throughout the day, and either more than 1 mm of rain or 5 mm of snow
            # Thresholds set in mm
            dayIcon = PTypeDay[idx]
            dayText = PTextDay[idx]

            # Fallback if no ptype for some reason. This should never occur though
            if dayIcon == "none":
                if tempUnits == 0:
                    tempThresh = TEMPERATURE_UNITS_THRESH["f"]
                else:
                    tempThresh = TEMPERATURE_UNITS_THRESH["c"]

                if InterPday[idx, DATA_DAY["temp"]] > tempThresh:
                    dayIcon = "rain"
                    dayText = "Rain"
                else:
                    dayIcon = "snow"
                    dayText = "Snow"

        elif InterPday4am[idx, DATA_DAY["vis"]] < (FOG_THRESHOLD_METERS * visUnits):
            dayIcon = "fog"
            dayText = "Fog"
        elif InterPday4am[idx, DATA_DAY["wind"]] > (
            WIND_THRESHOLDS["light"] * windUnit
        ):
            dayIcon = "wind"
            dayText = "Windy"
        elif InterPday4am[idx, DATA_DAY["cloud"]] > CLOUD_COVER_THRESHOLDS["cloudy"]:
            dayIcon = "cloudy"
            dayText = "Cloudy"
        elif (
            InterPday4am[idx, DATA_DAY["cloud"]]
            > CLOUD_COVER_THRESHOLDS["partly_cloudy"]
        ):
            dayIcon = "partly-cloudy-day"
            dayText = "Partly Cloudy"
        else:
            dayIcon = "clear-day"
            dayText = "Clear"

        # Temperature High is daytime high, so 6 am to 6 pm
        # First index is 6 am, then index 2
        # Nightime is index 1, 3, etc.
        dayObject = {
            "time": int(day_array_grib[idx]),
            "summary": dayText,
            "icon": dayIcon,
            "dawnTime": int(InterSday[idx, DATA_DAY["dawn"]]),
            "sunriseTime": int(InterSday[idx, DATA_DAY["sunrise"]]),
            "sunsetTime": int(InterSday[idx, DATA_DAY["sunset"]]),
            "duskTime": int(InterSday[idx, DATA_DAY["dusk"]]),
            "moonPhase": InterSday[idx, DATA_DAY["moon_phase"]].round(2),
            "precipIntensity": InterPday[idx, DATA_DAY["intensity"]],
            "precipIntensityMax": InterPdayMax[idx, DATA_DAY["intensity"]],
            "precipIntensityMaxTime": int(InterPdayMaxTime[idx, DATA_DAY["intensity"]]),
            "precipProbability": InterPdayMax[idx, DATA_DAY["prob"]],
            "precipAccumulation": round(
                InterPdaySum[idx, DATA_DAY["rain"]]
                + InterPdaySum[idx, DATA_DAY["snow"]]
                + InterPdaySum[idx, DATA_DAY["ice"]],
                4,
            ),
            "precipType": PTypeDay[idx],
            "temperatureHigh": InterPdayHigh[idx, DATA_DAY["temp"]],
            "temperatureHighTime": int(InterPdayHighTime[idx, DATA_DAY["temp"]]),
            "temperatureLow": InterPdayLow[idx, DATA_DAY["temp"]],
            "temperatureLowTime": int(InterPdayLowTime[idx, DATA_DAY["temp"]]),
            "apparentTemperatureHigh": InterPdayHigh[idx, DATA_DAY["apparent"]],
            "apparentTemperatureHighTime": int(
                InterPdayHighTime[idx, DATA_DAY["apparent"]]
            ),
            "apparentTemperatureLow": InterPdayLow[idx, DATA_DAY["apparent"]],
            "apparentTemperatureLowTime": int(
                InterPdayLowTime[idx, DATA_DAY["apparent"]]
            ),
            "dewPoint": InterPday[idx, DATA_DAY["dew"]],
            "humidity": InterPday[idx, DATA_DAY["humidity"]],
            "pressure": InterPday[idx, DATA_DAY["pressure"]],
            "windSpeed": InterPday[idx, DATA_DAY["wind"]],
            "windGust": InterPday[idx, DATA_DAY["gust"]],
            "windGustTime": int(InterPdayMaxTime[idx, DATA_DAY["gust"]]),
            "windBearing": int(InterPday[idx, DATA_DAY["bearing"]]),
            "cloudCover": InterPday[idx, DATA_DAY["cloud"]],
            "uvIndex": InterPdayMax[idx, DATA_DAY["uv"]],
            "uvIndexTime": int(InterPdayMaxTime[idx, DATA_DAY["uv"]]),
            "visibility": InterPday[idx, DATA_DAY["vis"]],
            "temperatureMin": InterPdayMin[idx, DATA_DAY["temp"]],
            "temperatureMinTime": int(InterPdayMinTime[idx, DATA_DAY["temp"]]),
            "temperatureMax": InterPdayMax[idx, DATA_DAY["temp"]],
            "temperatureMaxTime": int(InterPdayMaxTime[idx, DATA_DAY["temp"]]),
            "apparentTemperatureMin": InterPdayMin[idx, DATA_DAY["apparent"]],
            "apparentTemperatureMinTime": int(
                InterPdayMinTime[idx, DATA_DAY["apparent"]]
            ),
            "apparentTemperatureMax": InterPdayMax[idx, DATA_DAY["apparent"]],
            "apparentTemperatureMaxTime": int(
                InterPdayMaxTime[idx, DATA_DAY["apparent"]]
            ),
            "smokeMax": InterPdayMax[idx, DATA_DAY["smoke"]],
            "smokeMaxTime": int(InterPdayMaxTime[idx, DATA_DAY["smoke"]]),
            "liquidAccumulation": InterPdaySum[idx, DATA_DAY["rain"]],
            "snowAccumulation": InterPdaySum[idx, DATA_DAY["snow"]],
            "iceAccumulation": InterPdaySum[idx, DATA_DAY["ice"]],
            "fireIndexMax": InterPdayMax[idx, DATA_DAY["fire"]],
            "fireIndexMaxTime": int(InterPdayMaxTime[idx, DATA_DAY["fire"]]),
        }

        try:
            if idx < 8:
                # Calculate the day summary from 4 to 4
                dayIcon, dayText = calculate_day_text(
                    hourList[((idx) * 24) + 4 : ((idx + 1) * 24) + 4],
                    prepAccumUnit,
                    visUnits,
                    windUnit,
                    tempUnits,
                    True,
                    str(tz_name),
                    int(time.time()),
                    "day",
                    icon,
                )

                # Translate the text
                if summaryText:
                    dayObject["summary"] = translation.translate(["sentence", dayText])
                    dayObject["icon"] = dayIcon
        except Exception:
            print("DAILY TEXT GEN ERROR:")
            print(traceback.print_exc())

        if version < 2:
            dayObject.pop("dawnTime", None)
            dayObject.pop("duskTime", None)
            dayObject.pop("smokeMax", None)
            dayObject.pop("smokeMaxTime", None)
            dayObject.pop("liquidAccumulation", None)
            dayObject.pop("snowAccumulation", None)
            dayObject.pop("iceAccumulation", None)
            dayObject.pop("fireIndexMax", None)
            dayObject.pop("fireIndexMaxTime", None)

        if timeMachine and not tmExtra:
            dayObject.pop("precipProbability", None)
            dayObject.pop("humidity", None)
            dayObject.pop("uvIndex", None)
            dayObject.pop("uvIndexTime", None)
            dayObject.pop("visibility", None)

        dayList.append(dayObject)

        dayTextList.append(dayObject["summary"])
        dayIconList.append(dayIcon)

    # Timing Check
    if TIMING:
        print("Alert Start")
        print(datetime.datetime.now(datetime.UTC).replace(tzinfo=None) - T_Start)

    alertDict = []
    # If alerts are requested and in the US
    try:
        if (
            (not timeMachine)
            and (exAlerts == 0)
            and (az_Lon > -127)
            and (az_Lon < -65)
            and (lat > 24)
            and (lat < 50)
        ):
            # Read in NetCDF
            # Find NetCDF Point based on alerts grid
            alerts_lons = np.arange(-127, -65, 0.025)
            alerts_lats = np.arange(24, 50, 0.025)

            abslat = np.abs(alerts_lats - lat)
            abslon = np.abs(alerts_lons - az_Lon)
            alerts_y_p = np.argmin(abslat)
            alerts_x_p = np.argmin(abslon)

            alertList = []

            alertDat = NWS_Alerts_Zarr[alerts_y_p, alerts_x_p]

            if alertDat == "":
                alertList = []
            else:
                # Match if any alerts
                alerts = str(alertDat).split("|")
                # Loop through each alert
                for alert in alerts:
                    # Extract alert details
                    alertDetails = alert.split("}{")

                    alertOnset = datetime.datetime.strptime(
                        alertDetails[3], "%Y-%m-%dT%H:%M:%S%z"
                    ).astimezone(utc)
                    alertEnd = datetime.datetime.strptime(
                        alertDetails[4], "%Y-%m-%dT%H:%M:%S%z"
                    ).astimezone(utc)

                    # Format description newlines
                    alertDescript = alertDetails[1]
                    # Step 1: Replace double newlines with a single newline
                    formatted_text = re.sub(r"(?<!\n)\n(?!\n)", " ", alertDescript)

                    # Step 2: Replace remaining single newlines with a space
                    formatted_text = re.sub(r"\n\n", "\n", formatted_text)

                    alertDict = {
                        "title": alertDetails[0],
                        "regions": [s.lstrip() for s in alertDetails[2].split(";")],
                        "severity": alertDetails[5],
                        "time": int(
                            (
                                alertOnset
                                - datetime.datetime(1970, 1, 1, 0, 0, 0).astimezone(utc)
                            ).total_seconds()
                        ),
                        "expires": int(
                            (
                                alertEnd
                                - datetime.datetime(1970, 1, 1, 0, 0, 0).astimezone(utc)
                            ).total_seconds()
                        ),
                        "description": formatted_text,
                        "uri": alertDetails[6],
                    }

                    alertList.append(dict(alertDict))
        else:
            alertList = []

    except Exception:
        print("An Alert error occurred:")
        print(traceback.print_exc())

    # Timing Check
    if TIMING:
        print("Current Start")
        print(datetime.datetime.now(datetime.UTC).replace(tzinfo=None) - T_Start)

    # Currently data, find points for linear averaging
    # Use GFS, since should also be there and the should cover all times... this could be an issue at some point

    # If within 2 minutes of a hour, do not using rounding
    if np.min(np.abs(GFS_Merged[:, 0] - minute_array_grib[0])) < 120:
        currentIDX_hrrrh = np.argmin(np.abs(GFS_Merged[:, 0] - minute_array_grib[0]))
        interpFac1 = 0
        interpFac2 = 1
    else:
        currentIDX_hrrrh = np.searchsorted(
            GFS_Merged[:, 0], minute_array_grib[0], side="left"
        )

        # Find weighting factors for hourly data
        # Weighting factors for linear interpolation
        interpFac1 = 1 - (
            abs(minute_array_grib[0] - GFS_Merged[currentIDX_hrrrh - 1, 0])
            / (GFS_Merged[currentIDX_hrrrh, 0] - GFS_Merged[currentIDX_hrrrh - 1, 0])
        )

        interpFac2 = 1 - (
            abs(minute_array_grib[0] - GFS_Merged[currentIDX_hrrrh, 0])
            / (GFS_Merged[currentIDX_hrrrh, 0] - GFS_Merged[currentIDX_hrrrh - 1, 0])
        )

    currentIDX_hrrrh_A = np.max((currentIDX_hrrrh - 1, 0))

    InterPcurrent = np.zeros(shape=22)  # Time, Intensity,Probability
    InterPcurrent[DATA_CURRENT["time"]] = int(minute_array_grib[0])

    # Get prep probability, intensity and error from minutely
    InterPcurrent[DATA_CURRENT["intensity"]] = InterPminute[
        0, DATA_MINUTELY["intensity"]
    ]
    InterPcurrent[DATA_CURRENT["prob"]] = InterPminute[
        0, DATA_MINUTELY["prob"]
    ]  # "precipProbability"
    InterPcurrent[DATA_CURRENT["error"]] = InterPminute[
        0, DATA_MINUTELY["error"]
    ]  # "precipIntensityError"

    # Temperature from subH, then NBM, the GFS
    if "hrrrsubh" in sourceList:
        InterPcurrent[DATA_CURRENT["temp"]] = hrrrSubHInterpolation[
            0, HRRR_SUBH["temp"]
        ]
    elif "nbm" in sourceList:
        InterPcurrent[DATA_CURRENT["temp"]] = (
            NBM_Merged[currentIDX_hrrrh_A, NBM["temp"]] * interpFac1
            + NBM_Merged[currentIDX_hrrrh, NBM["temp"]] * interpFac2
        )
    else:
        InterPcurrent[DATA_CURRENT["temp"]] = (
            GFS_Merged[currentIDX_hrrrh_A, GFS["temp"]] * interpFac1
            + GFS_Merged[currentIDX_hrrrh, GFS["temp"]] * interpFac2
        )

    # Clip between -90 and 60
    InterPcurrent[DATA_CURRENT["temp"]] = clipLog(
        InterPcurrent[DATA_CURRENT["temp"]],
        CLIP_TEMP["min"],
        CLIP_TEMP["max"],
        "Temperature Current",
    )

    # Dewpoint from subH, then NBM, the GFS
    if "hrrrsubh" in sourceList:
        InterPcurrent[DATA_CURRENT["dew"]] = hrrrSubHInterpolation[0, HRRR_SUBH["dew"]]
    elif "nbm" in sourceList:
        InterPcurrent[DATA_CURRENT["dew"]] = (
            NBM_Merged[currentIDX_hrrrh_A, NBM["dew"]] * interpFac1
            + NBM_Merged[currentIDX_hrrrh, NBM["dew"]] * interpFac2
        )
    else:
        InterPcurrent[DATA_CURRENT["dew"]] = (
            GFS_Merged[currentIDX_hrrrh_A, GFS["dew"]] * interpFac1
            + GFS_Merged[currentIDX_hrrrh, GFS["dew"]] * interpFac2
        )

        # Clip between -90 and 60
        InterPcurrent[DATA_CURRENT["dew"]] = clipLog(
            InterPcurrent[DATA_CURRENT["dew"]],
            CLIP_TEMP["min"],
            CLIP_TEMP["max"],
            "Dewpoint Current",
        )

    # humidity, NBM then HRRR, then GFS
    if ("hrrr_0-18" in sourceList) and ("hrrr_18-48" in sourceList):
        InterPcurrent[DATA_CURRENT["humidity"]] = (
            HRRR_Merged[currentIDX_hrrrh_A, HRRR["humidity"]] * interpFac1
            + HRRR_Merged[currentIDX_hrrrh, HRRR["humidity"]] * interpFac2
        ) * humidUnit
    elif "nbm" in sourceList:
        InterPcurrent[DATA_CURRENT["humidity"]] = (
            NBM_Merged[currentIDX_hrrrh_A, NBM["humidity"]] * interpFac1
            + NBM_Merged[currentIDX_hrrrh, NBM["humidity"]] * interpFac2
        ) * humidUnit
    else:
        InterPcurrent[DATA_CURRENT["humidity"]] = (
            GFS_Merged[currentIDX_hrrrh_A, GFS["humidity"]] * interpFac1
            + GFS_Merged[currentIDX_hrrrh, GFS["humidity"]] * interpFac2
        ) * humidUnit

    # Clip between 0 and 1
    InterPcurrent[DATA_CURRENT["humidity"]] = clipLog(
        InterPcurrent[DATA_CURRENT["humidity"]],
        CLIP_HUMIDITY["min"],
        CLIP_HUMIDITY["max"],
        "Humidity Current",
    )

    # Pressure from HRRR, then GFS
    if ("hrrr_0-18" in sourceList) and ("hrrr_18-48" in sourceList):
        InterPcurrent[DATA_CURRENT["pressure"]] = (
            HRRR_Merged[currentIDX_hrrrh_A, HRRR["pressure"]] * interpFac1
            + HRRR_Merged[currentIDX_hrrrh, HRRR["pressure"]] * interpFac2
        )
    else:
        InterPcurrent[DATA_CURRENT["pressure"]] = (
            GFS_Merged[currentIDX_hrrrh_A, GFS["pressure"]] * interpFac1
            + GFS_Merged[currentIDX_hrrrh, GFS["pressure"]] * interpFac2
        )

    # Clip between 800 and 1100
    InterPcurrent[DATA_CURRENT["pressure"]] = (
        clipLog(
            InterPcurrent[DATA_CURRENT["pressure"]],
            CLIP_PRESSURE["min"],
            CLIP_PRESSURE["max"],
            "Pressure Current",
        )
        * pressUnits
    )

    # WindSpeed from subH, then NBM, the GFS
    if "hrrrsubh" in sourceList:
        InterPcurrent[DATA_CURRENT["wind"]] = math.sqrt(
            hrrrSubHInterpolation[0, HRRR_SUBH["wind_u"]] ** 2
            + hrrrSubHInterpolation[0, HRRR_SUBH["wind_v"]] ** 2
        )
    elif "nbm" in sourceList:
        InterPcurrent[DATA_CURRENT["wind"]] = (
            NBM_Merged[currentIDX_hrrrh_A, NBM["wind"]] * interpFac1
            + NBM_Merged[currentIDX_hrrrh, NBM["wind"]] * interpFac2
        )
    else:
        InterPcurrent[DATA_CURRENT["wind"]] = math.sqrt(
            (
                GFS_Merged[currentIDX_hrrrh_A, GFS["wind_u"]] * interpFac1
                + GFS_Merged[currentIDX_hrrrh, GFS["wind_u"]] * interpFac2
            )
            ** 2
            + (
                GFS_Merged[currentIDX_hrrrh_A, GFS["wind_v"]] * interpFac1
                + GFS_Merged[currentIDX_hrrrh, GFS["wind_v"]] * interpFac2
            )
            ** 2
        )
    InterPcurrent[DATA_CURRENT["wind"]] = (
        clipLog(
            InterPcurrent[DATA_CURRENT["wind"]],
            CLIP_WIND["min"],
            CLIP_WIND["max"],
            "WindSpeed Current",
        )
        * windUnit
    )

    # Gust from subH, then NBM, the GFS
    if "hrrrsubh" in sourceList:
        InterPcurrent[DATA_CURRENT["gust"]] = hrrrSubHInterpolation[
            0, HRRR_SUBH["gust"]
        ]
    elif "nbm" in sourceList:
        InterPcurrent[DATA_CURRENT["gust"]] = (
            NBM_Merged[currentIDX_hrrrh_A, NBM["gust"]] * interpFac1
            + NBM_Merged[currentIDX_hrrrh, NBM["gust"]] * interpFac2
        )
    else:
        InterPcurrent[DATA_CURRENT["gust"]] = (
            GFS_Merged[currentIDX_hrrrh_A, GFS["gust"]] * interpFac1
            + GFS_Merged[currentIDX_hrrrh, GFS["gust"]] * interpFac2
        )

    # Clip between 0 and 400
    InterPcurrent[DATA_CURRENT["gust"]] = (
        clipLog(
            InterPcurrent[DATA_CURRENT["gust"]],
            CLIP_WIND["min"],
            CLIP_WIND["max"],
            "Gust Current",
        )
        * windUnit
    )

    # WindDir from subH, then NBM, the GFS
    if "hrrrsubh" in sourceList:
        InterPcurrent[DATA_CURRENT["bearing"]] = np.rad2deg(
            np.mod(
                np.arctan2(
                    hrrrSubHInterpolation[0, HRRR_SUBH["wind_u"]],
                    hrrrSubHInterpolation[0, HRRR_SUBH["wind_v"]],
                )
                + np.pi,
                2 * np.pi,
            )
        )
    elif "nbm" in sourceList:
        InterPcurrent[DATA_CURRENT["bearing"]] = NBM_Merged[
            currentIDX_hrrrh, NBM["bearing"]
        ]
    else:
        InterPcurrent[DATA_CURRENT["bearing"]] = np.rad2deg(
            np.mod(
                np.arctan2(
                    GFS_Merged[currentIDX_hrrrh, GFS["wind_u"]],
                    GFS_Merged[currentIDX_hrrrh, GFS["wind_v"]],
                )
                + np.pi,
                2 * np.pi,
            )
        )

    # Cloud, NBM then HRRR, then GFS
    if "nbm" in sourceList:
        InterPcurrent[DATA_CURRENT["cloud"]] = (
            NBM_Merged[currentIDX_hrrrh_A, NBM["cloud"]] * interpFac1
            + NBM_Merged[currentIDX_hrrrh, NBM["cloud"]] * interpFac2
        ) * 0.01
    elif ("hrrr_0-18" in sourceList) and ("hrrr_18-48" in sourceList):
        InterPcurrent[DATA_CURRENT["cloud"]] = (
            HRRR_Merged[currentIDX_hrrrh_A, HRRR["cloud"]] * interpFac1
            + HRRR_Merged[currentIDX_hrrrh, HRRR["cloud"]] * interpFac2
        ) * 0.01
    else:
        InterPcurrent[DATA_CURRENT["cloud"]] = (
            GFS_Merged[currentIDX_hrrrh_A, GFS["cloud"]] * interpFac1
            + GFS_Merged[currentIDX_hrrrh, GFS["cloud"]] * interpFac2
        ) * 0.01

    # Clip
    InterPcurrent[DATA_CURRENT["cloud"]] = clipLog(
        InterPcurrent[DATA_CURRENT["cloud"]],
        CLIP_CLOUD["min"],
        CLIP_CLOUD["max"],
        "Cloud Current",
    )

    # UV Index from GFS
    InterPcurrent[DATA_CURRENT["uv"]] = clipLog(
        (
            GFS_Merged[currentIDX_hrrrh_A, GFS["uv"]] * interpFac1
            + GFS_Merged[currentIDX_hrrrh, GFS["uv"]] * interpFac2
        )
        * 18.9
        * 0.025,
        CLIP_UV["min"],
        CLIP_UV["max"],
        "UV Current",
    )

    # VIS, SubH, NBM then HRRR, then GFS
    if "hrrrsubh" in sourceList:
        InterPcurrent[DATA_CURRENT["vis"]] = hrrrSubHInterpolation[0, HRRR_SUBH["vis"]]
    elif "nbm" in sourceList:
        InterPcurrent[DATA_CURRENT["vis"]] = (
            NBM_Merged[currentIDX_hrrrh_A, NBM["vis"]] * interpFac1
            + NBM_Merged[currentIDX_hrrrh, NBM["vis"]] * interpFac2
        )
    elif ("hrrr_0-18" in sourceList) and ("hrrr_18-48" in sourceList):
        InterPcurrent[DATA_CURRENT["vis"]] = (
            HRRR_Merged[currentIDX_hrrrh_A, HRRR["vis"]] * interpFac1
            + HRRR_Merged[currentIDX_hrrrh, HRRR["vis"]] * interpFac2
        )
    else:
        InterPcurrent[DATA_CURRENT["vis"]] = (
            GFS_Merged[currentIDX_hrrrh_A, GFS["vis"]] * interpFac1
            + GFS_Merged[currentIDX_hrrrh, GFS["vis"]] * interpFac2
        )

    InterPcurrent[DATA_CURRENT["vis"]] = np.clip(InterPcurrent[14], 0, 16090) * visUnits

    # Ozone from GFS
    InterPcurrent[DATA_CURRENT["ozone"]] = clipLog(
        GFS_Merged[currentIDX_hrrrh_A, GFS["ozone"]] * interpFac1
        + GFS_Merged[currentIDX_hrrrh, GFS["ozone"]] * interpFac2,
        CLIP_OZONE["min"],
        CLIP_OZONE["max"],
        "Ozone Current",
    )

    # Storm Distance from GFS
    InterPcurrent[DATA_CURRENT["storm_dist"]] = np.maximum(
        (
            GFS_Merged[currentIDX_hrrrh_A, GFS["storm_dist"]] * interpFac1
            + GFS_Merged[currentIDX_hrrrh, GFS["storm_dist"]] * interpFac2
        )
        * visUnits,
        0,
    )

    # Storm Bearing from GFS
    InterPcurrent[DATA_CURRENT["storm_dir"]] = GFS_Merged[
        currentIDX_hrrrh, GFS["storm_dir"]
    ]

    # Smoke from HRRR
    if ("hrrr_0-18" in sourceList) and ("hrrr_18-48" in sourceList):
        InterPcurrent[DATA_CURRENT["smoke"]] = clipLog(
            (
                HRRR_Merged[currentIDX_hrrrh_A, HRRR["smoke"]] * interpFac1
                + HRRR_Merged[currentIDX_hrrrh, HRRR["smoke"]] * interpFac2
            ),
            CLIP_SMOKE["min"],
            CLIP_SMOKE["max"],
            "Smoke Current",
        )

    else:
        InterPcurrent[DATA_CURRENT["smoke"]] = MISSING_DATA

    # Convert wind speed from its display unit to m/s for the apparent temperature function
    currentWindSpeedMps = InterPcurrent[9] / windUnit

    # Calculate the apparent temperature
    InterPcurrent[DATA_CURRENT["apparent"]] = calculate_apparent_temperature(
        InterPcurrent[DATA_CURRENT["temp"]],  # Air temperature in Kelvin
        InterPcurrent[DATA_CURRENT["humidity"]],  # Relative humidity (0.0 to 1.0)
        currentWindSpeedMps,  # Wind speed in meters per second
    )

    if "nbm" in sourceList:
        InterPcurrent[DATA_CURRENT["feels_like"]] = (
            NBM_Merged[currentIDX_hrrrh_A, NBM["apparent"]] * interpFac1
            + NBM_Merged[currentIDX_hrrrh, NBM["apparent"]] * interpFac2
        )
    else:
        InterPcurrent[DATA_CURRENT["feels_like"]] = (
            GFS_Merged[currentIDX_hrrrh_A, GFS["apparent"]] * interpFac1
            + GFS_Merged[currentIDX_hrrrh, GFS["apparent"]] * interpFac2
        )

    # Clip
    InterPcurrent[DATA_CURRENT["feels_like"]] = clipLog(
        InterPcurrent[DATA_CURRENT["feels_like"]],
        CLIP_TEMP["min"],
        CLIP_TEMP["max"],
        "Apparent Temperature Current",
    )

    # Fire index from NBM Fire
    if "nbm_fire" in sourceList:
        InterPcurrent[DATA_CURRENT["fire"]] = clipLog(
            (
                NBM_Fire_Merged[currentIDX_hrrrh_A, NBM_FIRE_INDEX] * interpFac1
                + NBM_Fire_Merged[currentIDX_hrrrh, NBM_FIRE_INDEX] * interpFac2
            ),
            CLIP_FIRE["min"],
            CLIP_FIRE["max"],
            "Fire index Current",
        )

    else:
        InterPcurrent[DATA_CURRENT["fire"]] = MISSING_DATA

    # Current temperature in Celsius
    curr_temp = InterPcurrent[4] - 273.15  # temperature in Celsius

    # Put temperature into units
    if tempUnits == 0:
        InterPcurrent[DATA_CURRENT["temp"]] = (
            InterPcurrent[DATA_CURRENT["temp"]] - KELVIN_TO_CELSIUS
        ) * 9 / 5 + 32  # "temperature"
        InterPcurrent[DATA_CURRENT["apparent"]] = (
            InterPcurrent[DATA_CURRENT["apparent"]] - KELVIN_TO_CELSIUS
        ) * 9 / 5 + 32  # "apparentTemperature"
        InterPcurrent[DATA_CURRENT["dew"]] = (
            InterPcurrent[DATA_CURRENT["dew"]] - KELVIN_TO_CELSIUS
        ) * 9 / 5 + 32  # "dewPoint"
        InterPcurrent[DATA_CURRENT["feels_like"]] = (
            InterPcurrent[DATA_CURRENT["feels_like"]] - KELVIN_TO_CELSIUS
        ) * 9 / 5 + 32  # "FeelsLike"

    else:
        InterPcurrent[DATA_CURRENT["temp"]] = (
            InterPcurrent[DATA_CURRENT["temp"]] - tempUnits
        )  # "temperature"
        InterPcurrent[DATA_CURRENT["apparent"]] = (
            InterPcurrent[DATA_CURRENT["apparent"]] - tempUnits
        )  # "apparentTemperature"
        InterPcurrent[DATA_CURRENT["dew"]] = (
            InterPcurrent[DATA_CURRENT["dew"]] - tempUnits
        )  # "dewPoint"
        InterPcurrent[DATA_CURRENT["feels_like"]] = (
            InterPcurrent[DATA_CURRENT["feels_like"]] - tempUnits
        )  # "FeelsLike"

    if ((minuteDict[0]["precipIntensity"]) > (0.02 * prepIntensityUnit)) & (
        minuteDict[0]["precipType"] is not None
    ):
        # If more than 25% chance of precip, then the icon for whatever is happening, so long as the icon exists
        cIcon = minuteDict[0]["precipType"]
        cText = minuteDict[0]["precipType"][0].upper() + minuteDict[0]["precipType"][1:]

        # Because soemtimes there's precipitation not no type, don't use an icon in those cases

    # If visibility <1km and during the day
    # elif InterPcurrent[14]<1000 and (InterPcurrent[0]>InterPday[0,16] and InterPcurrent[0]<InterPday[0,17]):
    elif InterPcurrent[DATA_CURRENT["vis"]] < (FOG_THRESHOLD_METERS * visUnits):
        cIcon = "fog"
        cText = "Fog"
    elif InterPcurrent[DATA_CURRENT["wind"]] > (WIND_THRESHOLDS["min"] * windUnit):
        cIcon = "wind"
        cText = "Windy"
    elif InterPcurrent[DATA_CURRENT["cloud"]] > CLOUD_COVER_THRESHOLDS["cloudy"]:
        cIcon = "cloudy"
        cText = "Cloudy"
    elif InterPcurrent[DATA_CURRENT["cloud"]] > CLOUD_COVER_THRESHOLDS["partly_cloudy"]:
        cText = "Partly Cloudy"

        if InterPcurrent[DATA_CURRENT["time"]] < InterSday[0, DATA_DAY["sunrise"]]:
            # Before sunrise
            cIcon = "partly-cloudy-night"
        elif (
            InterPcurrent[DATA_CURRENT["time"]] > InterSday[0, DATA_DAY["sunrise"]]
            and InterPcurrent[DATA_CURRENT["time"]] < InterSday[0, DATA_DAY["sunset"]]
        ):
            # After sunrise before sunset
            cIcon = "partly-cloudy-day"
        elif InterPcurrent[DATA_CURRENT["time"]] > InterSday[0, DATA_DAY["sunset"]]:
            # After sunset
            cIcon = "partly-cloudy-night"
    else:
        cText = "Clear"
        if InterPcurrent[DATA_CURRENT["time"]] < InterSday[0, DATA_DAY["sunrise"]]:
            # Before sunrise
            cIcon = "clear-night"
        elif (
            InterPcurrent[DATA_CURRENT["time"]] > InterSday[0, DATA_DAY["sunrise"]]
            and InterPcurrent[DATA_CURRENT["time"]] < InterSday[0, DATA_DAY["sunset"]]
        ):
            # After sunrise before sunset
            cIcon = "clear-day"
        elif InterPcurrent[DATA_CURRENT["time"]] > InterSday[0, DATA_DAY["sunset"]]:
            # After sunset
            cIcon = "clear-night"

    # Timing Check
    if TIMING:
        print("Object Start")
        print(datetime.datetime.now(datetime.UTC).replace(tzinfo=None) - T_Start)

    InterPcurrent = InterPcurrent.round(2)
    InterPcurrent[np.isnan(InterPcurrent)] = MISSING_DATA

    # Fix small neg zero
    InterPcurrent[((InterPcurrent > -0.01) & (InterPcurrent < 0.01))] = 0

    # Convert intensity to accumulation based on type
    currnetRainAccum = 0
    currnetSnowAccum = 0
    currnetIceAccum = 0

    if minuteDict[0]["precipType"] in ("rain", "none"):
        currnetRainAccum = (
            minuteDict[0]["precipIntensity"] / prepIntensityUnit * prepAccumUnit
        )
    elif minuteDict[0]["precipType"] == "snow":
        # Use the new snow height estimation (in mm), then convert to requested units
        curr_liquid = minuteDict[0]["precipIntensity"] / prepIntensityUnit
        currnetSnowAccum = (
            estimate_snow_height(curr_liquid, curr_temp, currentWindSpeedMps)
            * prepAccumUnit
        )
    elif minuteDict[0]["precipType"] == "sleet":
        currnetIceAccum = (
            minuteDict[0]["precipIntensity"] / prepIntensityUnit * prepAccumUnit
        )

    ### RETURN ###
    returnOBJ = dict()

    returnOBJ["latitude"] = round(float(lat), 4)
    returnOBJ["longitude"] = round(float(lon_IN), 4)
    returnOBJ["timezone"] = str(tz_name)
    returnOBJ["offset"] = float(tz_offset / 60)
    returnOBJ["elevation"] = round(float(ETOPO * elevUnit))

    if exCurrently != 1:
        returnOBJ["currently"] = dict()
        returnOBJ["currently"]["time"] = int(minute_array_grib[0])
        returnOBJ["currently"]["summary"] = cText
        returnOBJ["currently"]["icon"] = cIcon
        returnOBJ["currently"]["nearestStormDistance"] = InterPcurrent[
            DATA_CURRENT["storm_dist"]
        ]
        returnOBJ["currently"]["nearestStormBearing"] = int(
            InterPcurrent[DATA_CURRENT["storm_dir"]].round()
        )
        returnOBJ["currently"]["precipIntensity"] = minuteDict[0]["precipIntensity"]
        returnOBJ["currently"]["precipProbability"] = minuteDict[0]["precipProbability"]
        returnOBJ["currently"]["precipIntensityError"] = minuteDict[0][
            "precipIntensityError"
        ]
        returnOBJ["currently"]["precipType"] = minuteDict[0]["precipType"]
        returnOBJ["currently"]["temperature"] = InterPcurrent[DATA_CURRENT["temp"]]
        returnOBJ["currently"]["apparentTemperature"] = InterPcurrent[
            DATA_CURRENT["apparent"]
        ]
        returnOBJ["currently"]["dewPoint"] = InterPcurrent[DATA_CURRENT["dew"]]
        returnOBJ["currently"]["humidity"] = InterPcurrent[DATA_CURRENT["humidity"]]
        returnOBJ["currently"]["pressure"] = InterPcurrent[DATA_CURRENT["pressure"]]
        returnOBJ["currently"]["windSpeed"] = InterPcurrent[DATA_CURRENT["wind"]]
        returnOBJ["currently"]["windGust"] = InterPcurrent[DATA_CURRENT["gust"]]
        returnOBJ["currently"]["windBearing"] = int(
            np.mod(InterPcurrent[DATA_CURRENT["bearing"]], 360).round()
        )
        returnOBJ["currently"]["cloudCover"] = InterPcurrent[DATA_CURRENT["cloud"]]
        returnOBJ["currently"]["uvIndex"] = InterPcurrent[DATA_CURRENT["uv"]]
        returnOBJ["currently"]["visibility"] = InterPcurrent[DATA_CURRENT["vis"]]
        returnOBJ["currently"]["ozone"] = InterPcurrent[DATA_CURRENT["ozone"]]
        returnOBJ["currently"]["smoke"] = InterPcurrent[
            DATA_CURRENT["smoke"]
        ]  # kg/m3 to ug/m3
        returnOBJ["currently"]["fireIndex"] = InterPcurrent[DATA_CURRENT["fire"]]
        returnOBJ["currently"]["feelsLike"] = InterPcurrent[DATA_CURRENT["feels_like"]]
        returnOBJ["currently"]["currentDayIce"] = dayZeroIce
        returnOBJ["currently"]["currentDayLiquid"] = dayZeroRain
        returnOBJ["currently"]["currentDaySnow"] = dayZeroSnow

        # Update the text
        if InterPcurrent[DATA_CURRENT["time"]] < InterSday[0, DATA_DAY["sunrise"]]:
            # Before sunrise
            currentDay = False
        elif (
            InterPcurrent[DATA_CURRENT["time"]] > InterSday[0, DATA_DAY]
            and InterPcurrent[DATA_CURRENT["time"]] < InterSday[0, DATA_DAY["sunset"]]
        ):
            # After sunrise before sunset
            currentDay = True
        elif InterPcurrent[DATA_CURRENT["time"]] > InterSday[0, DATA_DAY["sunset"]]:
            # After sunset
            currentDay = False

        try:
            currentText, currentIcon = calculate_text(
                returnOBJ["currently"],
                prepAccumUnit,
                visUnits,
                windUnit,
                tempUnits,
                currentDay,
                currnetRainAccum,
                currnetSnowAccum,
                currnetIceAccum,
                "current",
                minuteDict[0]["precipIntensity"],
                icon,
            )
            if summaryText:
                returnOBJ["currently"]["summary"] = translation.translate(
                    ["title", currentText]
                )
                returnOBJ["currently"]["icon"] = currentIcon
        except Exception:
            print("CURRENTLY TEXT GEN ERROR:")
            print(traceback.print_exc())

        if version < 2:
            returnOBJ["currently"].pop("smoke", None)
            returnOBJ["currently"].pop("currentDayIce", None)
            returnOBJ["currently"].pop("currentDayLiquid", None)
            returnOBJ["currently"].pop("currentDaySnow", None)
            returnOBJ["currently"].pop("fireIndex", None)
            returnOBJ["currently"].pop("feelsLike", None)

        if timeMachine and not tmExtra:
            returnOBJ["currently"].pop("nearestStormDistance", None)
            returnOBJ["currently"].pop("nearestStormBearing", None)
            returnOBJ["currently"].pop("precipProbability", None)
            returnOBJ["currently"].pop("precipIntensityError", None)
            returnOBJ["currently"].pop("humidity", None)
            returnOBJ["currently"].pop("uvIndex", None)
            returnOBJ["currently"].pop("visibility", None)
            returnOBJ["currently"].pop("ozone", None)

    if exMinutely != 1:
        returnOBJ["minutely"] = dict()
        try:
            if summaryText:
                minuteText, minuteIcon = calculate_minutely_text(
                    minuteDict, currentText, currentIcon, icon, prepAccumUnit
                )
                returnOBJ["minutely"]["summary"] = translation.translate(
                    ["sentence", minuteText]
                )
                returnOBJ["minutely"]["icon"] = minuteIcon
            else:
                returnOBJ["minutely"]["summary"] = pTypesText[
                    int(Counter(maxPchance).most_common(1)[0][0])
                ]
                returnOBJ["minutely"]["icon"] = pTypesIcon[
                    int(Counter(maxPchance).most_common(1)[0][0])
                ]

        except Exception:
            print("MINUTELY TEXT GEN ERROR:")
            print(traceback.print_exc())
            returnOBJ["minutely"]["summary"] = pTypesText[
                int(Counter(maxPchance).most_common(1)[0][0])
            ]
            returnOBJ["minutely"]["icon"] = pTypesIcon[
                int(Counter(maxPchance).most_common(1)[0][0])
            ]

        returnOBJ["minutely"]["data"] = minuteDict

    if exHourly != 1:
        returnOBJ["hourly"] = dict()
        if (not timeMachine) or (tmExtra):
            try:
                hourIcon, hourText = calculate_day_text(
                    hourList[int(baseTimeOffset) : int(baseTimeOffset) + 24],
                    prepAccumUnit,
                    visUnits,
                    windUnit,
                    tempUnits,
                    True,
                    str(tz_name),
                    int(time.time()),
                    "hour",
                    icon,
                )
                if summaryText:
                    returnOBJ["hourly"]["summary"] = translation.translate(
                        ["sentence", hourText]
                    )
                    returnOBJ["hourly"]["icon"] = hourIcon
                else:
                    returnOBJ["hourly"]["summary"] = max(
                        set(hourTextList), key=hourTextList.count
                    )
                    returnOBJ["hourly"]["icon"] = max(
                        set(hourIconList), key=hourIconList.count
                    )

            except Exception:
                print("TEXT GEN ERROR:")
                print(traceback.print_exc())
                returnOBJ["hourly"]["summary"] = max(
                    set(hourTextList), key=hourTextList.count
                )
                returnOBJ["hourly"]["icon"] = max(
                    set(hourIconList), key=hourIconList.count
                )

        # Final hourly cleanup.
        fieldsToRemove = []

        # Remove 'smoke' if the version is less than 2.
        if version < 2:
            fieldsToRemove.append("smoke")

        # Remove extra fields for basic Time Machine requests.
        if timeMachine and not tmExtra:
            fieldsToRemove.extend(
                [
                    "precipProbability",
                    "precipIntensityError",
                    "humidity",
                    "visibility",
                ]
            )

        # Apply all identified removals to the final hourList.
        if fieldsToRemove:
            for hourItem in hourList:
                for field in fieldsToRemove:
                    hourItem.pop(field, None)

        # If a timemachine request, do not offset to now
        if timeMachine or timeMachineNear:
            returnOBJ["hourly"]["data"] = hourList[0:ouputHours]
        else:
            returnOBJ["hourly"]["data"] = hourList[
                int(baseTimeOffset) : int(baseTimeOffset) + ouputHours
            ]

    if exDaily != 1:
        returnOBJ["daily"] = dict()
        if (not timeMachine) or (tmExtra):
            try:
                if summaryText:
                    weekText, weekIcon = calculate_weekly_text(
                        dayList, prepAccumUnit, tempUnits, str(tz_name), icon
                    )
                    returnOBJ["daily"]["summary"] = translation.translate(
                        ["sentence", weekText]
                    )
                    returnOBJ["daily"]["icon"] = weekIcon
                else:
                    returnOBJ["daily"]["summary"] = max(
                        set(dayTextList), key=dayTextList.count
                    )
                    returnOBJ["daily"]["icon"] = max(
                        set(dayIconList), key=dayIconList.count
                    )

            except Exception:
                print("DAILY SUMMARY TEXT GEN ERROR:")
                print(traceback.print_exc())
                returnOBJ["daily"]["summary"] = max(
                    set(dayTextList), key=dayTextList.count
                )
                returnOBJ["daily"]["icon"] = max(
                    set(dayIconList), key=dayIconList.count
                )
        returnOBJ["daily"]["data"] = dayList[0:ouputDays]

    if exAlerts != 1:
        returnOBJ["alerts"] = alertList

    # Timing Check
    if TIMING:
        print("Final Time")
        print(datetime.datetime.now(datetime.UTC).replace(tzinfo=None) - T_Start)

    if exFlags != 1:
        returnOBJ["flags"] = dict()
        returnOBJ["flags"]["sources"] = sourceList
        returnOBJ["flags"]["sourceTimes"] = sourceTimes
        returnOBJ["flags"]["nearest-station"] = int(0)
        returnOBJ["flags"]["units"] = unitSystem
        returnOBJ["flags"]["version"] = API_VERSION
        if version >= 2:
            returnOBJ["flags"]["sourceIDX"] = sourceIDX
            returnOBJ["flags"]["processTime"] = (
                datetime.datetime.now(datetime.UTC).replace(tzinfo=None) - T_Start
            ).microseconds

        # if timeMachine:
        # lock.release()

    return ORJSONResponse(
        content=returnOBJ,
        headers={
            "X-Node-ID": platform.node(),
            "X-Response-Time": str(
                (
                    datetime.datetime.now(datetime.UTC).replace(tzinfo=None) - T_Start
                ).microseconds
            ),
            "Cache-Control": "max-age=900, must-revalidate",
        },
    )


if __name__ == "__main__":
    import uvicorn

    uvicorn.run(app, host="0.0.0.0", port=8080, log_level="info")


@app.on_event("startup")
def initialDataSync() -> None:
    global zarrReady

    zarrReady = False
    print("Initial Download")

    STAGE = os.environ.get("STAGE", "PROD")
    if STAGE == "PROD":
        download_if_newer(
            s3_bucket,
            "ForecastTar_v2/" + ingestVersion + "/SubH.zarr.zip",
            "/tmp/SubH_TMP.zarr.zip",
            "/tmp/SubH.zarr.prod.zip",
            True,
        )
        print("SubH Download!")
        download_if_newer(
            s3_bucket,
            "ForecastTar_v2/" + ingestVersion + "/HRRR_6H.zarr.zip",
            "/tmp/HRRR_6H_TMP.zarr.zip",
            "/tmp/HRRR_6H.zarr.prod.zip",
            True,
        )
        print("HRRR_6H Download!")
        download_if_newer(
            s3_bucket,
            "ForecastTar_v2/" + ingestVersion + "/GFS.zarr.zip",
            "/tmp/GFS.zarr_TMP.zip",
            "/tmp/GFS.zarr.prod.zip",
            True,
        )
        print("GFS Download!")
        download_if_newer(
            s3_bucket,
            "ForecastTar_v2/" + ingestVersion + "/NBM.zarr.zip",
            "/tmp/NBM.zarr_TMP.zip",
            "/tmp/NBM.zarr.prod.zip",
            True,
        )
        print("NBM Download!")
        download_if_newer(
            s3_bucket,
            "ForecastTar_v2/" + ingestVersion + "/NBM_Fire.zarr.zip",
            "/tmp/NBM_Fire_TMP.zarr.zip",
            "/tmp/NBM_Fire.zarr.prod.zip",
            True,
        )
        print("NBM_Fire Download!")
        download_if_newer(
            s3_bucket,
            "ForecastTar_v2/" + ingestVersion + "/GEFS.zarr.zip",
            "/tmp/GEFS_TMP.zarr.zip",
            "/tmp/GEFS.zarr.prod.zip",
            True,
        )
        print("GEFS  Download!")
        download_if_newer(
            s3_bucket,
            "ForecastTar_v2/" + ingestVersion + "/HRRR.zarr.zip",
            "/tmp/HRRR_TMP.zarr.zip",
            "/tmp/HRRR.zarr.prod.zip",
            True,
        )
        print("HRRR  Download!")
        download_if_newer(
            s3_bucket,
            "ForecastTar_v2/" + ingestVersion + "/NWS_Alerts.zarr.zip",
            "/tmp/NWS_Alerts_TMP.zarr.zip",
            "/tmp/NWS_Alerts.zarr.prod.zip",
            True,
        )
        print("Alerts Download!")

        if useETOPO:
            download_if_newer(
                s3_bucket,
                "ForecastTar_v2/" + ingestVersion + "/ETOPO_DA_C.zarr.zip",
                "/tmp/ETOPO_DA_C_TMP.zarr.zip",
                "/tmp/ETOPO_DA_C.zarr.prod.zip",
                True,
            )
            print("ETOPO Download!")
    else:
        print(STAGE)
    if (STAGE == "PROD") or (STAGE == "DEV"):
        update_zarr_store(True)

    zarrReady = True

    print("Initial Download End!")


@app.on_event("startup")
@repeat_every(seconds=60 * 5, logger=logger)  # 5 Minute
def dataSync() -> None:
    global zarrReady

    logger.info(zarrReady)

    STAGE = os.environ.get("STAGE", "PROD")

    if zarrReady:
        if STAGE == "PROD":
            time.sleep(20)
            logger.info("Starting Update")

            download_if_newer(
                s3_bucket,
                "ForecastTar_v2/" + ingestVersion + "/SubH.zarr.zip",
                "/tmp/SubH_TMP.zarr.zip",
                "/tmp/SubH.zarr.prod.zip",
                False,
            )
            logger.info("SubH Download!")
            download_if_newer(
                s3_bucket,
                "ForecastTar_v2/" + ingestVersion + "/HRRR_6H.zarr.zip",
                "/tmp/HRRR_6H_TMP.zarr.zip",
                "/tmp/HRRR_6H.zarr.prod.zip",
                False,
            )
            logger.info("HRRR_6H Download!")
            download_if_newer(
                s3_bucket,
                "ForecastTar_v2/" + ingestVersion + "/GFS.zarr.zip",
                "/tmp/GFS.zarr_TMP.zip",
                "/tmp/GFS.zarr.prod.zip",
                False,
            )
            logger.info("GFS Download!")
            download_if_newer(
                s3_bucket,
                "ForecastTar_v2/" + ingestVersion + "/NBM.zarr.zip",
                "/tmp/NBM.zarr_TMP.zip",
                "/tmp/NBM.zarr.prod.zip",
                False,
            )
            logger.info("NBM Download!")
            download_if_newer(
                s3_bucket,
                "ForecastTar_v2/" + ingestVersion + "/NBM_Fire.zarr.zip",
                "/tmp/NBM_Fire_TMP.zarr.zip",
                "/tmp/NBM_Fire.zarr.prod.zip",
                False,
            )
            logger.info("NBM_Fire Download!")
            download_if_newer(
                s3_bucket,
                "ForecastTar_v2/" + ingestVersion + "/GEFS.zarr.zip",
                "/tmp/GEFS_TMP.zarr.zip",
                "/tmp/GEFS.zarr.prod.zip",
                False,
            )
            logger.info("GEFS  Download!")
            download_if_newer(
                s3_bucket,
                "ForecastTar_v2/" + ingestVersion + "/HRRR.zarr.zip",
                "/tmp/HRRR_TMP.zarr.zip",
                "/tmp/HRRR.zarr.prod.zip",
                False,
            )
            logger.info("HRRR  Download!")
            download_if_newer(
                s3_bucket,
                "ForecastTar_v2/" + ingestVersion + "/NWS_Alerts.zarr.zip",
                "/tmp/NWS_Alerts_TMP.zarr.zip",
                "/tmp/NWS_Alerts.zarr.prod.zip",
                False,
            )
            logger.info("Alerts Download!")

            if useETOPO:
                download_if_newer(
                    s3_bucket,
                    "ForecastTar_v2/" + ingestVersion + "/ETOPO_DA_C.zarr.zip",
                    "/tmp/ETOPO_DA_C_TMP.zarr.zip",
                    "/tmp/ETOPO_DA_C.zarr.prod.zip",
                    False,
                )
                logger.info("ETOPO Download!")
        else:
            print(STAGE)

        if (STAGE == "PROD") or (STAGE == "DEV"):
            update_zarr_store(False)

    logger.info("Sync End!")


def calculate_apparent_temperature(airTemp, humidity, wind):
    """
    Calculates the apparent temperature temperature based on air temperature, wind speed and humidity
    Formula from: https://github.com/breezy-weather/breezy-weather/discussions/1085
    AT = Ta + 0.33 * rh / 100 * 6.105 * exp(17.27 * Ta / (237.7 + Ta)) - 0.70 * ws - 4.00

    Parameters:
    - airTemperature (float): Air temperature
    - humidity (float): Relative humidity
    - windSpeed (float): Wind speed in meters per second

    Returns:
    - float: Apparent temperature
    """

    # Convert air_temp from Kelvin to Celsius for the formula parts that use Celsius
    airTempC = airTemp - KELVIN_TO_CELSIUS

    # Calculate water vapor pressure 'e'
    # Ensure humidity is not 0 for calculation, replace with a small non-zero value if needed
    # The original equation does not guard for zero humidity. If relative_humidity_0_1 is 0, e will be 0.
    e = (
        humidity
        * APPARENT_TEMP_CONSTS["e_const"]
        * np.exp(
            APPARENT_TEMP_CONSTS["exp_a"]
            * airTempC
            / (APPARENT_TEMP_CONSTS["exp_b"] + airTempC)
        )
    )

    # Calculate apparent temperature in Celsius
    apparentTempC = (
        airTempC
        + APPARENT_TEMP_CONSTS["humidity_factor"] * e
        - APPARENT_TEMP_CONSTS["wind_factor"] * wind
        + APPARENT_TEMP_CONSTS["const"]
    )

    # Convert back to Kelvin
    apparentTempK = apparentTempC + KELVIN_TO_CELSIUS

    # Clip between -90 and 60
    return clipLog(
        apparentTempK,
        CLIP_TEMP["min"],
        CLIP_TEMP["max"],
        "Apparent Temperature Current",
    )


def clipLog(data, min, max, name):
    """
    Clip the data between min and max. Log if there is an error
    """

    # Print if the clipping is larger than 25 of the min
    if data.min() < (min - 0.25):
        # Print the data and the index it occurs
        logger.error("Min clipping required for " + name)
        logger.error("Min Value: " + str(data.min()))
        if isinstance(data, np.ndarray):
            logger.error("Min Index: " + str(np.where(data == data.min())))

        # Replace values below the threshold with np.nan
        data[data < min] = np.nan

    else:
        data = np.clip(data, a_min=min, a_max=None)

    # Same for max
    if data.max() > (max + 0.25):
        logger.error("Max clipping required for " + name)
        logger.error("Max Value: " + str(data.max()))

        # Print the data and the index it occurs
        if isinstance(data, np.ndarray):
            logger.error("Max Index: " + str(np.where(data == data.max())))

        # Replace values above the threshold with np.nan
        data[data > max] = np.nan

    else:
        data = np.clip(data, a_min=None, a_max=max)

    return data


def nearest_index(a, v):
    # Slightly faster than a simple linear search for large arrays
    # Find insertion point
    idx = np.searchsorted(a, v)
    # Clip so we don’t run off the ends
    idx = np.clip(idx, 1, len(a) - 1)
    # Look at neighbors, pick the closer one
    left, right = a[idx - 1], a[idx]
    return idx if abs(right - v) < abs(v - left) else idx - 1<|MERGE_RESOLUTION|>--- conflicted
+++ resolved
@@ -31,15 +31,10 @@
 from fastapi import FastAPI, HTTPException, Request
 from fastapi.responses import ORJSONResponse
 from fastapi_utils.tasks import repeat_every
-<<<<<<< HEAD
 from PirateDailyText import calculate_day_text
-=======
-from pirateweather_translations.dynamic_loader import load_all_translations
+from PirateMinutelyText import calculate_minutely_text
 from PirateText import calculate_text
 from PirateTextHelper import estimate_snow_height
->>>>>>> 092dceca
-from PirateMinutelyText import calculate_minutely_text
-from PirateText import calculate_text
 from pirateweather_translations.dynamic_loader import load_all_translations
 from PirateWeeklyText import calculate_weekly_text
 from pytz import timezone, utc
@@ -128,12 +123,7 @@
 force_now = os.getenv("force_now", default=False)
 
 # Version code for ingest files
-<<<<<<< HEAD
 ingestVersion = INGEST_VERSION_STR
-=======
-ingestVersion = "v27"
-API_VERSION = "V2.7.7g"
->>>>>>> 092dceca
 
 
 def setup_logging():
@@ -1098,13 +1088,8 @@
     a_array = np.full_like(dbz_array, DBZ_CONST["rain_a"], dtype=float)
     b_array = np.full_like(dbz_array, DBZ_CONST["rain_b"], dtype=float)
     snow_mask = precip_type_array == "snow"
-<<<<<<< HEAD
     a_array[snow_mask] = DBZ_CONST["snow_a"]
     b_array[snow_mask] = DBZ_CONST["snow_b"]
-=======
-    a_array[snow_mask] = 600.0
-    b_array[snow_mask] = 2.0
->>>>>>> 092dceca
 
     # Compute precipitation rate
     rate_array = (z_array / a_array) ** (1.0 / b_array)
@@ -3552,12 +3537,6 @@
         InterPhour[InterPhour[:, DATA_HOURLY["type"]] == 4, DATA_HOURLY["accum"]]
     )  # rain
 
-<<<<<<< HEAD
-    # 10:1 Snow factor applied here!
-    InterPhour[InterPhour[:, DATA_HOURLY["type"]] == 1, DATA_HOURLY["snow"]] = (
-        InterPhour[InterPhour[:, DATA_HOURLY["type"]] == 1, DATA_HOURLY["accum"]] * 10
-    )  # Snow
-=======
     # Use the new snow height estimation for snow accumulation.
     snow_indices = np.where(InterPhour[:, 1] == 1)[0]
     if snow_indices.size > 0:
@@ -3572,7 +3551,6 @@
         snow_mm_values = estimate_snow_height(liquid_mm, temp_c, wind_mps)
         # Convert output to requested units and assign back to the main array
         InterPhour[snow_indices, 22] = snow_mm_values * prepAccumUnit
->>>>>>> 092dceca
 
     InterPhour[
         (
