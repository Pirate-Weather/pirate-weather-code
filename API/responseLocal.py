--- conflicted
+++ resolved
@@ -24,12 +24,9 @@
 from fastapi import FastAPI, HTTPException, Request
 from fastapi.responses import ORJSONResponse
 from fastapi_utils.tasks import repeat_every
-<<<<<<< HEAD
 from fsspec import FSMap
 from fsspec.implementations.zip import ZipFileSystem
 from pirateweather_translations.dynamic_loader import load_all_translations
-=======
->>>>>>> fb2fb952
 from PirateText import calculate_text
 from PirateMinutelyText import calculate_minutely_text
 from PirateWeeklyText import calculate_weekly_text
@@ -38,9 +35,6 @@
 from timemachine import TimeMachine
 from timezonefinder import TimezoneFinder
 
-
-from pirateweather_translations.dynamic_loader import load_all_translations
-
 Translations = load_all_translations()
 
 lock = threading.Lock()
@@ -52,10 +46,6 @@
 useETOPO = os.getenv("useETOPO", default=True)
 print(os.environ.get("TIMING", False))
 TIMING = os.environ.get("TIMING", False)
-<<<<<<< HEAD
-translations = load_all_translations()
-=======
->>>>>>> fb2fb952
 
 force_now = os.getenv("force_now", default=False)
 
@@ -968,22 +958,15 @@
     if not lang:
         lang = "en"
 
-<<<<<<< HEAD
     if icon != "pirate":
         icon = "darksky"
 
-    # Set up translations
-    translation = translations[lang]
-=======
     # Check if langugage is supported
     if lang not in Translations:
         # Throw an error
         raise HTTPException(status_code=400, detail="Language Not Supported")
 
     translation = Translations[lang]
->>>>>>> fb2fb952
-    if not translation:
-        translation = translations["en"]
 
     # Check if extra information should be included with time machine
     if not tmextra:
@@ -3344,15 +3327,8 @@
                 "moonPhase": InterSday[idx, 19].round(2),
                 "precipIntensity": InterPday[idx, 2],
                 "precipIntensityMax": InterPdayMax[idx, 2],
-<<<<<<< HEAD
-                "precipIntensityMaxTime": int(InterPdayMaxTime[idx, 1]),
+                "precipIntensityMaxTime": int(InterPdayMaxTime[idx, 2]),
                 "precipAccumulation": dayAccum.round(4),
-=======
-                "precipIntensityMaxTime": int(InterPdayMaxTime[idx, 2]),
-                "precipAccumulation": InterPdaySum[idx, 21]
-                + InterPdaySum[idx, 22]
-                + InterPdaySum[idx, 23],
->>>>>>> fb2fb952
                 "precipType": PTypeDay[idx],
                 "temperatureHigh": InterPdayHigh[idx, 5],
                 "temperatureHighTime": int(InterPdayHighTime[idx, 5]),
@@ -3581,10 +3557,6 @@
                     }
 
                     alertList.append(dict(alertDict))
-<<<<<<< HEAD
-
-=======
->>>>>>> fb2fb952
         else:
             alertList = []
 
@@ -4143,12 +4115,7 @@
         returnOBJ["flags"]["sourceTimes"] = sourceTimes
         returnOBJ["flags"]["nearest-station"] = int(0)
         returnOBJ["flags"]["units"] = unitSystem
-<<<<<<< HEAD
         returnOBJ["flags"]["version"] = "V2.6.0a"
-=======
-        returnOBJ["flags"]["version"] = "V2.5.4"
->>>>>>> fb2fb952
-
         if version >= 2:
             returnOBJ["flags"]["sourceIDX"] = sourceIDX
             returnOBJ["flags"]["processTime"] = (
