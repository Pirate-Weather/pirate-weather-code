--- conflicted
+++ resolved
@@ -3554,14 +3554,6 @@
 
     # Station Pressure
     if "gfs" in sourceList:
-<<<<<<< HEAD
-        InterPhour[:, DATA_HOURLY["station_pressure"]] = clipLog(
-            GFS_Merged[:, GFS["station_pressure"]],
-            CLIP_PRESSURE["min"],
-            CLIP_PRESSURE["max"],
-            "Station Pressure Hour",
-        )  * pressUnits
-=======
         InterPhour[:, DATA_HOURLY["station_pressure"]] = (
             clipLog(
                 GFS_Merged[:, GFS["station_pressure"]],
@@ -3571,7 +3563,6 @@
             )
             * pressUnits
         )
->>>>>>> b02d5451
 
     # Set temperature units
     if tempUnits == 0:
@@ -4635,17 +4626,6 @@
     )
 
     # Station Pressure from GFS
-<<<<<<< HEAD
-    InterPcurrent[DATA_CURRENT["station_pressure"]] = clipLog(
-        (
-            GFS_Merged[currentIDX_hrrrh_A, GFS["station_pressure"]] * interpFac1
-            + GFS_Merged[currentIDX_hrrrh, GFS["station_pressure"]] * interpFac2
-        ),
-        CLIP_PRESSURE["min"],
-        CLIP_PRESSURE["max"],
-        "Station Pressure Current",
-    )  * pressUnits
-=======
     InterPcurrent[DATA_CURRENT["station_pressure"]] = (
         clipLog(
             (
@@ -4658,7 +4638,6 @@
         )
         * pressUnits
     )
->>>>>>> b02d5451
 
     # VIS, SubH, NBM then HRRR, then GFS
     if "hrrrsubh" in sourceList:
