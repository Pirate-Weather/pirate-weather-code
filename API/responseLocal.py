import asyncio
import datetime
import logging

# Standard library imports
import math
import os
import pickle
import platform
import re
import shutil
import subprocess
import sys
import threading
import time
import traceback
from collections import Counter
from typing import Union

# Third-party imports
import boto3
import numpy as np
import pandas as pd
import reverse_geocode
import s3fs
import xarray as xr
import zarr
from astral import LocationInfo, moon
from astral.sun import sun
from boto3.s3.transfer import TransferConfig
from fastapi import FastAPI, HTTPException, Request
from fastapi.responses import ORJSONResponse
from fastapi_utils.tasks import repeat_every
from pirateweather_translations.dynamic_loader import load_all_translations
from pytz import timezone, utc
from timezonefinder import TimezoneFinder

from API.constants.api_const import (
    API_VERSION,
    APPARENT_TEMP_CONSTS,
    DBZ_CONST,
    GLOBE_TEMP_CONST,
    LARGEST_DIR_INIT,
    MAGNUS_FORMULA_CONSTS,
    NICE_PRIORITY,
    PRECIP_IDX,
    S3_MAX_BANDWIDTH,
    SOLAR_IRRADIANCE_CONST,
    SOLAR_RAD_CONST,
    TEMP_THRESHOLD_RAIN_C,
    TEMP_THRESHOLD_SNOW_C,
    TEMPERATURE_UNITS_THRESH,
    WBGT_CONST,
)
from API.constants.clip_const import (
    CLIP_CLOUD,
    CLIP_FEELS_LIKE,
    CLIP_FIRE,
    CLIP_GLOBAL,
    CLIP_HUMIDITY,
    CLIP_OZONE,
    CLIP_PRESSURE,
    CLIP_PROB,
    CLIP_SMOKE,
    CLIP_TEMP,
    CLIP_UV,
    CLIP_VIS,
    CLIP_WIND,
)
from API.constants.forecast_const import (
    DATA_CURRENT,
    DATA_DAY,
    DATA_HOURLY,
    DATA_MINUTELY,
)
from API.constants.grid_const import (
    HRRR_X_MAX,
    HRRR_X_MIN,
    HRRR_Y_MAX,
    HRRR_Y_MIN,
    NBM_X_MAX,
    NBM_X_MIN,
    NBM_Y_MAX,
    NBM_Y_MIN,
    RTMA_RU_AXIS,
    RTMA_RU_CENTRAL_LAT,
    RTMA_RU_CENTRAL_LONG,
    RTMA_RU_DELTA,
    RTMA_RU_MIN_X,
    RTMA_RU_MIN_Y,
    RTMA_RU_PARALLEL,
    RTMA_RU_X_MAX,
    RTMA_RU_X_MIN,
    RTMA_RU_Y_MAX,
    RTMA_RU_Y_MIN,
    US_BOUNDING_BOX,
)

# Project imports
from API.constants.model_const import (
<<<<<<< HEAD
    ECMWF,
=======
>>>>>>> a3da9e24
    GEFS,
    GFS,
    HRRR,
    HRRR_SUBH,
    NBM,
    NBM_FIRE_INDEX,
<<<<<<< HEAD
=======
    RTMA_RU,
>>>>>>> a3da9e24
)
from API.constants.shared_const import (
    HISTORY_PERIODS,
    INGEST_VERSION_STR,
    KELVIN_TO_CELSIUS,
    MISSING_DATA,
    REFC_THRESHOLD,
)
from API.constants.text_const import (
    CLOUD_COVER_THRESHOLDS,
    DAILY_PRECIP_ACCUM_ICON_THRESHOLD_MM,
    DAILY_SNOW_ACCUM_ICON_THRESHOLD_MM,
    FOG_THRESHOLD_METERS,
    HOURLY_PRECIP_ACCUM_ICON_THRESHOLD_MM,
    PRECIP_PROB_THRESHOLD,
    WIND_THRESHOLDS,
)
from API.constants.unit_const import country_units
from API.PirateDailyText import calculate_day_text
from API.PirateMinutelyText import calculate_minutely_text
from API.PirateText import calculate_text
from API.PirateTextHelper import estimate_snow_height
from API.PirateWeeklyText import calculate_weekly_text
from API.timemachine import TimeMachine
from API.ZarrHelpers import (
    _add_custom_header,
    _retry_s3_operation,
    setup_testing_zipstore,
)

Translations = load_all_translations()

lock = threading.Lock()

aws_access_key_id = os.environ.get("AWS_KEY", "")
aws_secret_access_key = os.environ.get("AWS_SECRET", "")
pw_api_key = os.environ.get("PW_API", "")
save_type = os.getenv("save_type", default="S3")
s3_bucket = os.getenv("s3_bucket", default="piratezarr2")
useETOPO = os.getenv("useETOPO", default=True)
TIMING = os.environ.get("TIMING", False)

force_now = os.getenv("force_now", default=False)

# Version code for ingest files
ingestVersion = INGEST_VERSION_STR


def setup_logging():
    handler = logging.StreamHandler(sys.stdout)
    # include timestamp, level, logger name, module, line number, message
    fmt = "%(asctime)s %(levelname)s [%(name)s:%(module)s:%(lineno)d] %(message)s"
    handler.setFormatter(logging.Formatter(fmt, datefmt="%Y-%m-%dT%H:%M:%S%z"))

    root = logging.getLogger()
    root.setLevel(logging.INFO)
    root.addHandler(handler)


def download_if_newer(
    s3_bucket, s3_object_key, local_file_path, local_lmdb_path, initialDownload
):
    if initialDownload:
        config = TransferConfig(use_threads=True, max_bandwidth=None)
    else:
        config = TransferConfig(use_threads=False, max_bandwidth=S3_MAX_BANDWIDTH)

    # Initialize the S3 client
    if save_type == "S3":
        s3_client = boto3.client(
            "s3",
            aws_access_key_id=aws_access_key_id,
            aws_secret_access_key=aws_secret_access_key,
        )

        # Get the last modified timestamp of the S3 object
        # Use retry logic to handle rate limiting
        s3_response = _retry_s3_operation(
            lambda: s3_client.head_object(Bucket=s3_bucket, Key=s3_object_key)
        )
        s3_last_modified = s3_response["LastModified"].timestamp()
    else:
        # If saved locally, get the last modified timestamp of the local file
        s3_last_modified = os.path.getmtime(s3_bucket + "/" + s3_object_key)

    newFile = False

    # Check if the local file exists
    # Read pickle with last modified time
    if os.path.exists(local_file_path + ".modtime.pickle"):
        # Open the file in binary mode
        with open(local_file_path + ".modtime.pickle", "rb") as file:
            # Deserialize and retrieve the variable from the file
            local_last_modified = pickle.load(file)

        # Compare timestamps and download if the S3 object is more recent
        if s3_last_modified > local_last_modified:
            # Download the file
            if save_type == "S3":
                _retry_s3_operation(
                    lambda: s3_client.download_file(
                        s3_bucket, s3_object_key, local_file_path, Config=config
                    )
                )
            else:
                # Copy the local file over
                shutil.copy(s3_bucket + "/" + s3_object_key, local_file_path)

            newFile = True
            with open(local_file_path + ".modtime.pickle", "wb") as file:
                # Serialize and write the variable to the file
                pickle.dump(s3_last_modified, file)

        else:
            (f"{s3_object_key} is already up to date.")

    else:
        # Download the file
        if save_type == "S3":
            _retry_s3_operation(
                lambda: s3_client.download_file(
                    s3_bucket, s3_object_key, local_file_path, Config=config
                )
            )
        else:
            # Otherwise copy local file
            shutil.copy(s3_bucket + "/" + s3_object_key, local_file_path)

        with open(local_file_path + ".modtime.pickle", "wb") as file:
            # Serialize and write the variable to the file
            pickle.dump(s3_last_modified, file)

        newFile = True
        # Untar the file
        # shutil.unpack_archive(local_file_path, extract_path, 'tar')

    if newFile:
        # Write a file to show an update is in progress, do not reload
        with open(local_lmdb_path + ".lock", "w"):
            pass

        # Rename
        shutil.move(local_file_path, local_lmdb_path + "_" + str(s3_last_modified))

        # ZipZarr.close()
        # os.remove(local_file_path)
        os.remove(local_lmdb_path + ".lock")


logger = logging.getLogger("dataSync")
logger.setLevel(logging.INFO)
handler = logging.StreamHandler()
formatter = logging.Formatter("%(asctime)s - %(name)s - %(levelname)s - %(message)s")
handler.setFormatter(formatter)
logger.addHandler(handler)


def find_largest_integer_directory(parent_dir, key_string, initialRun):
    largest_value = LARGEST_DIR_INIT
    largest_dir = None
    old_dirs = []

    STAGE = os.environ.get("STAGE", "PROD")

    for entry in os.listdir(parent_dir):
        # entry_path = os.path.join(parent_dir, entry)
        if (key_string in entry) & ("TMP" not in entry):
            old_dirs.append(entry)
            try:
                # Extract the integer value from the directory name
                value = float(
                    entry[-12:]
                )  # No constant needed, this is a filename slice

                if value > largest_value:
                    largest_value = value
                    largest_dir = entry
            except ValueError:
                # If the directory name is not an integer, skip it
                continue

    # Remove the latest dir from old_dirs
    if STAGE == "PROD":
        old_dirs.remove(largest_dir)

    if (not initialRun) & (len(old_dirs) == 0):
        largest_dir = None

    return largest_dir, old_dirs


def update_zarr_store(initialRun):
    global ETOPO_f
    global SubH_Zarr
    global HRRR_6H_Zarr
    global GFS_Zarr
    global ECMWF_Zarr
    global NBM_Zarr
    global NBM_Fire_Zarr
    global GEFS_Zarr
    global HRRR_Zarr
    global NWS_Alerts_Zarr
    global WMO_Alerts_Zarr
    global RTMA_RU_Zarr
    global ECMWF_Zarr

    STAGE = os.environ.get("STAGE", "PROD")
    # Create empty dir
    os.makedirs("/tmp/empty", exist_ok=True)

    # Find the latest file that's ready
    latest_Alert, old_Alert = find_largest_integer_directory(
        "/tmp", "NWS_Alerts.zarr", initialRun
    )
    if latest_Alert is not None:
        NWS_Alerts_Zarr = zarr.open(
            zarr.storage.ZipStore("/tmp/" + latest_Alert, mode="r"), mode="r"
        )
        logger.info("Loading new: " + latest_Alert)
    for old_dir in old_Alert:
        if STAGE == "PROD":
            logger.info("Removing old: " + old_dir)
            # command = f"nice -n {NICE_PRIORITY} rsync -a --bwlimit=200 --delete /tmp/empty/ /tmp/{old_dir}/"
            # subprocess.run(command, shell=True)
            command = f"nice -n {NICE_PRIORITY} rm -rf /tmp/{old_dir}"
            subprocess.run(command, shell=True)

    latest_SubH, old_SubH = find_largest_integer_directory(
        "/tmp", "SubH.zarr", initialRun
    )
    if latest_SubH is not None:
        SubH_Zarr = zarr.open(
            zarr.storage.ZipStore("/tmp/" + latest_SubH, mode="r"), mode="r"
        )
        logger.info("Loading new: " + latest_SubH)
    for old_dir in old_SubH:
        if STAGE == "PROD":
            logger.info("Removing old: " + old_dir)
            # command = f"nice -n 20 rsync -a --bwlimit=200 --delete /tmp/empty/ /tmp/{old_dir}/"
            # subprocess.run(command, shell=True)
            command = f"nice -n 20 rm -rf /tmp/{old_dir}"
            subprocess.run(command, shell=True)

    latest_HRRR_6H, old_HRRR_6H = find_largest_integer_directory(
        "/tmp", "HRRR_6H.zarr", initialRun
    )
    if latest_HRRR_6H is not None:
        HRRR_6H_Zarr = zarr.open(
            zarr.storage.ZipStore("/tmp/" + latest_HRRR_6H, mode="r"), mode="r"
        )
        logger.info("Loading new: " + latest_HRRR_6H)
    for old_dir in old_HRRR_6H:
        if STAGE == "PROD":
            logger.info("Removing old: " + old_dir)
            # command = f"nice -n 20 rsync -a --bwlimit=200 --delete /tmp/empty/ /tmp/{old_dir}/"
            # subprocess.run(command, shell=True)
            command = f"nice -n 20 rm -rf /tmp/{old_dir}"
            subprocess.run(command, shell=True)

    latest_GFS, old_GFS = find_largest_integer_directory("/tmp", "GFS.zarr", initialRun)
    if latest_GFS is not None:
        GFS_Zarr = zarr.open(
            zarr.storage.ZipStore("/tmp/" + latest_GFS, mode="r"), mode="r"
        )
        logger.info("Loading new: " + latest_GFS)
    for old_dir in old_GFS:
        if STAGE == "PROD":
            logger.info("Removing old: " + old_dir)
            # command = f"nice -n 20 rsync -a --bwlimit=200 --delete /tmp/empty/ /tmp/{old_dir}/"
            # subprocess.run(command, shell=True)
            command = f"nice -n 20 rm -rf /tmp/{old_dir}"
            subprocess.run(command, shell=True)

    latest_ECMWF, old_ECMWF = find_largest_integer_directory(
        "/tmp", "ECMWF.zarr", initialRun
    )
    if latest_ECMWF is not None:
        try:
            ECMWF_Zarr = zarr.open(
                zarr.storage.ZipStore("/tmp/" + latest_ECMWF, mode="r"), mode="r"
            )
            logger.info("Loading new: " + latest_ECMWF)
        except Exception as e:
            logger.info(f"ECMWF not available: {e}")
            ECMWF_Zarr = None
    for old_dir in old_ECMWF:
        if STAGE == "PROD":
            logger.info("Removing old: " + old_dir)
            command = f"nice -n 20 rm -rf /tmp/{old_dir}"
            subprocess.run(command, shell=True)

    latest_NBM, old_NBM = find_largest_integer_directory("/tmp", "NBM.zarr", initialRun)
    if latest_NBM is not None:
        NBM_Zarr = zarr.open(
            zarr.storage.ZipStore("/tmp/" + latest_NBM, mode="r"), mode="r"
        )
        logger.info("Loading new: " + latest_NBM)
    for old_dir in old_NBM:
        if STAGE == "PROD":
            logger.info("Removing old: " + old_dir)
            # command = f"nice -n 20 rsync -a --bwlimit=200 --delete /tmp/empty/ /tmp/{old_dir}/"
            # subprocess.run(command, shell=True)
            command = f"nice -n 20 rm -rf /tmp/{old_dir}"
            subprocess.run(command, shell=True)

    latest_NBM_Fire, old_NBM_Fire = find_largest_integer_directory(
        "/tmp", "NBM_Fire.zarr", initialRun
    )
    if latest_NBM_Fire is not None:
        NBM_Fire_Zarr = zarr.open(
            zarr.storage.ZipStore("/tmp/" + latest_NBM_Fire, mode="r"), mode="r"
        )
        logger.info("Loading new: " + latest_NBM_Fire)
    for old_dir in old_NBM_Fire:
        if STAGE == "PROD":
            logger.info("Removing old: " + old_dir)
            # command = f"nice -n 20 rsync -a --bwlimit=200 --delete /tmp/empty/ /tmp/{old_dir}/"
            # subprocess.run(command, shell=True)
            command = f"nice -n 20 rm -rf /tmp/{old_dir}"
            subprocess.run(command, shell=True)

    latest_GEFS, old_GEFS = find_largest_integer_directory(
        "/tmp", "GEFS.zarr", initialRun
    )
    if latest_GEFS is not None:
        GEFS_Zarr = zarr.open(
            zarr.storage.ZipStore("/tmp/" + latest_GEFS, mode="r"), mode="r"
        )
        logger.info("Loading new: " + latest_GEFS)
    for old_dir in old_GEFS:
        if STAGE == "PROD":
            logger.info("Removing old: " + old_dir)
            # command = f"nice -n 20 rsync -a --bwlimit=200 --delete /tmp/empty/ /tmp/{old_dir}/"
            # subprocess.run(command, shell=True)
            command = f"nice -n 20 rm -rf /tmp/{old_dir}"
            subprocess.run(command, shell=True)

    latest_HRRR, old_HRRR = find_largest_integer_directory(
        "/tmp", "HRRR.zarr", initialRun
    )
    if latest_HRRR is not None:
        HRRR_Zarr = zarr.open(
            zarr.storage.ZipStore("/tmp/" + latest_HRRR, mode="r"), mode="r"
        )
        logger.info("Loading new: " + latest_HRRR)
    for old_dir in old_HRRR:
        if STAGE == "PROD":
            logger.info("Removing old: " + old_dir)
            # command = f"nice -n 20 rsync -a --bwlimit=200 --delete /tmp/empty/ /tmp/{old_dir}/"
            # subprocess.run(command, shell=True)
            command = f"nice -n 20 rm -rf /tmp/{old_dir}"
            subprocess.run(command, shell=True)

    latest_WMO_Alerts, old_WMO_Alerts = find_largest_integer_directory(
        "/tmp", "WMO_Alerts.zarr", initialRun
    )
    if latest_WMO_Alerts is not None:
        WMO_Alerts_Zarr = zarr.open(
            zarr.storage.ZipStore("/tmp/" + latest_WMO_Alerts, mode="r"), mode="r"
        )
        logger.info("Loading new: " + latest_WMO_Alerts)
    for old_dir in old_WMO_Alerts:
        if STAGE == "PROD":
            logger.info("Removing old: " + old_dir)
            # command = f"nice -n 20 rsync -a --bwlimit=200 --delete /tmp/empty/ /tmp/{old_dir}/"
            # subprocess.run(command, shell=True)
            command = f"nice -n 20 rm -rf /tmp/{old_dir}"
            subprocess.run(command, shell=True)

    latest_RTMA_RU, old_RTMA_RU = find_largest_integer_directory(
        "/tmp", "RTMA_RU.zarr", initialRun
    )
    if latest_RTMA_RU is not None:
        RTMA_RU_Zarr = zarr.open(
            zarr.storage.ZipStore("/tmp/" + latest_RTMA_RU, mode="r"), mode="r"
        )
        logger.info("Loading new: " + latest_RTMA_RU)
    for old_dir in old_RTMA_RU:
        if STAGE == "PROD":
            logger.info("Removing old: " + old_dir)
            # command = f"nice -n 20 rsync -a --bwlimit=200 --delete /tmp/empty/ /tmp/{old_dir}/"
            # subprocess.run(command, shell=True)
            command = f"nice -n 20 rm -rf /tmp/{old_dir}"
            subprocess.run(command, shell=True)

    latest_ECMWF, old_ECMWF = find_largest_integer_directory(
        "/tmp", "ECMWF.zarr", initialRun
    )
    if latest_ECMWF is not None:
        ECMWF_Zarr = zarr.open(
            zarr.storage.ZipStore("/tmp/" + latest_ECMWF, mode="r"), mode="r"
        )
        logger.info("Loading new: " + latest_ECMWF)
    for old_dir in old_ECMWF:
        if STAGE == "PROD":
            logger.info("Removing old: " + old_dir)
            # command = f"nice -n 20 rsync -a --bwlimit=200 --delete /tmp/empty/ /tmp/{old_dir}/"
            # subprocess.run(command, shell=True)
            command = f"nice -n 20 rm -rf /tmp/{old_dir}"
            subprocess.run(command, shell=True)

    if (initialRun) and (useETOPO):
        latest_ETOPO, old_ETOPO = find_largest_integer_directory(
            "/tmp", "ETOPO_DA_C.zarr", initialRun
        )
        ETOPO_f = zarr.open(
            zarr.storage.ZipStore("/tmp/" + latest_ETOPO, mode="r"), mode="r"
        )

    print("Refreshed Zarrs")


setup_logging()
logger = logging.getLogger(__name__)

app = FastAPI()


def solar_rad(D_t, lat, t_t):
    """
    returns The theortical clear sky short wave radiation
    https://www.mdpi.com/2072-4292/5/10/4735/htm
    """

    d = 1 + SOLAR_RAD_CONST["eccentricity"] * math.sin(
        (2 * math.pi * (D_t - SOLAR_RAD_CONST["offset"])) / 365
    )
    r = SOLAR_RAD_CONST["r"]
    S_0 = SOLAR_RAD_CONST["S0"]
    delta = SOLAR_RAD_CONST["delta_factor"] * math.sin(
        (2 * math.pi * (D_t + SOLAR_RAD_CONST["delta_offset"])) / 365
    )
    radLat = np.deg2rad(lat)
    solarHour = math.pi * ((t_t - SOLAR_RAD_CONST["hour_offset"]) / 12)
    cosTheta = math.sin(delta) * math.sin(radLat) + math.cos(delta) * math.cos(
        radLat
    ) * math.cos(solarHour)
    R_s = r * (S_0 / d**2) * cosTheta

    if R_s < 0:
        R_s = 0

    return R_s


def toTimestamp(d):
    return d.timestamp()


# If testing, read zarrs directly from S3
# This should be implemented as a fallback at some point
STAGE = os.environ.get("STAGE", "PROD")
if STAGE == "TESTING":
    print("Setting up S3 zarrs")
    # If S3, use that, otherwise use local
    if save_type == "S3":
        s3 = s3fs.S3FileSystem(
            anon=True,
            asynchronous=False,
            endpoint_url="https://api.pirateweather.net/files/",
        )
        s3.s3.meta.events.register("before-sign.s3.*", _add_custom_header)
    elif save_type == "S3Zarr":
        s3 = s3fs.S3FileSystem(
            key=aws_access_key_id, secret=aws_secret_access_key, version_aware=True
        )
    else:
        s3 = None

    NWS_Alerts_store = setup_testing_zipstore(
        s3, s3_bucket, ingestVersion, save_type, "NWS_Alerts"
    )
    NWS_Alerts_Zarr = zarr.open(NWS_Alerts_store, mode="r")

    SubH_store = setup_testing_zipstore(s3, s3_bucket, ingestVersion, save_type, "SubH")
    SubH_Zarr = zarr.open(SubH_store, mode="r")
    print("SubH Read")

    HRRR_6H_store = setup_testing_zipstore(
        s3, s3_bucket, ingestVersion, save_type, "HRRR_6H"
    )
    HRRR_6H_Zarr = zarr.open(HRRR_6H_store, mode="r")
    print("HRRR_6H Read")

    GFS_store = setup_testing_zipstore(s3, s3_bucket, ingestVersion, save_type, "GFS")
    GFS_Zarr = zarr.open(GFS_store, mode="r")
    print("GFS Read")

    GEFS_store = setup_testing_zipstore(s3, s3_bucket, ingestVersion, save_type, "GEFS")
    GEFS_Zarr = zarr.open(GEFS_store, mode="r")
    print("GEFS Read")

    NBM_store = setup_testing_zipstore(s3, s3_bucket, ingestVersion, save_type, "NBM")
    NBM_Zarr = zarr.open(NBM_store, mode="r")
    print("NBM Read")

    NBM_Fire_store = setup_testing_zipstore(
        s3, s3_bucket, ingestVersion, save_type, "NBM_Fire"
    )
    NBM_Fire_Zarr = zarr.open(NBM_Fire_store, mode="r")
    print("NBM Fire Read")

    HRRR_store = setup_testing_zipstore(s3, s3_bucket, ingestVersion, save_type, "HRRR")
    HRRR_Zarr = zarr.open(HRRR_store, mode="r")
    print("HRRR Read")

    WMO_Alerts_store = setup_testing_zipstore(
        s3, s3_bucket, ingestVersion, save_type, "WMO_Alerts"
    )
    WMO_Alerts_Zarr = zarr.open(WMO_Alerts_store, mode="r")
    print("WMO_Alerts Read")

    RTMA_RU_store = setup_testing_zipstore(
        s3, s3_bucket, ingestVersion, save_type, "RTMA_RU"
    )
    RTMA_RU_Zarr = zarr.open(RTMA_RU_store, mode="r")
    print("RTMA_RU Read")

    ECMWF_store = setup_testing_zipstore(
        s3, s3_bucket, ingestVersion, save_type, "ECMWF"
    )
    ECMWF_Zarr = zarr.open(ECMWF_store, mode="r")
    print("ECMWF Read")

    if useETOPO:
        ETOPO_store = setup_testing_zipstore(
            s3, s3_bucket, ingestVersion, save_type, "ETOPO_DA_C"
        )
        ETOPO_f = zarr.open(ETOPO_store, mode="r")
        print("ETOPO Read")


async def get_zarr(store, X, Y):
    return store[:, :, X, Y]


lats_etopo = np.arange(-90, 90, 0.01666667)
lons_etopo = np.arange(-180, 180, 0.01666667)

tf = TimezoneFinder(in_memory=True)


def get_offset(*, lat, lng, utcTime, tf):
    # tf = TimezoneFinder()
    """
    returns a location's time zone offset from UTC in minutes.
    """

    today = utcTime
    tz_target = timezone(tf.timezone_at(lng=lng, lat=lat))
    # ATTENTION: tz_target could be None! handle error case
    today_target = tz_target.localize(today)
    today_utc = utc.localize(today)
    return (today_utc - today_target).total_seconds() / 60, tz_target


def has_interior_nan_holes(arr: np.ndarray) -> bool:
    """
    Return True if `arr` (2D: rows × cols) contains at least one
    contiguous block of NaNs that:
      - does *not* touch the first or last column
      - has at least one NaN
    """
    # 1) make a mask of NaNs
    mask = np.isnan(arr)

    # 2) pad left/right with False so that edges never count as run boundaries
    #    padded.shape == (rows, cols+2)
    padded = np.pad(mask, ((0, 0), (1, 1)), constant_values=False)

    # 3) compute a 1D diff along each row:
    #    diff == +1  → run *start* (False→True)
    #    diff == -1  → run *end*   (True→False)
    #    diff.shape == (rows, cols+1)
    diff = padded[:, 1:].astype(int) - padded[:, :-1].astype(int)
    starts = diff == 1  # potential run‐starts
    ends = diff == -1  # potential run‐ends

    # 4) ignore any that occur at the very first or last original column:
    #    we only want starts/ends in columns 1…(cols-2)
    interiorStarts = starts[:, 1:-1]
    interiorEnds = ends[:, 1:-1]

    # 5) a row has an interior hole iff it has at least one interior start
    #    *and* at least one interior end.  If any row meets that, we’re done.
    rowHasStart = interiorStarts.any(axis=1)
    rowHasEnd = interiorEnds.any(axis=1)

    return bool(np.any(rowHasStart & rowHasEnd))


# Interpolation function to interpolate nans in a row, keeping nan's at the start and end
def _interp_row(row: np.ndarray) -> np.ndarray:
    """
    Fill only strictly interior NaN‐runs in a 1D array
    (i.e. ignore any NaNs at index 0 or -1) by linear interpolation.
    """
    n = row.size
    x = np.arange(n)

    # mask of all NaNs
    mask = np.isnan(row)

    if mask.any() and not mask.all():
        good = ~mask

        # interp only at mask positions, using the remaining points
        row[mask] = np.interp(x[mask], x[good], row[good], left=np.nan, right=np.nan)

    return row


class WeatherParallel(object):
    async def zarr_read(self, model, opened_zarr, x, y):
        if TIMING:
            print("### " + model + " Reading!")
            print(datetime.datetime.now(datetime.UTC).replace(tzinfo=None))

        errCount = 0
        dataOut = False
        # Try to read Zarr file
        while errCount < 4:
            try:
                dataOut = await asyncio.to_thread(lambda: opened_zarr[:, :, y, x].T)

                # Fake some bad data for testing
                # if model == "GFS":
                # dataOut[10:100, 4] = np.nan

                # Check for missing/ bad data and interpolate
                # This should not occur, but good to have a fallback
                if has_interior_nan_holes(dataOut.T):
                    print("### " + model + " Interpolating missing data!")

                    # Print the location of the missing data
                    if TIMING:
                        print(
                            "### " + model + " Missing data at: ",
                            np.argwhere(np.isnan(dataOut)),
                        )

                    dataOut = np.apply_along_axis(_interp_row, 0, dataOut)

                if TIMING:
                    print("### " + model + " Done!")
                    print(datetime.datetime.now(datetime.UTC).replace(tzinfo=None))
                return dataOut

            except Exception:
                print("### " + model + " Failure!")
                errCount = errCount + 1
                print(traceback.print_exc())

        print("### " + model + " Failure!")
        dataOut = False
        return dataOut


def cull(lng, lat):
    """Accepts a list of lat/lng tuples.
    returns the list of tuples that are within the bounding box for the US.
    NB. THESE ARE NOT NECESSARILY WITHIN THE US BORDERS!
    https://gist.github.com/jsundram/1251783
    """

    ### TODO: Add Alaska somehow

    top = US_BOUNDING_BOX["top"]
    left = US_BOUNDING_BOX["left"]
    right = US_BOUNDING_BOX["right"]
    bottom = US_BOUNDING_BOX["bottom"]

    inside_box = 0
    if (bottom <= lat <= top) and (left <= lng <= right):
        inside_box = 1

    return inside_box


def lambertGridMatch(
    central_longitude,
    central_latitude,
    standard_parallel,
    semimajor_axis,
    lat,
    lon,
    hrrr_minX,
    hrrr_minY,
    hrrr_delta,
):
    # From https://en.wikipedia.org/wiki/Lambert_conformal_conic_projection

    hrr_n = math.sin(standard_parallel)
    hrrr_F = (
        math.cos(standard_parallel)
        * (math.tan(0.25 * math.pi + 0.5 * standard_parallel)) ** hrr_n
    ) / hrr_n
    hrrr_p = (
        semimajor_axis
        * hrrr_F
        * 1
        / (math.tan(0.25 * math.pi + 0.5 * math.radians(lat)) ** hrr_n)
    )
    hrrr_p0 = (
        semimajor_axis
        * hrrr_F
        * 1
        / (math.tan(0.25 * math.pi + 0.5 * central_latitude) ** hrr_n)
    )

    x_hrrrLoc = hrrr_p * math.sin(hrr_n * (math.radians(lon) - central_longitude))
    y_hrrrLoc = hrrr_p0 - hrrr_p * math.cos(
        hrr_n * (math.radians(lon) - central_longitude)
    )

    x_hrrr = round((x_hrrrLoc - hrrr_minX) / hrrr_delta)
    y_hrrr = round((y_hrrrLoc - hrrr_minY) / hrrr_delta)

    x_grid = x_hrrr * hrrr_delta + hrrr_minX
    y_grid = y_hrrr * hrrr_delta + hrrr_minY

    hrrr_p2 = math.copysign(math.sqrt(x_grid**2 + (hrrr_p0 - y_grid) ** 2), hrr_n)

    lat_grid = math.degrees(
        2 * math.atan((semimajor_axis * hrrr_F / hrrr_p2) ** (1 / hrr_n)) - math.pi / 2
    )

    hrrr_theta = math.atan((x_grid) / (hrrr_p0 - y_grid))

    lon_grid = math.degrees(central_longitude + hrrr_theta / hrr_n)

    return lat_grid, lon_grid, x_hrrr, y_hrrr


def rounder(t):
    if t.minute >= 30:
        # Round up to the next hour
        rounded_dt = t.replace(second=0, microsecond=0, minute=0) + datetime.timedelta(
            hours=1
        )
    else:
        # Round down to the current hour
        rounded_dt = t.replace(second=0, microsecond=0, minute=0)
    return rounded_dt


def unix_to_day_of_year_and_lst(dt, longitude):
    # Calculate the day of the year
    day_of_year = dt.timetuple().tm_yday

    # Calculate UTC time in hours
    utc_time = dt.hour + dt.minute / 60 + dt.second / 3600
    print(utc_time)

    # Calculate Local Solar Time (LST) considering the longitude
    lst = utc_time + (longitude / 15)
    print(lst)

    return day_of_year, lst


def solar_irradiance(latitude, longitude, unix_time):
    G_sc = SOLAR_IRRADIANCE_CONST["GSC"]

    # Get the day of the year and Local Solar Time (LST)
    day_of_year, local_solar_time = unix_to_day_of_year_and_lst(unix_time, longitude)

    # Calculate solar declination (delta) in radians
    delta = math.radians(SOLAR_IRRADIANCE_CONST["declination"]) * math.sin(
        math.radians(360 / 365 * (284 + day_of_year))
    )

    # Calculate hour angle (H) in degrees, then convert to radians
    H = math.radians(15 * (local_solar_time - 12))

    # Convert latitude to radians
    phi = math.radians(latitude)

    # Calculate solar elevation angle (alpha)
    sin_alpha = math.sin(phi) * math.sin(delta) + math.cos(phi) * math.cos(
        delta
    ) * math.cos(H)

    # Calculate air mass (AM)
    AM = 1 / sin_alpha if sin_alpha > 0 else float("inf")
    G_0 = G_sc * (
        1
        + SOLAR_IRRADIANCE_CONST["g0_coeff"]
        * math.cos(math.radians(360 * day_of_year / 365))
    )
    G = (
        G_0 * sin_alpha * math.exp(-SOLAR_IRRADIANCE_CONST["am_coeff"] * AM)
        if sin_alpha > 0
        else 0
    )

    return G


def calculate_globe_temperature(
    air_temperature, solar_radiation, wind_speed, globe_diameter=0.15, emissivity=0.95
):
    """
    Estimate the globe temperature based on ambient temperature, solar radiation, and wind speed.

    Parameters:
    air_temperature (float): Ambient air temperature in degrees Celsius.
    solar_radiation (float): Solar radiation in watts per square meter (W/m²).
    wind_speed (float): Wind speed in meters per second (m/s).
    globe_diameter (float, optional): Diameter of the globe thermometer in meters (default is 0.15m).
    emissivity (float, optional): Emissivity of the globe (default is 0.95 for a black globe).

    Returns:
    float: Estimated globe temperature in degrees Celsius.
    """
    globe_temperature = air_temperature + (
        GLOBE_TEMP_CONST["factor"] * (solar_radiation ** GLOBE_TEMP_CONST["temp_exp"])
    ) / (
        emissivity
        * (globe_diameter ** GLOBE_TEMP_CONST["diam_exp"])
        * (wind_speed ** GLOBE_TEMP_CONST["wind_exp"])
    )
    return globe_temperature


def calculate_wbgt(
    temperature,
    humidity,
    wind_speed=None,
    solar_radiation=None,
    globe_temperature=None,
    in_sun=False,
):
    """
    Calculate the Wet-Bulb Globe Temperature (WBGT).

    Parameters:
    temperature (float): The ambient air temperature in degrees Celsius.
    humidity (float): The relative humidity as a percentage (0-100).
    wind_speed (float, optional): The wind speed in meters per second. Required if `in_sun` is True.
    solar_radiation (float, optional): Solar radiation in watts per square meter (W/m²). Used to calculate globe temperature if `globe_temperature` is not provided.
    globe_temperature (float, optional): The globe temperature in degrees Celsius. Required if `in_sun` is True and `solar_radiation` is not provided.
    in_sun (bool, optional): If True, calculates WBGT for sunny conditions using wind_speed and globe_temperature.

    Returns:
    float: The Wet-Bulb Globe Temperature in degrees Celsius.
    """
    if in_sun:
        if globe_temperature is None:
            if wind_speed is None or solar_radiation is None:
                raise ValueError(
                    "Wind speed and solar radiation must be provided if globe temperature is not provided for outdoor WBGT calculation."
                )
            globe_temperature = calculate_globe_temperature(
                temperature, solar_radiation, wind_speed
            )
        wbgt = (
            WBGT_CONST["temp_weight"] * temperature
            + WBGT_CONST["globe_weight"] * globe_temperature
            + WBGT_CONST["wind_weight"] * wind_speed
        )
    else:
        wbgt = WBGT_CONST["temp_weight"] * temperature + WBGT_CONST[
            "humidity_weight"
        ] * (humidity / 100.0 * temperature)

    return wbgt


def dbz_to_rate(dbz_array, precip_type_array, min_dbz=REFC_THRESHOLD):
    """
    Convert dBZ to precipitation rate (mm/h) using a Z-R relationship with soft threshold.

    Args:
        dbz_array (np.ndarray): Radar reflectivity in dBZ.
        precip_type_array (np.ndarray): Array of precipitation types ('rain' or 'snow').
        min_dbz (float): Minimum dBZ for soft thresholding. Values below this are scaled linearly.

    Returns:
        np.ndarray: Precipitation rate in mm/h.
    """
    # Ensure no negative dBZ values
    dbz_array = np.maximum(dbz_array, 0.0)

    # Convert dBZ to Z
    z_array = 10 ** (dbz_array / 10.0)

    # Initialize rate coefficients for rain
    a_array = np.full_like(dbz_array, DBZ_CONST["rain_a"], dtype=float)
    b_array = np.full_like(dbz_array, DBZ_CONST["rain_b"], dtype=float)
    snow_mask = precip_type_array == "snow"
    a_array[snow_mask] = DBZ_CONST["snow_a"]
    b_array[snow_mask] = DBZ_CONST["snow_b"]

    # Compute precipitation rate
    rate_array = (z_array / a_array) ** (1.0 / b_array)

    # Apply soft threshold for sub-threshold dBZ values
    below_threshold = dbz_array < min_dbz
    rate_array[below_threshold] *= dbz_array[below_threshold] / min_dbz

    # Final check: ensure no negative rates
    rate_array = np.maximum(rate_array, 0.0)
    return rate_array


@app.get("/timemachine/{apikey}/{location}", response_class=ORJSONResponse)
@app.get("/forecast/{apikey}/{location}", response_class=ORJSONResponse)
async def PW_Forecast(
    request: Request,
    location: str,
    units: Union[str, None] = None,
    extend: Union[str, None] = None,
    exclude: Union[str, None] = None,
    lang: Union[str, None] = None,
    version: Union[str, None] = None,
    tmextra: Union[str, None] = None,
    apikey: Union[str, None] = None,
    icon: Union[str, None] = None,
    extraVars: Union[str, None] = None,
) -> dict:
    global ETOPO_f
    global SubH_Zarr
    global HRRR_6H_Zarr
    global GFS_Zarr
    global ECMWF_Zarr
    global NBM_Zarr
    global NBM_Fire_Zarr
    global GEFS_Zarr
    global HRRR_Zarr
    global NWS_Alerts_Zarr
    global WMO_Alerts_Zarr
    global RTMA_RU_Zarr
    global ECMWF_Zarr

    readHRRR = False
    readGFS = False
    readECMWF = False
    readNBM = False
    readGEFS = False

    # Testing ECMWF/ RTMA_RU/ WMO_Alerts
    readECMWF = True
    readRTMA_RU = False
    readWMOAlerts = True

    STAGE = os.environ.get("STAGE", "PROD")

    # Timing Check
    T_Start = datetime.datetime.now(datetime.UTC).replace(tzinfo=None)

    # Current time
    if force_now is False:
        nowTime = datetime.datetime.now(datetime.UTC).replace(tzinfo=None)
    else:
        # Force now for testing with static inputs
        nowTime = datetime.datetime.fromtimestamp(int(force_now), datetime.UTC).replace(
            tzinfo=None
        )

        print("Forced Current Time to:")
        print(nowTime)

    ### If developing in REPL, uncomment to provide static variables
    # location = "47.1756,27.594,1741126460"
    # units = "ca"
    # extend = None
    # exclude = None
    # lang = "en"
    # version = "2"
    # tmextra: None
    # apikey: None

    locationReq = location.split(",")

    # Get the location
    try:
        lat = float(locationReq[0])
        lon_IN = float(locationReq[1])
    except Exception:
        raise HTTPException(status_code=400, detail="Invalid Location Specification")
        # return {
        #     'statusCode': 400,
        #     'body': json.dumps('Invalid Location Specification')
        # }
    lon = lon_IN % 360  # 0-360
    az_Lon = ((lon + 180) % 360) - 180  # -180-180

    if (lon_IN < -180) or (lon > 360):
        # print('ERROR')
        raise HTTPException(status_code=400, detail="Invalid Longitude")
    if (lat < -90) or (lat > 90):
        # print('ERROR')
        raise HTTPException(status_code=400, detail="Invalid Latitude")

    if len(locationReq) == 2:
        if STAGE == "TIMEMACHINE":
            raise HTTPException(status_code=400, detail="Missing Time Specification")

        else:
            utcTime = nowTime

    elif len(locationReq) == 3:
        # If time is specified as a unix time
        if locationReq[2].lstrip("-+").isnumeric():
            if float(locationReq[2]) > 0:
                utcTime = datetime.datetime.fromtimestamp(
                    float(locationReq[2]), datetime.UTC
                ).replace(tzinfo=None)
            elif float(locationReq[2]) < -100000:  # Very negatime time
                utcTime = datetime.datetime.fromtimestamp(
                    float(locationReq[2]), datetime.UTC
                ).replace(tzinfo=None)
            elif float(locationReq[2]) < 0:  # Negatime time
                utcTime = nowTime + datetime.timedelta(seconds=float(locationReq[2]))

        else:
            try:
                utcTime = datetime.datetime.strptime(
                    locationReq[2], "%Y-%m-%dT%H:%M:%S%z"
                )
                # Since it is in UTC time already
                utcTime = utcTime.replace(tzinfo=None)
            except Exception:
                try:
                    utcTime = datetime.datetime.strptime(
                        locationReq[2], "%Y-%m-%dT%H:%M:%S%Z"
                    )
                    # Since it is in UTC time already
                    utcTime = utcTime.replace(tzinfo=None)
                except Exception:
                    try:
                        localTime = datetime.datetime.strptime(
                            locationReq[2], "%Y-%m-%dT%H:%M:%S"
                        )

                        # If no time zone specified, assume local time, and convert
                        tz_offsetLocIN = {
                            "lat": lat,
                            "lng": az_Lon,
                            "utcTime": localTime,
                            "tf": tf,
                        }

                        tz_offsetIN, tz_name = get_offset(**tz_offsetLocIN)
                        utcTime = localTime - datetime.timedelta(minutes=tz_offsetIN)

                    except Exception:
                        # print('ERROR')
                        raise HTTPException(
                            status_code=400, detail="Invalid Time Specification"
                        )

    else:
        raise HTTPException(
            status_code=400, detail="Invalid Time or Location Specification"
        )

    timeMachine = False
    timeMachineNear = False
    # Set up translations
    if not lang:
        lang = "en"

    if icon != "pirate":
        icon = "darksky"

    # Check if langugage is supported
    if lang not in Translations:
        # Throw an error
        raise HTTPException(status_code=400, detail="Language Not Supported")

    translation = Translations[lang]

    if utcTime < datetime.datetime(2024, 5, 1):
        timeMachine = True

        if (
            ("localhost" in str(request.url))
            or ("timemachine" in str(request.url))
            or ("127.0.0.1" in str(request.url))
        ):
            TM_Response = await TimeMachine(
                lat, lon, az_Lon, utcTime, tf, units, exclude, lang, API_VERSION
            )

            return TM_Response
        else:
            raise HTTPException(
                status_code=400,
                detail="Requested Time is in the Past. Please Use Timemachine.",
            )
    elif (nowTime - utcTime) > datetime.timedelta(hours=30):
        # More than 30 hours ago must be time machine request
        if (
            ("localhost" in str(request.url))
            or ("timemachine" in str(request.url))
            or ("127.0.0.1" in str(request.url))
        ):
            timeMachine = True
        else:
            raise HTTPException(
                status_code=400,
                detail="Requested Time is in the Past. Please Use Timemachine.",
            )
            # lock.acquire(blocking=True, timeout=60)
    elif nowTime < utcTime:
        if (utcTime - nowTime) < datetime.timedelta(hours=1):
            utcTime = nowTime
        else:
            raise HTTPException(
                status_code=400, detail="Requested Time is in the Future"
            )
    elif (nowTime - utcTime) < datetime.timedelta(hours=30):
        # If within the last 30 hours, it may or may not be a timemachine request
        if "timemachine" in str(request.url):
            timeMachineNear = True
            # This results in the API using the live zip file, but only doing a 24 hour forecast from midnight of the requested day
            if TIMING:
                print("Near term timemachine request")
                # Print how far in the past it is
                print((nowTime - utcTime))
        # Otherwise, just a normal request

    # Timing Check
    if TIMING:
        print("Request process time")
        print(datetime.datetime.now(datetime.UTC).replace(tzinfo=None) - T_Start)

    # Calculate the timezone offset
    tz_offsetLoc = {"lat": lat, "lng": az_Lon, "utcTime": utcTime, "tf": tf}
    tz_offset, tz_name = get_offset(**tz_offsetLoc)

    tzReq = tf.timezone_at(lat=lat, lng=az_Lon)

    # Reverse geocode the location to return a city name and approx unit system
    loc_name = await asyncio.to_thread(reverse_geocode.get, (lat, az_Lon))

    # Timing Check
    if TIMING:
        print("Timezone offset time")
        print(datetime.datetime.now(datetime.UTC).replace(tzinfo=None) - T_Start)

    # Set defaults
    if not extend:
        extendFlag = 0
    else:
        if extend == "hourly":
            extendFlag = 1
        else:
            extendFlag = 0

    if not version:
        version = 1

    version = float(version)

    # Check if extra information should be included with time machine
    if not tmextra:
        tmExtra = False
    else:
        tmExtra = True

    if not exclude:
        excludeParams = ""
    else:
        excludeParams = exclude

    if not extraVars:
        extraVars = []
    else:
        extraVars = extraVars.split(",")

    exCurrently = 0
    exMinutely = 0
    exHourly = 0
    exDaily = 0
    exFlags = 0
    exAlerts = 0
    exNBM = 0
    exHRRR = 0
    exGEFS = 0
    exRTMA_RU = 0
    summaryText = True

    if "currently" in excludeParams:
        exCurrently = 1
    if "minutely" in excludeParams:
        exMinutely = 1
    if "hourly" in excludeParams:
        exHourly = 1
    if "daily" in excludeParams:
        exDaily = 1
    if "flags" in excludeParams:
        exFlags = 1
    if "alerts" in excludeParams:
        exAlerts = 1
    if "nbm" in excludeParams:
        exNBM = 1
    if "hrrr" in excludeParams:
        exHRRR = 1
    if "gefs" in excludeParams:
        exGEFS = 1
    if "rtma_ru" in excludeParams:
        exRTMA_RU = 1
    if "summary" in excludeParams:
        summaryText = False

    # Set up timemache params
    if timeMachine and not tmExtra:
        exMinutely = 1

    if timeMachine:
        exAlerts = 1

    # Exclude Alerts outside US
    if exAlerts == 0:
        if cull(az_Lon, lat) == 0:
            exAlerts = 1

    # Default to US
    unitSystem = "us"
    windUnit = 2.234  # mph
    prepIntensityUnit = 0.0394  # inches/hour
    prepAccumUnit = 0.0394  # inches
    tempUnits = 0  # F. This is harder
    pressUnits = 0.01  # Hectopascals
    visUnits = 0.00062137  # miles
    humidUnit = 0.01  # %
    elevUnit = 3.28084  # ft

    if units:
        if units == "auto":
            unitSystem = country_units.get(loc_name["country_code"], "us").lower()
        else:
            unitSystem = units[0:2]

        if unitSystem == "ca":
            windUnit = 3.600  # kph
            prepIntensityUnit = 1  # mm/h
            prepAccumUnit = 0.1  # cm
            tempUnits = KELVIN_TO_CELSIUS  # Celsius
            pressUnits = 0.01  # Hectopascals
            visUnits = 0.001  # km
            humidUnit = 0.01  # %
            elevUnit = 1  # m
        elif unitSystem == "uk":
            windUnit = 2.234  # mph
            prepIntensityUnit = 1  # mm/h
            prepAccumUnit = 0.1  # cm
            tempUnits = KELVIN_TO_CELSIUS  # Celsius
            pressUnits = 0.01  # Hectopascals
            visUnits = 0.00062137  # miles
            humidUnit = 0.01  # %
            elevUnit = 1  # m
        elif unitSystem == "si":
            windUnit = 1  # m/s
            prepIntensityUnit = 1  # mm/h
            prepAccumUnit = 0.1  # cm
            tempUnits = KELVIN_TO_CELSIUS  # Celsius
            pressUnits = 0.01  # Hectopascals
            visUnits = 0.001  # km
            humidUnit = 0.01  # %
            elevUnit = 1  # m
        else:
            unitSystem = "us"

    weather = WeatherParallel()

    zarrTasks = dict()

    # Base times
    pytzTZ = timezone(tzReq)

    # utcTime  = datetime.datetime(year=2024, month=3, day=8, hour=6, minute=15)
    baseTime = utc.localize(
        datetime.datetime(
            year=utcTime.year,
            month=utcTime.month,
            day=utcTime.day,
            hour=utcTime.hour,
            minute=utcTime.minute,
        )
    ).astimezone(pytzTZ)
    baseHour = pytzTZ.localize(
        datetime.datetime(
            year=baseTime.year,
            month=baseTime.month,
            day=baseTime.day,
            hour=baseTime.hour,
        )
    )

    baseDay = baseTime.replace(hour=0, minute=0, second=0, microsecond=0)

    baseDayUTC = baseDay.astimezone(utc)

    # Find UTC time for the base day
    baseDayUTC_Grib = (
        (
            np.datetime64(baseDay.astimezone(utc).replace(tzinfo=None))
            - np.datetime64(datetime.datetime(1970, 1, 1, 0, 0, 0))
        )
        .astype("timedelta64[s]")
        .astype(np.int32)
    )

    # Timing Check
    if TIMING:
        print("### HRRR Start ###")
        print(datetime.datetime.now(datetime.UTC).replace(tzinfo=None) - T_Start)

    sourceIDX = dict()

    # Ignore areas outside of HRRR coverage
    if az_Lon < -134 or az_Lon > -61 or lat < 21 or lat > 53 or exHRRR == 1:
        dataOut = False
        dataOut_hrrrh = False
        dataOut_h2 = False

    else:
        # HRRR
        central_longitude_hrrr = math.radians(262.5)
        central_latitude_hrrr = math.radians(38.5)
        standard_parallel_hrrr = math.radians(38.5)
        semimajor_axis_hrrr = 6371229
        hrrr_minX = -2697500
        hrrr_minY = -1587300
        hrrr_delta = 3000

        hrrr_lat, hrrr_lon, x_hrrr, y_hrrr = lambertGridMatch(
            central_longitude_hrrr,
            central_latitude_hrrr,
            standard_parallel_hrrr,
            semimajor_axis_hrrr,
            lat,
            lon,
            hrrr_minX,
            hrrr_minY,
            hrrr_delta,
        )

        if (
            (x_hrrr < HRRR_X_MIN)
            or (y_hrrr < HRRR_Y_MIN)
            or (x_hrrr > HRRR_X_MAX)
            or (y_hrrr > HRRR_Y_MAX)
        ):
            dataOut = False
            dataOut_h2 = False
            dataOut_hrrrh = False
        else:
            # HRRRH
            # Check if timemachine request, use different sources
            if timeMachine:
                date_range = pd.date_range(
                    start=baseDayUTC - datetime.timedelta(hours=1),
                    end=baseDayUTC + datetime.timedelta(days=1, hours=1),
                    freq="1h",
                ).to_list()
                if utcTime < datetime.datetime(2025, 6, 10):
                    zarrList = [
                        "s3://"
                        + s3_bucket
                        + "/HRRRH/HRRRH_Hist"
                        + t.strftime("%Y%m%dT%H0000Z")
                        + ".zarr/"
                        for t in date_range
                    ]
                    consolidateZarr = True
                else:
                    zarrList = [
                        "s3://"
                        + s3_bucket
                        + "/Hist_v2/HRRR/HRRR_Hist_v2"
                        + t.strftime("%Y%m%dT%H0000Z")
                        + ".zarr/"
                        for t in date_range
                    ]
                    consolidateZarr = False

                now = time.time()
                HRRRdropvars = []
                if utcTime < datetime.datetime(2025, 7, 7):
                    HRRRdropvars.append("DSWRF_surface")
                    HRRRdropvars.append("CAPE_surface")

                with xr.open_mfdataset(
                    zarrList,
                    engine="zarr",
                    consolidated=consolidateZarr,
                    decode_cf=False,
                    parallel=True,
                    storage_options={
                        "key": aws_access_key_id,
                        "secret": aws_secret_access_key,
                    },
                    cache=False,
                    drop_variables=HRRRdropvars,
                ) as xr_mf:
                    # Correct for Pressure Switch
                    if "PRES_surface" in xr_mf.data_vars:
                        HRRRHzarrVars = (
                            "time",
                            "VIS_surface",
                            "GUST_surface",
                            "PRES_surface",
                            "TMP_2maboveground",
                            "DPT_2maboveground",
                            "RH_2maboveground",
                            "UGRD_10maboveground",
                            "VGRD_10maboveground",
                            "PRATE_surface",
                            "APCP_surface",
                            "CSNOW_surface",
                            "CICEP_surface",
                            "CFRZR_surface",
                            "CRAIN_surface",
                            "TCDC_entireatmosphere",
                            "MASSDEN_8maboveground",
                            "REFC_entireatmosphere",
                        )
                    else:
                        HRRRHzarrVars = (
                            "time",
                            "VIS_surface",
                            "GUST_surface",
                            "MSLMA_meansealevel",
                            "TMP_2maboveground",
                            "DPT_2maboveground",
                            "RH_2maboveground",
                            "UGRD_10maboveground",
                            "VGRD_10maboveground",
                            "PRATE_surface",
                            "APCP_surface",
                            "CSNOW_surface",
                            "CICEP_surface",
                            "CFRZR_surface",
                            "CRAIN_surface",
                            "TCDC_entireatmosphere",
                            "MASSDEN_8maboveground",
                            "REFC_entireatmosphere",
                        )

                    dataOut_hrrrh = np.zeros((len(xr_mf.time), len(HRRRHzarrVars)))

                    # Add time
                    dataOut_hrrrh[:, 0] = xr_mf.time.compute().data

                    for vIDX, v in enumerate(HRRRHzarrVars[1:]):
                        if v in xr_mf.data_vars:
                            dataOut_hrrrh[:, vIDX + 1] = (
                                xr_mf[v][:, y_hrrr, x_hrrr].compute().data
                            )
                        else:
                            print("Variable not in HRRR Zarr:")
                            print(v)
                    now2 = time.time()

                # Timing Check
                if TIMING:
                    print("HRRRH Hist Time")
                    print(now2 - now)

                dataOut = False
                dataOut_h2 = False

                subhRunTime = 0
                hrrrhRunTime = 0
                h2RunTime = 0

                readHRRR = False
            else:
                readHRRR = True

        sourceIDX["hrrr"] = dict()
        sourceIDX["hrrr"]["x"] = int(x_hrrr)
        sourceIDX["hrrr"]["y"] = int(y_hrrr)
        sourceIDX["hrrr"]["lat"] = round(hrrr_lat, 2)
        sourceIDX["hrrr"]["lon"] = round(((hrrr_lon + 180) % 360) - 180, 2)

    # Timing Check
    if TIMING:
        print("### RTMA_RU Start ###")
        print(datetime.datetime.now(datetime.UTC).replace(tzinfo=None) - T_Start)

    # RTMA_RU - only for currently, not for time machine
    # Uses same grid as NBM (Lambert conformal conic projection, ~2.54km resolution)
    if (
        az_Lon < -138.3
        or az_Lon > -59
        or lat < 19.3
        or lat > 57
        or timeMachine
        or exRTMA_RU == 1
    ):
        dataOut_rtma_ru = False
    else:
        # RTMA_RU uses same Lambert Conformal Conic projection as NBM
        central_longitude_rtma = math.radians(RTMA_RU_CENTRAL_LONG)
        central_latitude_rtma = math.radians(RTMA_RU_CENTRAL_LAT)
        standard_parallel_rtma = math.radians(RTMA_RU_PARALLEL)
        semimajor_axis_rtma = RTMA_RU_AXIS
        rtma_minX = RTMA_RU_MIN_X
        rtma_minY = RTMA_RU_MIN_Y
        rtma_delta = RTMA_RU_DELTA  # 2539.703m grid matching NBM

        rtma_lat, rtma_lon, x_rtma, y_rtma = lambertGridMatch(
            central_longitude_rtma,
            central_latitude_rtma,
            standard_parallel_rtma,
            semimajor_axis_rtma,
            lat,
            lon,
            rtma_minX,
            rtma_minY,
            rtma_delta,
        )

        if (
            (x_rtma < RTMA_RU_X_MIN)
            or (y_rtma < RTMA_RU_Y_MIN)
            or (x_rtma > RTMA_RU_X_MAX)
            or (y_rtma > RTMA_RU_Y_MAX)
        ):
            dataOut_rtma_ru = False
        else:
            readRTMA_RU = True

        sourceIDX["rtma_ru"] = dict()
        sourceIDX["rtma_ru"]["x"] = int(x_rtma)
        sourceIDX["rtma_ru"]["y"] = int(y_rtma)
        sourceIDX["rtma_ru"]["lat"] = round(rtma_lat, 2)
        sourceIDX["rtma_ru"]["lon"] = round(((rtma_lon + 180) % 360) - 180, 2)

    # Timing Check
    if TIMING:
        print("### NBM Start ###")
        print(datetime.datetime.now(datetime.UTC).replace(tzinfo=None) - T_Start)
    # Ignore areas outside of NBM coverage
    if az_Lon < -138.3 or az_Lon > -59 or lat < 19.3 or lat > 57 or exNBM == 1:
        dataOut_nbm = False
        dataOut_nbmFire = False
    else:
        # NBM
        central_longitude_nbm = math.radians(265)
        central_latitude_nbm = math.radians(25)
        standard_parallel_nbm = math.radians(25.0)
        semimajor_axis_nbm = 6371200
        nbm_minX = -3271152.8
        nbm_minY = -263793.46
        nbm_delta = 2539.703000

        nbm_lat, nbm_lon, x_nbm, y_nbm = lambertGridMatch(
            central_longitude_nbm,
            central_latitude_nbm,
            standard_parallel_nbm,
            semimajor_axis_nbm,
            lat,
            lon,
            nbm_minX,
            nbm_minY,
            nbm_delta,
        )

        if (
            (x_nbm < NBM_X_MIN)
            or (y_nbm < NBM_Y_MIN)
            or (x_nbm > NBM_X_MAX)
            or (y_nbm > NBM_Y_MAX)
        ):
            dataOut_nbm = False
            dataOut_nbmFire = False
        else:
            # Timing Check
            if TIMING:
                print("### NBM Detail Start ###")
                print(
                    datetime.datetime.now(datetime.UTC).replace(tzinfo=None) - T_Start
                )

            if timeMachine:
                date_range = pd.date_range(
                    start=baseDayUTC - datetime.timedelta(hours=1),
                    end=baseDayUTC + datetime.timedelta(days=1, hours=1),
                    freq="1h",
                ).to_list()

                if utcTime < datetime.datetime(2025, 6, 10):
                    zarrList = [
                        "s3://"
                        + s3_bucket
                        + "/NBM/NBM_Hist"
                        + t.strftime("%Y%m%dT%H0000Z")
                        + ".zarr/"
                        for t in date_range
                    ]
                    consolidateZarr = True

                else:
                    zarrList = [
                        "s3://"
                        + s3_bucket
                        + "/Hist_v2/NBM/NBM_Hist"
                        + t.strftime("%Y%m%dT%H0000Z")
                        + ".zarr/"
                        for t in date_range
                    ]
                    consolidateZarr = False

                now = time.time()

                NBMdropvars = []
                if utcTime < datetime.datetime(2025, 10, 5):
                    NBMdropvars.append("DSWRF_surface")
                    NBMdropvars.append("CAPE_surface")

                with xr.open_mfdataset(
                    zarrList,
                    engine="zarr",
                    consolidated=consolidateZarr,
                    decode_cf=False,
                    parallel=True,
                    storage_options={
                        "key": aws_access_key_id,
                        "secret": aws_secret_access_key,
                    },
                    cache=False,
                    drop_variables=NBMdropvars,
                ) as xr_mf:
                    now2 = time.time()
                    if TIMING:
                        print("NBM Open Time")
                        print(now2 - now)

                    # Correct for Pressure Switch
                    NBMzarrVars = (
                        "time",
                        "GUST_10maboveground",
                        "TMP_2maboveground",
                        "APTMP_2maboveground",
                        "DPT_2maboveground",
                        "RH_2maboveground",
                        "WIND_10maboveground",
                        "WDIR_10maboveground",
                        "APCP_surface",
                        "TCDC_surface",
                        "VIS_surface",
                        "PWTHER_surfaceMreserved",
                        "PPROB",
                        "PACCUM",
                        "PTYPE_prob_GE_1_LT_2_prob_fcst_1_1_surface",
                        "PTYPE_prob_GE_3_LT_4_prob_fcst_1_1_surface",
                        "PTYPE_prob_GE_5_LT_7_prob_fcst_1_1_surface",
                        "PTYPE_prob_GE_8_LT_9_prob_fcst_1_1_surface",
                    )

                    dataOut_nbm = np.zeros((len(xr_mf.time), len(NBMzarrVars)))
                    # Add time
                    dataOut_nbm[:, 0] = xr_mf.time.compute().data

                    for vIDX, v in enumerate(NBMzarrVars[1:]):
                        dataOut_nbm[:, vIDX + 1] = (
                            xr_mf[v][:, y_nbm, x_nbm].compute().data
                        )
                    now3 = time.time()

                if TIMING:
                    print("NBM Hist Time")
                    print(now3 - now)

                dataOut_nbmFire = False

                nbmRunTime = 0
                nbmFireRunTime = 0

                readNBM = False
            else:
                readNBM = True

    # Timing Check
    if TIMING:
        print("### GFS/GEFS Start ###")
        print(datetime.datetime.now(datetime.UTC).replace(tzinfo=None) - T_Start)

    # GFS
    lats_gfs = np.arange(-90, 90, 0.25)
    lons_gfs = np.arange(0, 360, 0.25)

    abslat = np.abs(lats_gfs - lat)
    abslon = np.abs(lons_gfs - lon)
    y_p = np.argmin(abslat)
    x_p = np.argmin(abslon)

    gfs_lat = lats_gfs[y_p]
    gfs_lon = lons_gfs[x_p]

    # Timing Check
    if TIMING:
        print("### GFS Detail Start ###")
        print(datetime.datetime.now(datetime.UTC).replace(tzinfo=None) - T_Start)

    if timeMachine:
        now = time.time()
        # Create list of zarrs
        # Negative 1 since the first timestep of a model run is used
        hours_to_subtract = (baseDayUTC.hour - 1) % 6
        rounded_time = baseDayUTC - datetime.timedelta(
            hours=hours_to_subtract + 1,
            minutes=baseDayUTC.minute,
            seconds=baseDayUTC.second,
            microseconds=baseDayUTC.microsecond,
        )

        date_range = pd.date_range(
            start=rounded_time,
            end=rounded_time + datetime.timedelta(days=1, hours=6),
            freq="6h",
        ).to_list()

        # Select either <v2.7 or >=v2.7 bucket
        if utcTime < datetime.datetime(2025, 6, 10):
            zarrList = [
                "s3://"
                + s3_bucket
                + "/GFS/GFS_Hist"
                + t.strftime("%Y%m%dT%H0000Z")
                + ".zarr/"
                for t in date_range
            ]
            consolidateZarr = True
        else:
            zarrList = [
                "s3://"
                + s3_bucket
                + "/Hist_v2/GFS/GFS_Hist_v2"
                + t.strftime("%Y%m%dT%H0000Z")
                + ".zarr/"
                for t in date_range
            ]
            consolidateZarr = False

        GFSdropvars = []

        # Check if before October 5, 2025, and drop "DSWRF_surface", "CAPE_surface" if so
        # This avoids issues with missing variable in earlier files
        if utcTime < datetime.datetime(2025, 10, 5):
            GFSdropvars.append("DSWRF_surface")
            GFSdropvars.append("CAPE_surface")
            GFSdropvars.append("PRES_station")
            GFSdropvars.append("DUVB_surface")

        # Fix an issue with the chunking of "PRES_surface" during september 2025
        if (utcTime >= datetime.datetime(2025, 9, 1)) and (
            utcTime < datetime.datetime(2025, 10, 1)
        ):
            GFSdropvars.append("PRES_surface")

        with xr.open_mfdataset(
            zarrList,
            engine="zarr",
            consolidated=consolidateZarr,
            decode_cf=False,
            parallel=True,
            storage_options={"key": aws_access_key_id, "secret": aws_secret_access_key},
            cache=False,
            drop_variables=GFSdropvars,
        ) as xr_mf:
            now2 = time.time()
            if TIMING:
                print("GFS Open Time")
                print(now2 - now)

            # Correct for Pressure Switch
            if "PRES_surface" in xr_mf.data_vars:
                GFSzarrVars = (
                    "time",
                    "VIS_surface",
                    "GUST_surface",
                    "PRES_surface",
                    "TMP_2maboveground",
                    "DPT_2maboveground",
                    "RH_2maboveground",
                    "APTMP_2maboveground",
                    "UGRD_10maboveground",
                    "VGRD_10maboveground",
                    "PRATE_surface",
                    "APCP_surface",
                    "CSNOW_surface",
                    "CICEP_surface",
                    "CFRZR_surface",
                    "CRAIN_surface",
                    "TOZNE_entireatmosphere_consideredasasinglelayer_",
                    "TCDC_entireatmosphere",
                    "DUVB_surface",
                    "Storm_Distance",
                    "Storm_Direction",
                    "REFC_entireatmosphere",
                )
            else:
                GFSzarrVars = (
                    "time",
                    "VIS_surface",
                    "GUST_surface",
                    "PRMSL_meansealevel",
                    "TMP_2maboveground",
                    "DPT_2maboveground",
                    "RH_2maboveground",
                    "APTMP_2maboveground",
                    "UGRD_10maboveground",
                    "VGRD_10maboveground",
                    "PRATE_surface",
                    "APCP_surface",
                    "CSNOW_surface",
                    "CICEP_surface",
                    "CFRZR_surface",
                    "CRAIN_surface",
                    "TOZNE_entireatmosphere_consideredasasinglelayer_",
                    "TCDC_entireatmosphere",
                    "DUVB_surface",
                    "Storm_Distance",
                    "Storm_Direction",
                    "REFC_entireatmosphere",
                    "PRES_station",
                )

            dataOut_gfs = np.full((len(xr_mf.time), len(GFSzarrVars)), np.nan)
            # Add time
            dataOut_gfs[:, 0] = xr_mf.time.compute().data

            for vIDX, v in enumerate(GFSzarrVars[1:]):
                if v in xr_mf.data_vars:
                    dataOut_gfs[:, vIDX + 1] = xr_mf[v][:, y_p, x_p].compute().data
                else:
                    print("Variable not in GFS Zarr:")
                    print(v)
            now3 = time.time()

        if TIMING:
            print("GFS Hist Time")
            print(now3 - now)

        gfsRunTime = 0

        readGFS = False
    else:
        readGFS = True

    # Timing Check
    if TIMING:
        print("### GFS Detail END ###")
        print(datetime.datetime.now(datetime.UTC).replace(tzinfo=None) - T_Start)

    # ECMWF - only for non-timemachine requests and if data is available
    if TIMING:
        print("### ECMWF Detail Start ###")
        print(datetime.datetime.now(datetime.UTC).replace(tzinfo=None) - T_Start)

    if timeMachine:
        dataOut_ecmwf = False
        readECMWF = False
    elif ECMWF_Zarr is None:
        dataOut_ecmwf = False
        readECMWF = False
    else:
        dataOut_ecmwf = False  # Will be set later from zarr_results if successful
        readECMWF = True

    if TIMING:
        print("### ECMWF Detail END ###")
        print(datetime.datetime.now(datetime.UTC).replace(tzinfo=None) - T_Start)

    # GEFS
    # Timing Check
    if TIMING:
        print("### GEFS Detail Start ###")
        print(datetime.datetime.now(datetime.UTC).replace(tzinfo=None) - T_Start)
    if exGEFS == 1:
        dataOut_gefs = False
    else:
        if timeMachine:
            now = time.time()
            # Create list of zarrs
            # Negative 3 since the first timestep (hour 3) of a model run is used
            hours_to_subtract = (baseDayUTC.hour - 3) % 6
            rounded_time = baseDayUTC - datetime.timedelta(
                hours=hours_to_subtract + 3,
                minutes=baseDayUTC.minute,
                seconds=baseDayUTC.second,
                microseconds=baseDayUTC.microsecond,
            )

            date_range = pd.date_range(
                start=rounded_time,
                end=rounded_time + datetime.timedelta(days=1, hours=6),
                freq="6h",
            ).to_list()

            if utcTime < datetime.datetime(2025, 6, 10):
                zarrList = [
                    "s3://"
                    + s3_bucket
                    + "/GEFS/GEFS_HistProb_"
                    + t.strftime("%Y%m%dT%H0000Z")
                    + ".zarr/"
                    for t in date_range
                ]
                consolidateZarr = True
            else:
                zarrList = [
                    "s3://"
                    + s3_bucket
                    + "/Hist_v2/GEFS/GEFS_HistProb_"
                    + t.strftime("%Y%m%dT%H0000Z")
                    + ".zarr/"
                    for t in date_range
                ]
                consolidateZarr = False
            with xr.open_mfdataset(
                zarrList,
                engine="zarr",
                consolidated=consolidateZarr,
                decode_cf=False,
                parallel=True,
                storage_options={
                    "key": aws_access_key_id,
                    "secret": aws_secret_access_key,
                },
                cache=False,
            ) as xr_mf:
                GEFSzarrVars = (
                    "time",
                    "Precipitation_Prob",
                    "APCP_Mean",
                    "APCP_StdDev",
                    "CSNOW_Prob",
                    "CICEP_Prob",
                    "CFRZR_Prob",
                    "CRAIN_Prob",
                )

                dataOut_gefs = np.zeros((len(xr_mf.time), len(GEFSzarrVars)))
                # Add time
                dataOut_gefs[:, 0] = xr_mf.time.compute().data
                for vIDX, v in enumerate(GEFSzarrVars[1:]):
                    dataOut_gefs[:, vIDX + 1] = xr_mf[v][:, y_p, x_p].compute().data
                now2 = time.time()

            if TIMING:
                print("GEFS Hist Time")
                print(now2 - now)

            gefsRunTime = 0

            readGEFS = False
        else:
            readGEFS = True

    # Timing Check
    if TIMING:
        print("### GEFS Detail Start ###")
        print(datetime.datetime.now(datetime.UTC).replace(tzinfo=None) - T_Start)

    sourceIDX["gfs"] = dict()
    sourceIDX["gfs"]["x"] = int(x_p)
    sourceIDX["gfs"]["y"] = int(y_p)
    sourceIDX["gfs"]["lat"] = round(gfs_lat, 2)
    sourceIDX["gfs"]["lon"] = round(((gfs_lon + 180) % 360) - 180, 2)

    if readHRRR:
        zarrTasks["SubH"] = weather.zarr_read("SubH", SubH_Zarr, x_hrrr, y_hrrr)

        # HRRR_6H
        zarrTasks["HRRR_6H"] = weather.zarr_read(
            "HRRR_6H", HRRR_6H_Zarr, x_hrrr, y_hrrr
        )

        # HRRR
        zarrTasks["HRRR"] = weather.zarr_read("HRRR", HRRR_Zarr, x_hrrr, y_hrrr)

    if readNBM:
        zarrTasks["NBM"] = weather.zarr_read("NBM", NBM_Zarr, x_nbm, y_nbm)
        zarrTasks["NBM_Fire"] = weather.zarr_read(
            "NBM_Fire", NBM_Fire_Zarr, x_nbm, y_nbm
        )

    if readGFS:
        zarrTasks["GFS"] = weather.zarr_read("GFS", GFS_Zarr, x_p, y_p)

    if readECMWF:
        zarrTasks["ECMWF"] = weather.zarr_read("ECMWF", ECMWF_Zarr, x_p, y_p)

    if readGEFS:
        zarrTasks["GEFS"] = weather.zarr_read("GEFS", GEFS_Zarr, x_p, y_p)

    ## WIP: Initial read of RTMA_RU/ECMWF/WMO_Alerts
    if readRTMA_RU:
        zarrTasks["RTMA_RU"] = weather.zarr_read(
            "RTMA_RU", RTMA_RU_Zarr, x_rtma, y_rtma
        )

    if readECMWF:
        zarrTasks["ECMWF"] = weather.zarr_read("ECMWF", ECMWF_Zarr, x_p, y_p)

    if readWMOAlerts:
        wmo_alerts_lats = np.arange(-60, 85, 0.0625)
        wmo_alerts_lons = np.arange(-180, 180, 0.0625)
        wmo_abslat = np.abs(wmo_alerts_lats - lat)
        wmo_abslon = np.abs(wmo_alerts_lons - az_Lon)
        wmo_alerts_y_p = np.argmin(wmo_abslat)
        wmo_alerts_x_p = np.argmin(wmo_abslon)

        WMO_alertDat = WMO_Alerts_Zarr[wmo_alerts_y_p, wmo_alerts_x_p]

        if TIMING:
            # Temp until added to response
            print(WMO_alertDat)

    results = await asyncio.gather(*zarrTasks.values())
    zarr_results = {key: result for key, result in zip(zarrTasks.keys(), results)}

    if readHRRR:
        dataOut = zarr_results["SubH"]
        dataOut_h2 = zarr_results["HRRR_6H"]
        dataOut_hrrrh = zarr_results["HRRR"]

        if (
            (dataOut is not False)
            and (dataOut_h2 is not False)
            and (dataOut_hrrrh is not False)
        ):
            # Calculate run times from specific time step for each model
            subhRunTime = dataOut[0, 0]

            # Check if the model times are valid for the request time
            if (
                utcTime
                - datetime.datetime.fromtimestamp(
                    subhRunTime.astype(int), datetime.UTC
                ).replace(tzinfo=None)
            ) > datetime.timedelta(hours=4):
                dataOut = False
                print("OLD SubH")

            hrrrhRunTime = dataOut_hrrrh[HISTORY_PERIODS["HRRR"], 0]
            # print( datetime.datetime.fromtimestamp(dataOut_hrrrh[35, 0].astype(int)))
            if (
                utcTime
                - datetime.datetime.fromtimestamp(
                    hrrrhRunTime.astype(int), datetime.UTC
                ).replace(tzinfo=None)
            ) > datetime.timedelta(hours=16):
                dataOut_hrrrh = False
                print("OLD HRRRH")

            h2RunTime = dataOut_h2[0, 0]
            if (
                utcTime
                - datetime.datetime.fromtimestamp(
                    h2RunTime.astype(int), datetime.UTC
                ).replace(tzinfo=None)
            ) > datetime.timedelta(hours=46):
                dataOut_h2 = False
                print("OLD HRRR_6H")

    if readNBM:
        dataOut_nbm = zarr_results["NBM"]
        dataOut_nbmFire = zarr_results["NBM_Fire"]

        if dataOut_nbm is not False:
            nbmRunTime = dataOut_nbm[HISTORY_PERIODS["NBM"], 0]

        sourceIDX["nbm"] = dict()
        sourceIDX["nbm"]["x"] = int(x_nbm)
        sourceIDX["nbm"]["y"] = int(y_nbm)
        sourceIDX["nbm"]["lat"] = round(nbm_lat, 2)
        sourceIDX["nbm"]["lon"] = round(((nbm_lon + 180) % 360) - 180, 2)

        # Timing Check
        if TIMING:
            print("### NMB Detail End ###")
            print(datetime.datetime.now(datetime.UTC).replace(tzinfo=None) - T_Start)

        if dataOut_nbmFire is not False:
            nbmFireRunTime = dataOut_nbmFire[HISTORY_PERIODS["NBM"] - 6, 0]

    if readGFS:
        dataOut_gfs = zarr_results["GFS"]
        if dataOut_gfs is not False:
            gfsRunTime = dataOut_gfs[HISTORY_PERIODS["GFS"] - 1, 0]

    if readECMWF:
        dataOut_ecmwf = zarr_results["ECMWF"]
        if dataOut_ecmwf is not False:
            ecmwfRunTime = dataOut_ecmwf[HISTORY_PERIODS["ECMWF"] - 1, 0]
            # ECMWF IFS uses the same grid as GFS - only add to sourceIDX if data exists
            sourceIDX["ecmwf_ifs"] = dict()
            sourceIDX["ecmwf_ifs"]["x"] = int(x_p)
            sourceIDX["ecmwf_ifs"]["y"] = int(y_p)
            sourceIDX["ecmwf_ifs"]["lat"] = round(gfs_lat, 2)
            sourceIDX["ecmwf_ifs"]["lon"] = round(((gfs_lon + 180) % 360) - 180, 2)

    if readGEFS:
        dataOut_gefs = zarr_results["GEFS"]
        gefsRunTime = dataOut_gefs[HISTORY_PERIODS["GEFS"] - 3, 0]

    if readRTMA_RU:
        dataOut_rtma_ru = zarr_results["RTMA_RU"]

        # Check if RTMA_RU data is valid (not too old)
        if dataOut_rtma_ru is not False:
            rtma_ru_time = dataOut_rtma_ru[0, 0]
            # RTMA-RU is updated every 15 minutes, so data older than 1 hour is stale
            if (
                utcTime
                - datetime.datetime.fromtimestamp(
                    rtma_ru_time.astype(int), datetime.UTC
                ).replace(tzinfo=None)
            ) > datetime.timedelta(hours=1):
                dataOut_rtma_ru = False
                logger.warning("OLD RTMA_RU")

    sourceTimes = dict()
    if timeMachine is False:
        if useETOPO:
            sourceList = ["ETOPO1", "gfs"]
        else:
            sourceList = ["gfs"]
    else:
        sourceList = ["gfs"]

    # Timing Check
    if TIMING:
        print("### Sources Start ###")
        print(datetime.datetime.now(datetime.UTC).replace(tzinfo=None) - T_Start)

    # If point is not in HRRR coverage or HRRR-subh is more than 4 hours old, the fallback to GFS
    if isinstance(dataOut, np.ndarray):
        sourceList.append("hrrrsubh")
        sourceTimes["hrrr_subh"] = rounder(
            datetime.datetime.fromtimestamp(
                subhRunTime.astype(int), datetime.UTC
            ).replace(tzinfo=None)
        ).strftime("%Y-%m-%d %HZ")

    # Add RTMA_RU to source list if available (only for currently, not time machine)
    if (isinstance(dataOut_rtma_ru, np.ndarray)) & (not timeMachine):
        sourceList.append("rtma_ru")
        sourceTimes["rtma_ru"] = (
            datetime.datetime.fromtimestamp(
                dataOut_rtma_ru[0, 0].astype(int), datetime.UTC
            )
            .replace(tzinfo=None)
            .strftime("%Y-%m-%d %H:%MZ")
        )

    if (isinstance(dataOut_hrrrh, np.ndarray)) & (not timeMachine):
        sourceList.append("hrrr_0-18")
        sourceTimes["hrrr_0-18"] = rounder(
            datetime.datetime.fromtimestamp(
                hrrrhRunTime.astype(int), datetime.UTC
            ).replace(tzinfo=None)
        ).strftime("%Y-%m-%d %HZ")
    elif (isinstance(dataOut_hrrrh, np.ndarray)) & (timeMachine):
        sourceList.append("hrrr")

    if (isinstance(dataOut_nbm, np.ndarray)) & (not timeMachine):
        sourceList.append("nbm")
        sourceTimes["nbm"] = rounder(
            datetime.datetime.fromtimestamp(
                nbmRunTime.astype(int), datetime.UTC
            ).replace(tzinfo=None)
        ).strftime("%Y-%m-%d %HZ")
    elif (isinstance(dataOut_nbm, np.ndarray)) & (timeMachine):
        sourceList.append("nbm")

    if (isinstance(dataOut_nbmFire, np.ndarray)) & (not timeMachine):
        sourceList.append("nbm_fire")
        sourceTimes["nbm_fire"] = rounder(
            datetime.datetime.fromtimestamp(
                nbmFireRunTime.astype(int), datetime.UTC
            ).replace(tzinfo=None)
        ).strftime("%Y-%m-%d %HZ")

    # Add ECMWF IFS after NBM, before GFS
    if (isinstance(dataOut_ecmwf, np.ndarray)) & (not timeMachine):
        sourceList.append("ecmwf_ifs")
        sourceTimes["ecmwf_ifs"] = rounder(
            datetime.datetime.fromtimestamp(
                ecmwfRunTime.astype(int), datetime.UTC
            ).replace(tzinfo=None)
        ).strftime("%Y-%m-%d %HZ")

    # If point is not in HRRR coverage or HRRR-hrrrh is more than 16 hours old, the fallback to GFS
    if isinstance(dataOut_h2, np.ndarray):
        sourceList.append("hrrr_18-48")
        # Subtract 18 hours since we're using the 18h time steo
        sourceTimes["hrrr_18-48"] = rounder(
            datetime.datetime.fromtimestamp(
                h2RunTime.astype(int), datetime.UTC
            ).replace(tzinfo=None)
            - datetime.timedelta(hours=18)
        ).strftime("%Y-%m-%d %HZ")

    # Always include GFS
    if timeMachine is False:
        sourceTimes["gfs"] = rounder(
            datetime.datetime.fromtimestamp(
                gfsRunTime.astype(int), datetime.UTC
            ).replace(tzinfo=None)
        ).strftime("%Y-%m-%d %HZ")

        if isinstance(dataOut_gefs, np.ndarray):
            sourceList.append("gefs")
            sourceTimes["gefs"] = rounder(
                datetime.datetime.fromtimestamp(
                    gefsRunTime.astype(int), datetime.UTC
                ).replace(tzinfo=None)
            ).strftime("%Y-%m-%d %HZ")
    elif (isinstance(dataOut_gefs, np.ndarray)) & (timeMachine):
        sourceList.append("gefs")

    # Timing Check
    if TIMING:
        print("### ETOPO Start ###")
        print(datetime.datetime.now(datetime.UTC).replace(tzinfo=None) - T_Start)

    ## ELEVATION
    abslat = np.abs(lats_etopo - lat)
    abslon = np.abs(lons_etopo - az_Lon)
    y_p = np.argmin(abslat)
    x_p = np.argmin(abslon)

    if (useETOPO) and ((STAGE == "PROD") or (STAGE == "DEV")):
        ETOPO = int(ETOPO_f[y_p, x_p])
    else:
        ETOPO = 0

    if ETOPO < 0:
        ETOPO = 0

    if useETOPO:
        sourceIDX["etopo"] = dict()
        sourceIDX["etopo"]["x"] = int(x_p)
        sourceIDX["etopo"]["y"] = int(y_p)
        sourceIDX["etopo"]["lat"] = round(lats_etopo[y_p], 4)
        sourceIDX["etopo"]["lon"] = round(lons_etopo[x_p], 4)

    # Timing Check
    if TIMING:
        print("Base Times")
        print(datetime.datetime.now(datetime.UTC).replace(tzinfo=None) - T_Start)

    # Number of hours to start at
    if timeMachine:
        baseTimeOffset = 0
    else:
        baseTimeOffset = (baseHour - baseDay).seconds / 3600

    # Merge hourly models onto a consistent time grid, starting from midnight on the requested day
    # Note that baseTime is the requested time, in TZ aware datetime format
    ### Minutely
    minute_array = np.arange(
        baseTime.astimezone(utc).replace(tzinfo=None),
        baseTime.astimezone(utc).replace(tzinfo=None) + datetime.timedelta(minutes=61),
        datetime.timedelta(minutes=1),
    )

    minute_array_grib = (
        (minute_array - np.datetime64(datetime.datetime(1970, 1, 1, 0, 0, 0)))
        .astype("timedelta64[s]")
        .astype(np.int32)
    )

    InterTminute = np.zeros((61, 5))  # Type
    InterPminute = np.full((61, 4), np.nan)  # Time, Intensity,Probability

    # Setup the time parameters for output and processing
    if timeMachine:
        daily_days = 1  # Number of days to output
        daily_day_hours = 1  # Additional hours to use in the processing
        ouputHours = 24
        ouputDays = 1

    elif timeMachineNear:
        daily_days = 8
        daily_day_hours = 5
        ouputHours = 24
        ouputDays = 1

    else:
        daily_days = 8
        daily_day_hours = 5

        if extendFlag:
            ouputHours = 168
        else:
            ouputHours = 48
        ouputDays = 8

    hour_array = np.arange(
        baseDay.astimezone(utc).replace(tzinfo=None),
        baseDay.astimezone(utc).replace(tzinfo=None)
        + datetime.timedelta(days=daily_days)
        + datetime.timedelta(hours=daily_day_hours),
        datetime.timedelta(hours=1),
    )

    numHours = len(hour_array)

    InterPhour = np.full((numHours, 28), np.nan)  # Time, Intensity,Probability

    hour_array_grib = (
        (hour_array - np.datetime64(datetime.datetime(1970, 1, 1, 0, 0, 0)))
        .astype("timedelta64[s]")
        .astype(np.int32)
    )

    # Timing Check
    if TIMING:
        print("Nearest IDX Start")
        print(datetime.datetime.now(datetime.UTC).replace(tzinfo=None) - T_Start)

    # HRRR
    if timeMachine is False:
        # Since the forecast files are pre-processed, they'll always be hourly and the same length. This avoids interpolation
        try:  # Add a fallback to GFS if these don't work
            # HRRR
            if ("hrrr_0-18" in sourceList) and ("hrrr_18-48" in sourceList):
                HRRR_StartIDX = nearest_index(dataOut_hrrrh[:, 0], baseDayUTC_Grib)
                H2_StartIDX = nearest_index(dataOut_h2[:, 0], dataOut_hrrrh[-1, 0]) + 1

                if (H2_StartIDX < 1) or (HRRR_StartIDX < 2):
                    if "hrrr_18-48" in sourceTimes:
                        sourceTimes.pop("hrrr_18-48", None)
                    if "hrrr_18-48" in sourceTimes:
                        sourceTimes.pop("hrrr_18-48", None)
                    if "hrrr_0-18" in sourceTimes:
                        sourceTimes.pop("hrrr_0-18", None)
                    if "hrrr_0-18" in sourceTimes:
                        sourceTimes.pop("hrrr_0-18", None)

                    # Log the error
                    logger.error(
                        "HRRR data not available for the requested time range."
                    )

                else:
                    HRRR_Merged = np.full((numHours, dataOut_h2.shape[1]), np.nan)
                    # The 0-18 hour HRRR data (dataOut_hrrrh) has fewer columns than the 18-48 hour data (dataOut_h2)
                    # when in timeMachine mode. Only concatenate the common columns (0-17).
                    common_cols = min(dataOut_hrrrh.shape[1], dataOut_h2.shape[1])
                    HRRR_Merged[
                        0 : (67 - HRRR_StartIDX) + (31 - H2_StartIDX), 0:common_cols
                    ] = np.concatenate(
                        (
                            dataOut_hrrrh[HRRR_StartIDX:, 0:common_cols],
                            dataOut_h2[H2_StartIDX:, 0:common_cols],
                        ),
                        axis=0,
                    )

            # NBM
            if "nbm" in sourceList:
                NBM_StartIDX = nearest_index(dataOut_nbm[:, 0], baseDayUTC_Grib)

                if NBM_StartIDX < 1:
                    if "nbm" in sourceList:
                        sourceList.remove("nbm")
                    if "nbm" in sourceTimes:
                        sourceTimes.pop("nbm", None)
                    logger.error("NBM data not available for the requested time range.")
                else:
                    NBM_Merged = np.full((numHours, dataOut_nbm.shape[1]), np.nan)
                    NBM_Merged[0 : (242 - NBM_StartIDX), :] = dataOut_nbm[
                        NBM_StartIDX : (numHours + NBM_StartIDX), :
                    ]

            # NBM FIre
            if "nbm_fire" in sourceList:
                NBM_Fire_StartIDX = nearest_index(
                    dataOut_nbmFire[:, 0], baseDayUTC_Grib
                )

                if NBM_Fire_StartIDX < 1:
                    if "nbm_fire" in sourceList:
                        sourceList.remove("nbm_fire")
                    if "nbm_fire" in sourceTimes:
                        sourceTimes.pop("nbm_fire", None)

                    logger.error(
                        "NBM Fire data not available for the requested time range."
                    )
                else:
                    NBM_Fire_Merged = np.full(
                        (numHours, dataOut_nbmFire.shape[1]), np.nan
                    )

                    NBM_Fire_Merged[0 : (229 - NBM_Fire_StartIDX), :] = dataOut_nbmFire[
                        NBM_Fire_StartIDX : (numHours + NBM_Fire_StartIDX), :
                    ]

        except Exception:
            print("HRRR or NBM data not available, falling back to GFS")
            print(traceback.print_exc())
            if "hrrr_18-48" in sourceTimes:
                sourceTimes.pop("hrrr_18-48", None)
            if "nbm_fire" in sourceTimes:
                sourceTimes.pop("nbm_fire", None)
            if "nbm" in sourceTimes:
                sourceTimes.pop("nbm", None)
            if "hrrr_0-18" in sourceTimes:
                sourceTimes.pop("hrrr_0-18", None)
            if "hrrr_subh" in sourceTimes:
                sourceTimes.pop("hrrr_subh", None)

            if "hrrrsubh" in sourceList:
                sourceList.remove("hrrrsubh")
            if "hrrr_0-18" in sourceList:
                sourceList.remove("hrrr_0-18")
            if "nbm" in sourceList:
                sourceList.remove("nbm")
            if "nbm_fire" in sourceList:
                sourceList.remove("nbm_fire")
            if "hrrr_18-48" in sourceList:
                sourceList.remove("hrrr_18-48")

        # GFS
        GFS_StartIDX = nearest_index(dataOut_gfs[:, 0], baseDayUTC_Grib)
        GFS_EndIDX = min((len(dataOut_gfs), (numHours + GFS_StartIDX)))
        GFS_Merged = np.full((numHours, max(GFS.values()) + 1), np.nan)
        GFS_Merged[0 : (GFS_EndIDX - GFS_StartIDX), 0 : dataOut_gfs.shape[1]] = (
            dataOut_gfs[GFS_StartIDX:GFS_EndIDX, 0 : dataOut_gfs.shape[1]]
        )

        # ECMWF
        if "ecmwf_ifs" in sourceList:
            ECMWF_StartIDX = nearest_index(dataOut_ecmwf[:, 0], baseDayUTC_Grib)
            ECMWF_EndIDX = min((len(dataOut_ecmwf), (numHours + ECMWF_StartIDX)))
            ECMWF_Merged = np.full((numHours, max(ECMWF.values()) + 1), np.nan)
            ECMWF_Merged[
                0 : (ECMWF_EndIDX - ECMWF_StartIDX), 0 : dataOut_ecmwf.shape[1]
            ] = dataOut_ecmwf[ECMWF_StartIDX:ECMWF_EndIDX, 0 : dataOut_ecmwf.shape[1]]

        # GEFS
        if "gefs" in sourceList:
            GEFS_StartIDX = nearest_index(dataOut_gefs[:, 0], baseDayUTC_Grib)
            GEFS_Merged = dataOut_gefs[GEFS_StartIDX : (numHours + GEFS_StartIDX), :]

    # Interpolate if Time Machine
    else:
        GFS_Merged = np.full((len(hour_array_grib), max(GFS.values()) + 1), np.nan)
        for i in range(0, len(dataOut_gfs[0, :])):
            GFS_Merged[:, i] = np.interp(
                hour_array_grib,
                dataOut_gfs[:, 0].squeeze(),
                dataOut_gfs[:, i],
                left=np.nan,
                right=np.nan,
            )

        if "gefs" in sourceList:
            GEFS_Merged = np.zeros((len(hour_array_grib), dataOut_gefs.shape[1]))
            for i in range(0, len(dataOut_gefs[0, :])):
                GEFS_Merged[:, i] = np.interp(
                    hour_array_grib,
                    dataOut_gefs[:, 0].squeeze(),
                    dataOut_gefs[:, i],
                    left=np.nan,
                    right=np.nan,
                )
        if "nbm" in sourceList:
            NBM_Merged = np.zeros((len(hour_array_grib), dataOut_nbm.shape[1]))
            for i in range(0, len(dataOut_nbm[0, :])):
                NBM_Merged[:, i] = np.interp(
                    hour_array_grib,
                    dataOut_nbm[:, 0].squeeze(),
                    dataOut_nbm[:, i],
                    left=np.nan,
                    right=np.nan,
                )
        if "hrrr" in sourceList:
            HRRR_Merged = np.zeros((len(hour_array_grib), dataOut_hrrrh.shape[1]))
            for i in range(0, len(dataOut_hrrrh[0, :])):
                HRRR_Merged[:, i] = np.interp(
                    hour_array_grib,
                    dataOut_hrrrh[:, 0].squeeze(),
                    dataOut_hrrrh[:, i],
                    left=np.nan,
                    right=np.nan,
                )

    # Timing Check
    if TIMING:
        print("Array start")
        print(datetime.datetime.now(datetime.UTC).replace(tzinfo=None) - T_Start)

    InterPhour[:, DATA_HOURLY["time"]] = hour_array_grib

    # Daily array, 12 to 12
    # Have to redo the localize because of daylight saving time
    day_array_grib = np.array(
        [
            pytzTZ.localize(
                datetime.datetime(
                    year=baseTime.year, month=baseTime.month, day=baseTime.day
                )
                + datetime.timedelta(days=i)
            )
            .astimezone(utc)
            .timestamp()
            for i in range(10)
        ]
    ).astype(np.int32)

    day_array_4am_grib = np.array(
        [
            pytzTZ.localize(
                datetime.datetime(
                    year=baseTime.year, month=baseTime.month, day=baseTime.day, hour=4
                )
                + datetime.timedelta(days=i)
            )
            .astimezone(utc)
            .timestamp()
            for i in range(10)
        ]
    ).astype(np.int32)

    day_array_6am_grib = np.array(
        [
            pytzTZ.localize(
                datetime.datetime(
                    year=baseTime.year, month=baseTime.month, day=baseTime.day, hour=6
                )
                + datetime.timedelta(days=i)
            )
            .astimezone(utc)
            .timestamp()
            for i in range(10)
        ]
    ).astype(np.int32)

    day_array_6pm_grib = np.array(
        [
            pytzTZ.localize(
                datetime.datetime(
                    year=baseTime.year, month=baseTime.month, day=baseTime.day, hour=18
                )
                + datetime.timedelta(days=i)
            )
            .astimezone(utc)
            .timestamp()
            for i in range(10)
        ]
    ).astype(np.int32)

    # day_array_grib = (np.datetime64(day_array) - np.datetime64(datetime.datetime(1970, 1, 1, 0, 0, 0))).astype(
    #    'timedelta64[s]').astype(np.int32)

    #    baseDay_6am_Local = datetime.datetime(year=baseTimeLocal.year, month=baseTimeLocal.month, day=baseTimeLocal.day,
    #                                          hour=6, minute=0, second=0)
    #    baseDayUTC_6am = baseDay_6am_Local - datetime.timedelta(minutes=tz_offset)
    #
    #    day_array_6am = np.arange(baseDayUTC_6am, baseDayUTC_6am + datetime.timedelta(days=9), datetime.timedelta(days=1))
    #    day_array_6am_grib = (day_array_6am - np.datetime64(datetime.datetime(1970, 1, 1, 0, 0, 0))).astype(
    #        'timedelta64[s]').astype(np.int32)
    #
    #    baseDay_6pm_Local = datetime.datetime(year=baseTimeLocal.year, month=baseTimeLocal.month, day=baseTimeLocal.day,
    #                                          hour=18, minute=0, second=0)
    #    baseDayUTC_6pm = baseDay_6pm_Local - datetime.timedelta(minutes=tz_offset)
    #    day_array_6pm = np.arange(baseDayUTC_6pm, baseDayUTC_6pm + datetime.timedelta(days=9), datetime.timedelta(days=1))
    #    day_array_6pm_grib = (day_array_6pm - np.datetime64(datetime.datetime(1970, 1, 1, 0, 0, 0))).astype(
    #        'timedelta64[s]').astype(np.int32)

    # Which hours map to which days
    hourlyDayIndex = np.full(len(hour_array_grib), int(MISSING_DATA))
    hourlyDay4amIndex = np.full(len(hour_array_grib), int(MISSING_DATA))
    hourlyHighIndex = np.full(len(hour_array_grib), int(MISSING_DATA))
    hourlyLowIndex = np.full(len(hour_array_grib), int(MISSING_DATA))

    # Zero to 9 to account for the four horus in day 8
    for d in range(0, 9):
        hourlyDayIndex[
            np.where(
                (hour_array_grib >= day_array_grib[d])
                & (hour_array_grib < day_array_grib[d + 1])
            )
        ] = d
        hourlyDay4amIndex[
            np.where(
                (hour_array_grib >= day_array_4am_grib[d])
                & (hour_array_grib < day_array_4am_grib[d + 1])
            )
        ] = d
        hourlyHighIndex[
            np.where(
                (hour_array_grib > day_array_6am_grib[d])
                & (hour_array_grib <= day_array_6pm_grib[d])
            )
        ] = d
        hourlyLowIndex[
            np.where(
                (hour_array_grib > day_array_6pm_grib[d])
                & (hour_array_grib <= day_array_6am_grib[d + 1])
            )
        ] = d

    if not timeMachine:
        hourlyDayIndex = hourlyDayIndex.astype(int)
        hourlyDay4amIndex = hourlyDay4amIndex.astype(int)
        hourlyHighIndex = hourlyHighIndex.astype(int)
        hourlyLowIndex = hourlyLowIndex.astype(int)
    else:
        # When running in timemachine mode, don't try to parse through different times, use the current 24h day for everything
        hourlyDayIndex = np.full(len(hour_array_grib), int(0))
        hourlyDay4amIndex = np.full(len(hour_array_grib), int(0))
        hourlyHighIndex = np.full(len(hour_array_grib), int(0))
        hourlyLowIndex = np.full(len(hour_array_grib), int(0))

    # +1 to account for the extra 4 hours of summary
    InterSday = np.zeros(shape=(daily_days + 1, 21))

    # Timing Check
    if TIMING:
        print("Sunrise start")
        print(datetime.datetime.now(datetime.UTC).replace(tzinfo=None) - T_Start)

    loc = LocationInfo("name", "region", tz_name, lat, az_Lon)

    # Calculate Sunrise, Sunset, Moon Phase
    for i in range(0, daily_days + 1):
        try:
            s = sun(
                loc.observer, date=baseDay + datetime.timedelta(days=i)
            )  # Use local to get the correct date

            InterSday[i, DATA_DAY["sunrise"]] = (
                (
                    np.datetime64(s["sunrise"].astimezone(utc).replace(tzinfo=None))
                    - np.datetime64(datetime.datetime(1970, 1, 1, 0, 0, 0))
                )
                .astype("timedelta64[s]")
                .astype(np.int32)
            )
            InterSday[i, DATA_DAY["sunset"]] = (
                (
                    np.datetime64(s["sunset"].astimezone(utc).replace(tzinfo=None))
                    - np.datetime64(datetime.datetime(1970, 1, 1, 0, 0, 0))
                )
                .astype("timedelta64[s]")
                .astype(np.int32)
            )

            InterSday[i, DATA_DAY["dawn"]] = (
                (
                    np.datetime64(s["dawn"].astimezone(utc).replace(tzinfo=None))
                    - np.datetime64(datetime.datetime(1970, 1, 1, 0, 0, 0))
                )
                .astype("timedelta64[s]")
                .astype(np.int32)
            )
            InterSday[i, DATA_DAY["dusk"]] = (
                (
                    np.datetime64(s["dusk"].astimezone(utc).replace(tzinfo=None))
                    - np.datetime64(datetime.datetime(1970, 1, 1, 0, 0, 0))
                )
                .astype("timedelta64[s]")
                .astype(np.int32)
            )

        except ValueError:
            # If always sunny, (northern hemisphere during the summer) OR southern hemi during the winter
            if ((lat > 0) & (baseDay.month >= 4) & (baseDay.month <= 9)) or (
                (lat < 0) & (baseDay.month <= 3) | (baseDay.month >= 10)
            ):
                # Set sunrise to one second after midnight
                InterSday[i, DATA_DAY["sunrise"]] = day_array_grib[i] + np.timedelta64(
                    1, "s"
                ).astype("timedelta64[s]").astype(np.int32)
                # Set sunset to one second before midnight the following day
                InterSday[i, DATA_DAY["sunset"]] = (
                    day_array_grib[i]
                    + np.timedelta64(1, "D").astype("timedelta64[s]").astype(np.int32)
                    - np.timedelta64(1, "s").astype("timedelta64[s]").astype(np.int32)
                )

                # Set sunrise to one second after midnight
                InterSday[i, DATA_DAY["dawn"]] = day_array_grib[i] + np.timedelta64(
                    1, "s"
                ).astype("timedelta64[s]").astype(np.int32)
                # Set sunset to one second before midnight the following day
                InterSday[i, DATA_DAY["dusk"]] = (
                    day_array_grib[i]
                    + np.timedelta64(1, "D").astype("timedelta64[s]").astype(np.int32)
                    - np.timedelta64(1, "s").astype("timedelta64[s]").astype(np.int32)
                )

            # Else
            else:
                # Set sunrise to two seconds before midnight
                InterSday[i, DATA_DAY["sunrise"]] = (
                    day_array_grib[i]
                    + np.timedelta64(1, "D").astype("timedelta64[s]").astype(np.int32)
                    - np.timedelta64(2, "s").astype("timedelta64[s]").astype(np.int32)
                )
                # Set sunset to one seconds before midnight
                InterSday[i, DATA_DAY["sunset"]] = (
                    day_array_grib[i]
                    + np.timedelta64(1, "D").astype("timedelta64[s]").astype(np.int32)
                    - np.timedelta64(1, "s").astype("timedelta64[s]").astype(np.int32)
                )

                InterSday[i, DATA_DAY["dawn"]] = (
                    day_array_grib[i]
                    + np.timedelta64(1, "D").astype("timedelta64[s]").astype(np.int32)
                    - np.timedelta64(2, "s").astype("timedelta64[s]").astype(np.int32)
                )
                # Set sunset to one seconds before midnight
                InterSday[i, DATA_DAY["dusk"]] = (
                    day_array_grib[i]
                    + np.timedelta64(1, "D").astype("timedelta64[s]").astype(np.int32)
                    - np.timedelta64(1, "s").astype("timedelta64[s]").astype(np.int32)
                )

        m = moon.phase(baseDay + datetime.timedelta(days=i))
        InterSday[i, DATA_DAY["moon_phase"]] = m / 27.99

    # Timing Check
    if TIMING:
        print("Interpolation Start")
        print(datetime.datetime.now(datetime.UTC).replace(tzinfo=None) - T_Start)

    # Interpolate for minutely
    # Concatenate HRRR and HRRR2
    if "gefs" in sourceList:
        gefsMinuteInterpolation = np.zeros(
            (len(minute_array_grib), len(dataOut_gefs[0, :]))
        )

    gfsMinuteInterpolation = np.zeros((len(minute_array_grib), len(dataOut_gfs[0, :])))

    if "ecmwf_ifs" in sourceList:
        ecmwfMinuteInterpolation = np.zeros(
            (len(minute_array_grib), len(dataOut_ecmwf[0, :]))
        )

    nbmMinuteInterpolation = np.zeros((len(minute_array_grib), 18))

    if "hrrrsubh" in sourceList:
        hrrrSubHInterpolation = np.zeros((len(minute_array_grib), len(dataOut[0, :])))
        for i in range(len(dataOut[0, :]) - 1):
            hrrrSubHInterpolation[:, i + 1] = np.interp(
                minute_array_grib,
                dataOut[:, 0].squeeze(),
                dataOut[:, i + 1],
                left=np.nan,
                right=np.nan,
            )

        # Check for nan, which means SubH is out of range, and fall back to regular HRRR
        if np.isnan(hrrrSubHInterpolation[1, 1]):
            hrrrSubHInterpolation[:, HRRR_SUBH["gust"]] = np.interp(
                minute_array_grib,
                HRRR_Merged[:, 0].squeeze(),
                HRRR_Merged[:, HRRR["gust"]],
                left=np.nan,
                right=np.nan,
            )
            hrrrSubHInterpolation[:, HRRR_SUBH["pressure"]] = np.interp(
                minute_array_grib,
                HRRR_Merged[:, 0].squeeze(),
                HRRR_Merged[:, HRRR["pressure"]],
                left=np.nan,
                right=np.nan,
            )
            hrrrSubHInterpolation[:, HRRR_SUBH["temp"]] = np.interp(
                minute_array_grib,
                HRRR_Merged[:, 0].squeeze(),
                HRRR_Merged[:, HRRR["temp"]],
                left=np.nan,
                right=np.nan,
            )
            hrrrSubHInterpolation[:, HRRR_SUBH["dew"]] = np.interp(
                minute_array_grib,
                HRRR_Merged[:, 0].squeeze(),
                HRRR_Merged[:, HRRR["dew"]],
                left=np.nan,
                right=np.nan,
            )
            hrrrSubHInterpolation[:, HRRR_SUBH["wind_u"]] = np.interp(
                minute_array_grib,
                HRRR_Merged[:, 0].squeeze(),
                HRRR_Merged[:, HRRR["wind_u"]],
                left=np.nan,
                right=np.nan,
            )
            hrrrSubHInterpolation[:, HRRR_SUBH["wind_v"]] = np.interp(
                minute_array_grib,
                HRRR_Merged[:, 0].squeeze(),
                HRRR_Merged[:, HRRR["wind_v"]],
                left=np.nan,
                right=np.nan,
            )
            hrrrSubHInterpolation[:, HRRR_SUBH["intensity"]] = np.interp(
                minute_array_grib,
                HRRR_Merged[:, 0].squeeze(),
                HRRR_Merged[:, HRRR["intensity"]],
                left=np.nan,
                right=np.nan,
            )
            hrrrSubHInterpolation[:, HRRR_SUBH["snow"]] = np.interp(
                minute_array_grib,
                HRRR_Merged[:, 0].squeeze(),
                HRRR_Merged[:, HRRR["snow"]],
                left=np.nan,
                right=np.nan,
            )
            hrrrSubHInterpolation[:, HRRR_SUBH["ice"]] = np.interp(
                minute_array_grib,
                HRRR_Merged[:, 0].squeeze(),
                HRRR_Merged[:, HRRR["ice"]],
                left=np.nan,
                right=np.nan,
            )
            hrrrSubHInterpolation[:, HRRR_SUBH["freezing_rain"]] = np.interp(
                minute_array_grib,
                HRRR_Merged[:, 0].squeeze(),
                HRRR_Merged[:, HRRR["freezing_rain"]],
                left=np.nan,
                right=np.nan,
            )
            hrrrSubHInterpolation[:, HRRR_SUBH["rain"]] = np.interp(
                minute_array_grib,
                HRRR_Merged[:, 0].squeeze(),
                HRRR_Merged[:, HRRR["rain"]],
                left=np.nan,
                right=np.nan,
            )
            hrrrSubHInterpolation[:, HRRR_SUBH["refc"]] = np.interp(
                minute_array_grib,
                HRRR_Merged[:, 0].squeeze(),
                HRRR_Merged[:, HRRR["refc"]],
                left=np.nan,
                right=np.nan,
            )

            # Visibility is at a weird index
            hrrrSubHInterpolation[:, HRRR_SUBH["vis"]] = np.interp(
                minute_array_grib,
                HRRR_Merged[:, 0].squeeze(),
                HRRR_Merged[:, HRRR["vis"]],
                left=np.nan,
                right=np.nan,
            )
        if "gefs" in sourceList:
            gefsMinuteInterpolation[:, GEFS["error"]] = np.interp(
                minute_array_grib,
                dataOut_gefs[:, 0].squeeze(),
                dataOut_gefs[:, GEFS["error"]],
                left=np.nan,
                right=np.nan,
            )

    else:  # Use GEFS
        if "gefs" in sourceList:
            for i in range(len(dataOut_gefs[0, :]) - 1):
                gefsMinuteInterpolation[:, i + 1] = np.interp(
                    minute_array_grib,
                    dataOut_gefs[:, 0].squeeze(),
                    dataOut_gefs[:, i + 1],
                    left=np.nan,
                    right=np.nan,
                )

        else:  # GFS Fallback
            # This could be optimized by only interpolating the necessary columns
            for i in range(len(dataOut_gfs[0, :]) - 1):
                gfsMinuteInterpolation[:, i + 1] = np.interp(
                    minute_array_grib,
                    dataOut_gfs[:, 0].squeeze(),
                    dataOut_gfs[:, i + 1],
                    left=np.nan,
                    right=np.nan,
                )

    if "ecmwf_ifs" in sourceList:
        for i in range(len(dataOut_ecmwf[0, :]) - 1):
            ecmwfMinuteInterpolation[:, i + 1] = np.interp(
                minute_array_grib,
                dataOut_ecmwf[:, 0].squeeze(),
                dataOut_ecmwf[:, i + 1],
                left=np.nan,
                right=np.nan,
            )

    if "nbm" in sourceList:
        for i in [
            NBM["accum"],
            NBM["prob"],
            NBM["rain"],
            NBM["freezing_rain"],
            NBM["snow"],
            NBM["ice"],
        ]:
            nbmMinuteInterpolation[:, i] = np.interp(
                minute_array_grib,
                dataOut_nbm[:, 0].squeeze(),
                dataOut_nbm[:, i],
                left=np.nan,
                right=np.nan,
            )

    # Timing Check
    if TIMING:
        print("Minutely Start")
        print(datetime.datetime.now(datetime.UTC).replace(tzinfo=None) - T_Start)

    InterPminute[:, DATA_MINUTELY["time"]] = minute_array_grib

    # "precipProbability"
    # Use NBM where available, then ECMWF, then GEFS
    if "nbm" in sourceList:
        InterPminute[:, DATA_MINUTELY["prob"]] = (
            nbmMinuteInterpolation[:, NBM["prob"]] * 0.01
        )
    elif "ecmwf_ifs" in sourceList:
        InterPminute[:, DATA_MINUTELY["prob"]] = ecmwfMinuteInterpolation[
            :, ECMWF["prob"]
        ]
    elif "gefs" in sourceList:
        InterPminute[:, DATA_MINUTELY["prob"]] = gefsMinuteInterpolation[
            :, GEFS["prob"]
        ]
    else:  # Missing (-999) fallback
        InterPminute[:, DATA_MINUTELY["prob"]] = (
            np.ones(len(minute_array_grib)) * MISSING_DATA
        )

    # Less than 5% set to 0
    InterPminute[
        InterPminute[:, DATA_MINUTELY["prob"]] < 0.05, DATA_MINUTELY["prob"]
    ] = 0

    # Precipitation Type
    # IF HRRR, use that, then NBM, then ECMWF, then GEFS, else GFS
    if "hrrrsubh" in sourceList:
        for i in [
            HRRR_SUBH["snow"],
            HRRR_SUBH["ice"],
            HRRR_SUBH["freezing_rain"],
            HRRR_SUBH["rain"],
        ]:
            InterTminute[:, i - 7] = hrrrSubHInterpolation[:, i]
    elif "nbm" in sourceList:
        # 14 = Rain (1,2), 15 = Freezing Rain/ Ice (3,4), 16 = Snow (5,6,7), 17 = Ice (8,9)
        # https://www.nco.ncep.noaa.gov/pmb/docs/grib2/grib2_doc/grib2_table4-201.shtml

        # Snow
        InterTminute[:, 1] = nbmMinuteInterpolation[:, NBM["snow"]]
        # Ice
        InterTminute[:, 2] = nbmMinuteInterpolation[:, NBM["ice"]]
        # Freezing Rain
        InterTminute[:, 3] = nbmMinuteInterpolation[:, NBM["freezing_rain"]]
        # Rain
        InterTminute[:, 4] = nbmMinuteInterpolation[:, NBM["rain"]]
    elif "ecmwf_ifs" in sourceList:
        # ECMWF precipitation type codes:
        # 0=No precip, 1=Rain, 2=Thunderstorm, 3=Freezing rain, 4=Mixed/ice, 5=Snow,
        # 6=Wet snow, 7=Mix of rain/snow, 8=Ice pellets, 9=Graupel, 10=Hail,
        # 11=Drizzle, 12=Freezing drizzle, 255=Missing
        ptype_ecmwf = ecmwfMinuteInterpolation[:, ECMWF["ptype"]]

        # Map ECMWF ptype to InterTminute columns:
        # InterTminute[:, 0] = none (not set here, default)
        # InterTminute[:, 1] = snow (codes 5, 6, 9)
        # InterTminute[:, 2] = ice/sleet (codes 4, 8, 10)
        # InterTminute[:, 3] = freezing rain (codes 3, 12)
        # InterTminute[:, 4] = rain (codes 1, 2, 7, 11)

        InterTminute[:, 1] = np.where(
            (ptype_ecmwf == 5) | (ptype_ecmwf == 6) | (ptype_ecmwf == 9), 1, 0
        )  # Snow, wet snow, graupel
        InterTminute[:, 2] = np.where(
            (ptype_ecmwf == 4) | (ptype_ecmwf == 8) | (ptype_ecmwf == 10), 1, 0
        )  # Mixed/ice, ice pellets, hail
        InterTminute[:, 3] = np.where(
            (ptype_ecmwf == 3) | (ptype_ecmwf == 12), 1, 0
        )  # Freezing rain, freezing drizzle
        InterTminute[:, 4] = np.where(
            (ptype_ecmwf == 1)
            | (ptype_ecmwf == 2)
            | (ptype_ecmwf == 7)
            | (ptype_ecmwf == 11),
            1,
            0,
        )  # Rain, thunderstorm, rain/snow mix, drizzle
    elif "gefs" in sourceList:
        for i in [GEFS["snow"], GEFS["ice"], GEFS["freezing_rain"], GEFS["rain"]]:
            InterTminute[:, i - 3] = gefsMinuteInterpolation[:, i]
    else:  # GFS Fallback
        for i in [GFS["snow"], GFS["ice"], GFS["freezing_rain"], GFS["rain"]]:
            InterTminute[:, i - 11] = gfsMinuteInterpolation[:, i]

    # If all nan, set pchance to -999, otherwise determine the predominant type
    maxPchance = (
        np.argmax(InterTminute, axis=1)
        if not np.any(np.isnan(InterTminute))
        else np.full(len(minute_array_grib), 5)
    )
    pTypes = ["none", "snow", "sleet", "sleet", "rain", MISSING_DATA]
    pTypesText = ["Clear", "Snow", "Sleet", "Sleet", "Rain", MISSING_DATA]
    pTypesIcon = ["clear", "snow", "sleet", "sleet", "rain", MISSING_DATA]

    minuteType = [pTypes[maxPchance[idx]] for idx in range(61)]

    precipTypes = np.array(minuteType)

    if "hrrrsubh" in sourceList:
        # Get temperature and reflectivity arrays first.
        temp_arr = hrrrSubHInterpolation[:, HRRR_SUBH["temp"]]
        refc_arr = hrrrSubHInterpolation[:, HRRR_SUBH["refc"]]

        # Mask: only assign type if current type is "none" AND reflectivity shows precip
        mask = (precipTypes == "none") & (refc_arr > 0)

        # Assign rain, snow, sleet based on temperature thresholds
        precipTypes[mask] = np.where(
            temp_arr[mask] >= TEMP_THRESHOLD_RAIN_C,
            "rain",
            np.where(temp_arr[mask] <= TEMP_THRESHOLD_SNOW_C, "snow", "sleet"),
        )

        # Update lists and arrays
        minuteType = precipTypes.tolist()
        precipTypes = np.array(minuteType)

        # Now convert reflectivity to precipitation intensity using estimated types
        InterPminute[:, DATA_MINUTELY["intensity"]] = (
            dbz_to_rate(refc_arr, precipTypes) * prepIntensityUnit
        )
    elif "nbm" in sourceList:
        InterPminute[:, DATA_MINUTELY["intensity"]] = (
            nbmMinuteInterpolation[:, NBM["accum"]] * prepIntensityUnit
        )
    elif "ecmwf_ifs" in sourceList:
        InterPminute[:, DATA_MINUTELY["intensity"]] = (
            ecmwfMinuteInterpolation[:, ECMWF["intensity"]] * 3600 * prepIntensityUnit
        )
    elif "gefs" in sourceList:
        InterPminute[:, DATA_MINUTELY["intensity"]] = (
            gefsMinuteInterpolation[:, GEFS["accum"]] * prepIntensityUnit
        )
    else:
        InterPminute[:, DATA_MINUTELY["intensity"]] = (
            dbz_to_rate(gfsMinuteInterpolation[:, GFS["refc"]], precipTypes)
            * prepIntensityUnit
        )

    if "hrrrsubh" not in sourceList:
        # Set intensity to zero if POP == 0
        InterPminute[
            InterPminute[:, DATA_MINUTELY["prob"]] == 0, DATA_MINUTELY["intensity"]
        ] = 0

    # "precipIntensityError"
    if "ecmwf_ifs" in sourceList:
        InterPminute[:, DATA_MINUTELY["error"]] = (
            ecmwfMinuteInterpolation[:, ECMWF["accum_stddev"]] * prepIntensityUnit
        )
    elif "gefs" in sourceList:
        InterPminute[:, DATA_MINUTELY["error"]] = (
            gefsMinuteInterpolation[:, GEFS["error"]] * prepIntensityUnit
        )
    else:  # Missing
        InterPminute[:, DATA_MINUTELY["error"]] = (
            np.ones(len(minute_array_grib)) * MISSING_DATA
        )

    # Create list of icons based off of maxPchance
    minuteKeys = [
        "time",
        "precipIntensity",
        "precipProbability",
        "precipIntensityError",
        "precipType",
    ]

    # Assign pfactors for rain and snow for intensity
    pFacMinute = np.zeros((len(minute_array_grib)))
    pFacMinute[
        (
            (maxPchance == PRECIP_IDX["rain"])
            | (maxPchance == PRECIP_IDX["ice"])
            | (maxPchance == PRECIP_IDX["sleet"])
        )
    ] = 1  # Rain, Ice
    # Note, this means that intensity is always in liquid water equivalent
    pFacMinute[(maxPchance == PRECIP_IDX["snow"])] = 1  # Snow

    if "hrrrsubh" in sourceList:
        # Sometimes reflectivity shows precipitation when the type is none which causes the intensity to suddenly drop to 0
        # Setting the pFacMinute for None type to 1 will prevent this issue
        # Is worth testing to see if this causes unintended side effects
        pFacMinute[(maxPchance == PRECIP_IDX["none"])] = 1  # None

    minuteTimes = InterPminute[:, DATA_MINUTELY["time"]]
    minuteIntensity = np.maximum(
        np.round(InterPminute[:, DATA_MINUTELY["intensity"]] * pFacMinute, 4), 0
    )
    minuteProbability = np.minimum(
        np.maximum(np.round(InterPminute[:, DATA_MINUTELY["prob"]], 2), 0), 1
    )
    minuteIntensityError = np.maximum(
        np.round(InterPminute[:, DATA_MINUTELY["error"]], 2), 0
    )

    # Convert nan to -999 for json
    minuteIntensity[np.isnan(minuteIntensity)] = MISSING_DATA
    minuteProbability[np.isnan(minuteProbability)] = MISSING_DATA
    minuteIntensityError[np.isnan(minuteIntensityError)] = MISSING_DATA

    minuteDict = [
        dict(
            zip(
                minuteKeys,
                [
                    int(minuteTimes[idx]),
                    float(minuteIntensity[idx]),
                    float(minuteProbability[idx]),
                    float(minuteIntensityError[idx]),
                    minuteType[idx],
                ],
            )
        )
        for idx in range(61)
    ]

    # Timing Check
    if TIMING:
        print("Hourly start")
        print(datetime.datetime.now(datetime.UTC).replace(tzinfo=None) - T_Start)

    ## Approach
    # Use NBM where available
    # Use GFS past the end of NBM
    # Use HRRRH/ HRRRH2 if requested (?)
    # Use HRRR for some other variables

    # Precipitation Type
    # NBM, HRRR, ECMWF, GEFS/GFS
    maxPchanceHour = np.full((len(hour_array_grib), 4), MISSING_DATA)

    if "nbm" in sourceList:
        InterThour = np.zeros(shape=(len(hour_array), 5))  # Type
        InterThour[:, 1] = NBM_Merged[:, NBM["snow"]]
        InterThour[:, 2] = NBM_Merged[:, NBM["ice"]]
        InterThour[:, 3] = NBM_Merged[:, NBM["freezing_rain"]]
        InterThour[:, 4] = NBM_Merged[:, NBM["rain"]]

        # 14 = Rain (1,2), 15 = Freezing Rain/ Ice (3,4), 16 = Snow (5,6,7), 17 = Ice (8,9)
        # https://www.nco.ncep.noaa.gov/pmb/docs/grib2/grib2_doc/grib2_table4-201.shtml

        # Fix rounding issues
        InterThour[InterThour < 0.01] = 0

        maxPchanceHour[:, 0] = np.argmax(InterThour, axis=1)

        # Put Nan's where they exist in the original data
        maxPchanceHour[np.isnan(InterThour[:, 1]), 0] = MISSING_DATA

    # HRRR
    if ("hrrr_0-18" in sourceList) and ("hrrr_18-48" in sourceList):
        InterThour = np.zeros(shape=(len(hour_array), 5))
        InterThour[:, 1] = HRRR_Merged[:, HRRR["snow"]]
        InterThour[:, 2] = HRRR_Merged[:, HRRR["ice"]]
        InterThour[:, 3] = HRRR_Merged[:, HRRR["freezing_rain"]]
        InterThour[:, 4] = HRRR_Merged[:, HRRR["rain"]]

        # Fix rounding issues
        InterThour[InterThour < 0.01] = 0
        maxPchanceHour[:, 1] = np.argmax(InterThour, axis=1)
        # Put Nan's where they exist in the original data
        maxPchanceHour[np.isnan(InterThour[:, 1]), 1] = MISSING_DATA

    # ECMWF - convert ptype codes to categorical indices
    if "ecmwf_ifs" in sourceList:
        # ECMWF precipitation type codes:
        # 0=No precip, 1=Rain, 2=Thunderstorm, 3=Freezing rain, 4=Mixed/ice, 5=Snow,
        # 6=Wet snow, 7=Mix of rain/snow, 8=Ice pellets, 9=Graupel, 10=Hail,
        # 11=Drizzle, 12=Freezing drizzle, 255=Missing
        #
        # Map to indices: 0=none, 1=snow, 2=sleet, 3=freezing rain, 4=rain
        ptype_ecmwf_hour = ECMWF_Merged[:, ECMWF["ptype"]]

        # Initialize with 0 (none)
        mapped_ptype = np.zeros(len(hour_array_grib))

        # Map snow types (5, 6, 9) to index 1
        mapped_ptype = np.where(
            (ptype_ecmwf_hour == 5) | (ptype_ecmwf_hour == 6) | (ptype_ecmwf_hour == 9),
            1,
            mapped_ptype,
        )

        # Map ice/sleet types (4, 8, 10) to index 2
        mapped_ptype = np.where(
            (ptype_ecmwf_hour == 4)
            | (ptype_ecmwf_hour == 8)
            | (ptype_ecmwf_hour == 10),
            2,
            mapped_ptype,
        )

        # Map freezing rain types (3, 12) to index 3
        mapped_ptype = np.where(
            (ptype_ecmwf_hour == 3) | (ptype_ecmwf_hour == 12), 3, mapped_ptype
        )

        # Map rain types (1, 2, 7, 11) to index 4
        mapped_ptype = np.where(
            (ptype_ecmwf_hour == 1)
            | (ptype_ecmwf_hour == 2)
            | (ptype_ecmwf_hour == 7)
            | (ptype_ecmwf_hour == 11),
            4,
            mapped_ptype,
        )

        maxPchanceHour[:, 2] = mapped_ptype
        # Put Nan's where they exist in the original data
        maxPchanceHour[np.isnan(ptype_ecmwf_hour), 2] = MISSING_DATA

    # GEFS
    if "gefs" in sourceList:
        InterThour = np.zeros(shape=(len(hour_array), 5))  # Type
        for i in [GEFS["snow"], GEFS["ice"], GEFS["freezing_rain"], GEFS["rain"]]:
            InterThour[:, i - 3] = GEFS_Merged[:, i]

        # 4 = Snow, 5 = Sleet, 6 = Freezing Rain, 7 = Rain

        # Fix rounding issues
        InterThour[InterThour < 0.01] = 0

        maxPchanceHour[:, 3] = np.argmax(InterThour, axis=1)

        # Put Nan's where they exist in the original data
        maxPchanceHour[np.isnan(InterThour[:, 1]), 3] = MISSING_DATA
    else:  # GFS Fallback
        InterThour = np.zeros(shape=(len(hour_array), 5))  # Type
        for i in [GFS["snow"], GFS["ice"], GFS["freezing_rain"], GFS["rain"]]:
            InterThour[:, i - 11] = GFS_Merged[:, i]

        # 12 = Snow, 13 = Sleet, 14 = Freezing Rain, 15 = Rain

        # Fix rounding issues
        InterThour[InterThour < 0.01] = 0

        maxPchanceHour[:, 3] = np.argmax(InterThour, axis=1)

        # Put Nan's where they exist in the original data
        maxPchanceHour[np.isnan(InterThour[:, 1]), 3] = MISSING_DATA

    # Intensity
    # NBM, HRRR, ECMWF, GEFS/GFS
    prcipIntensityHour = np.full((len(hour_array_grib), 4), np.nan)
    if "nbm" in sourceList:
        prcipIntensityHour[:, 0] = NBM_Merged[:, NBM["intensity"]]
    # HRRR
    if ("hrrr_0-18" in sourceList) and ("hrrr_18-48" in sourceList):
        prcipIntensityHour[:, 1] = HRRR_Merged[:, HRRR["intensity"]] * 3600
    # ECMWF
    if "ecmwf_ifs" in sourceList:
        prcipIntensityHour[:, 2] = ECMWF_Merged[:, ECMWF["intensity"]] * 3600
    # GEFS or GFS
    if "gefs" in sourceList:
        prcipIntensityHour[:, 3] = GEFS_Merged[:, GEFS["accum"]]
    else:  # GFS Fallback
        prcipIntensityHour[:, 3] = GFS_Merged[:, GFS["intensity"]] * 3600

    # Take first non-NaN value
    InterPhour[:, DATA_HOURLY["intensity"]] = (
        np.choose(np.argmin(np.isnan(prcipIntensityHour), axis=1), prcipIntensityHour.T)
        * prepIntensityUnit
    )

    # Set zero as the floor
    InterPhour[:, DATA_HOURLY["intensity"]] = np.maximum(
        InterPhour[:, DATA_HOURLY["intensity"]], 0
    )

    # Use the same type value as the intensity
    InterPhour[:, DATA_HOURLY["type"]] = np.choose(
        np.argmin(np.isnan(prcipIntensityHour), axis=1), maxPchanceHour.T
    )
    # Probability
    # NBM, ECMWF, GEFS priority order
    prcipProbabilityHour = np.full((len(hour_array_grib), 3), np.nan)
    if "nbm" in sourceList:
        prcipProbabilityHour[:, 0] = NBM_Merged[:, NBM["prob"]] * 0.01
    # ECMWF
    if "ecmwf_ifs" in sourceList:
        prcipProbabilityHour[:, 1] = ECMWF_Merged[:, ECMWF["prob"]]
    # GEFS
    if "gefs" in sourceList:
        prcipProbabilityHour[:, 2] = GEFS_Merged[:, GEFS["prob"]]

    # Take first non-NaN value
    InterPhour[:, DATA_HOURLY["prob"]] = np.choose(
        np.argmin(np.isnan(prcipProbabilityHour), axis=1), prcipProbabilityHour.T
    )
    # Cap at 1
    InterPhour[:, DATA_HOURLY["prob"]] = clipLog(
        InterPhour[:, DATA_HOURLY["prob"]],
        CLIP_PROB["min"],
        CLIP_PROB["max"],
        "Probability Hour",
    )

    # Less than 5% set to 0
    InterPhour[InterPhour[:, DATA_HOURLY["prob"]] < 0.05, DATA_HOURLY["prob"]] = 0

    # Set intensity to zero if POP == 0
    InterPhour[InterPhour[:, DATA_HOURLY["prob"]] == 0, 2] = 0

    # Intensity Error
    # ECMWF, then GEFS
    if "ecmwf_ifs" in sourceList:
        InterPhour[:, DATA_HOURLY["error"]] = np.maximum(
            ECMWF_Merged[:, ECMWF["accum_stddev"]] * prepIntensityUnit, 0
        )
    elif "gefs" in sourceList:
        InterPhour[:, DATA_HOURLY["error"]] = np.maximum(
            GEFS_Merged[:, GEFS["error"]] * prepIntensityUnit, 0
        )

    ### Temperature
    TemperatureHour = np.full((len(hour_array_grib), 4), np.nan)
    if "nbm" in sourceList:
        TemperatureHour[:, 0] = NBM_Merged[:, NBM["temp"]]

    if ("hrrr_0-18" in sourceList) and ("hrrr_18-48" in sourceList):
        TemperatureHour[:, 1] = HRRR_Merged[:, HRRR["temp"]]

    if "ecmwf_ifs" in sourceList:
        TemperatureHour[:, 2] = ECMWF_Merged[:, ECMWF["temp"]]

    if "gfs" in sourceList:
        TemperatureHour[:, 3] = GFS_Merged[:, GFS["temp"]]

    # Take first non-NaN value
    InterPhour[:, DATA_HOURLY["temp"]] = np.choose(
        np.argmin(np.isnan(TemperatureHour), axis=1), TemperatureHour.T
    )

    # Clip between -90 and 60
    InterPhour[:, DATA_HOURLY["temp"]] = clipLog(
        InterPhour[:, DATA_HOURLY["temp"]],
        CLIP_TEMP["min"],
        CLIP_TEMP["max"],
        "Temperature Hour",
    )

    ### Dew Point
    DewPointHour = np.full((len(hour_array_grib), 4), np.nan)
    if "nbm" in sourceList:
        DewPointHour[:, 0] = NBM_Merged[:, NBM["dew"]]
    if ("hrrr_0-18" in sourceList) and ("hrrr_18-48" in sourceList):
        DewPointHour[:, 1] = HRRR_Merged[:, HRRR["dew"]]
    if "ecmwf_ifs" in sourceList:
        DewPointHour[:, 2] = ECMWF_Merged[:, ECMWF["dew"]]
    if "gfs" in sourceList:
        DewPointHour[:, 3] = GFS_Merged[:, GFS["dew"]]
    InterPhour[:, DATA_HOURLY["dew"]] = np.choose(
        np.argmin(np.isnan(DewPointHour), axis=1), DewPointHour.T
    )

    # Clip between -90 and 60 C
    InterPhour[:, DATA_HOURLY["dew"]] = clipLog(
        InterPhour[:, DATA_HOURLY["dew"]],
        CLIP_TEMP["min"],
        CLIP_TEMP["max"],
        "Dew Point Hour",
    )

    ### Humidity
    HumidityHour = np.full((len(hour_array_grib), 3), np.nan)
    if "nbm" in sourceList:
        HumidityHour[:, 0] = NBM_Merged[:, NBM["humidity"]]
    if ("hrrr_0-18" in sourceList) and ("hrrr_18-48" in sourceList):
        HumidityHour[:, 1] = HRRR_Merged[:, HRRR["humidity"]]
    if "gfs" in sourceList:
        HumidityHour[:, 2] = GFS_Merged[:, GFS["humidity"]]
    InterPhour[:, DATA_HOURLY["humidity"]] = (
        np.choose(np.argmin(np.isnan(HumidityHour), axis=1), HumidityHour.T) * humidUnit
    )

    # Clip between 0 and 1
    InterPhour[:, DATA_HOURLY["humidity"]] = clipLog(
        InterPhour[:, DATA_HOURLY["humidity"]],
        CLIP_HUMIDITY["min"],
        CLIP_HUMIDITY["max"],
        "Humidity Hour",
    )

    ### Pressure
    PressureHour = np.full((len(hour_array_grib), 3), np.nan)
    if ("hrrr_0-18" in sourceList) and ("hrrr_18-48" in sourceList):
        PressureHour[:, 0] = HRRR_Merged[:, HRRR["pressure"]]
    if "ecmwf_ifs" in sourceList:
        PressureHour[:, 1] = ECMWF_Merged[:, ECMWF["pressure"]]
    if "gfs" in sourceList:
        PressureHour[:, 2] = GFS_Merged[:, GFS["pressure"]]
    InterPhour[:, DATA_HOURLY["pressure"]] = np.choose(
        np.argmin(np.isnan(PressureHour), axis=1), PressureHour.T
    )

    # Clip between 800 and 1100
    InterPhour[:, DATA_HOURLY["pressure"]] = (
        clipLog(
            InterPhour[:, DATA_HOURLY["pressure"]],
            CLIP_PRESSURE["min"],
            CLIP_PRESSURE["max"],
            "Pressure Hour",
        )
        * pressUnits
    )

    ### Wind Speed
    WindSpeedHour = np.full((len(hour_array_grib), 4), np.nan)
    if "nbm" in sourceList:
        WindSpeedHour[:, 0] = NBM_Merged[:, NBM["wind"]]
    if ("hrrr_0-18" in sourceList) and ("hrrr_18-48" in sourceList):
        WindSpeedHour[:, 1] = np.sqrt(
            HRRR_Merged[:, HRRR["wind_u"]] ** 2 + HRRR_Merged[:, HRRR["wind_v"]] ** 2
        )
    if "ecmwf_ifs" in sourceList:
        WindSpeedHour[:, 2] = np.sqrt(
            ECMWF_Merged[:, ECMWF["wind_u"]] ** 2
            + ECMWF_Merged[:, ECMWF["wind_v"]] ** 2
        )
    if "gfs" in sourceList:
        WindSpeedHour[:, 3] = np.sqrt(
            GFS_Merged[:, GFS["wind_u"]] ** 2 + GFS_Merged[:, GFS["wind_v"]] ** 2
        )

    InterPhour[:, DATA_HOURLY["wind"]] = np.choose(
        np.argmin(np.isnan(WindSpeedHour), axis=1), WindSpeedHour.T
    )

    # Clip between 0 and 400
    InterPhour[:, DATA_HOURLY["wind"]] = (
        clipLog(
            InterPhour[:, DATA_HOURLY["wind"]],
            CLIP_WIND["min"],
            CLIP_WIND["max"],
            "Wind Speed",
        )
        * windUnit
    )

    ### Wind Gust
    WindGustHour = np.full((len(hour_array_grib), 4), np.nan)
    if "nbm" in sourceList:
        WindGustHour[:, 0] = NBM_Merged[:, NBM["gust"]]
    if ("hrrr_0-18" in sourceList) and ("hrrr_18-48" in sourceList):
        WindGustHour[:, 1] = HRRR_Merged[:, HRRR["gust"]]
    if "gfs" in sourceList:
        WindGustHour[:, 3] = GFS_Merged[:, GFS["gust"]]
    InterPhour[:, DATA_HOURLY["gust"]] = np.choose(
        np.argmin(np.isnan(WindGustHour), axis=1), WindGustHour.T
    )
    # Clip between 0 and 400
    InterPhour[:, DATA_HOURLY["gust"]] = (
        clipLog(
            InterPhour[:, DATA_HOURLY["gust"]],
            CLIP_WIND["min"],
            CLIP_WIND["max"],
            "Wind Gust Hour",
        )
        * windUnit
    )

    ### Wind Bearing
    WindBearingHour = np.full((len(hour_array_grib), 4), np.nan)
    if "nbm" in sourceList:
        WindBearingHour[:, 0] = NBM_Merged[:, NBM["bearing"]]
    if ("hrrr_0-18" in sourceList) and ("hrrr_18-48" in sourceList):
        WindBearingHour[:, 1] = np.rad2deg(
            np.mod(
                np.arctan2(
                    HRRR_Merged[:, HRRR["wind_u"]], HRRR_Merged[:, HRRR["wind_v"]]
                )
                + np.pi,
                2 * np.pi,
            )
        )
    if "ecmwf_ifs" in sourceList:
        WindBearingHour[:, 2] = np.rad2deg(
            np.mod(
                np.arctan2(
                    ECMWF_Merged[:, ECMWF["wind_u"]], ECMWF_Merged[:, ECMWF["wind_v"]]
                )
                + np.pi,
                2 * np.pi,
            )
        )
    if "gfs" in sourceList:
        WindBearingHour[:, 3] = np.rad2deg(
            np.mod(
                np.arctan2(GFS_Merged[:, GFS["wind_u"]], GFS_Merged[:, GFS["wind_v"]])
                + np.pi,
                2 * np.pi,
            )
        )
    InterPhour[:, DATA_HOURLY["bearing"]] = np.mod(
        np.choose(np.argmin(np.isnan(WindBearingHour), axis=1), WindBearingHour.T), 360
    )

    ### Cloud Cover
    CloudCoverHour = np.full((len(hour_array_grib), 4), np.nan)
    if "nbm" in sourceList:
        CloudCoverHour[:, 0] = NBM_Merged[:, NBM["cloud"]]
    if ("hrrr_0-18" in sourceList) and ("hrrr_18-48" in sourceList):
        CloudCoverHour[:, 1] = HRRR_Merged[:, HRRR["cloud"]]
    if "ecmwf_ifs" in sourceList:
        CloudCoverHour[:, 2] = ECMWF_Merged[:, ECMWF["cloud"]]
    if "gfs" in sourceList:
        CloudCoverHour[:, 3] = GFS_Merged[:, GFS["cloud"]]
    InterPhour[:, DATA_HOURLY["cloud"]] = np.maximum(
        np.choose(np.argmin(np.isnan(CloudCoverHour), axis=1), CloudCoverHour.T) * 0.01,
        0,
    )
    # Clip between 0 and 1
    InterPhour[:, DATA_HOURLY["cloud"]] = clipLog(
        InterPhour[:, DATA_HOURLY["cloud"]],
        CLIP_CLOUD["min"],
        CLIP_CLOUD["max"],
        "Cloud Cover Hour",
    )

    ### UV Index
    if "gfs" in sourceList:
        InterPhour[:, DATA_HOURLY["uv"]] = clipLog(
            GFS_Merged[:, GFS["uv"]] * 18.9 * 0.025,
            CLIP_UV["min"],
            CLIP_UV["max"],
            "UV Hour",
        )

        # Fix small negative zero
        # InterPhour[InterPhour[:, 14]<0, 14] = 0

    ### Visibility
    VisibilityHour = np.full((len(hour_array_grib), 3), np.nan)
    if "nbm" in sourceList:
        VisibilityHour[:, 0] = NBM_Merged[:, NBM["vis"]]

        # Filter out missing visibility values
        VisibilityHour[VisibilityHour[:, 0] < -1, 0] = np.nan
        VisibilityHour[VisibilityHour[:, 0] > 1e6, 0] = np.nan
    if ("hrrr_0-18" in sourceList) and ("hrrr_18-48" in sourceList):
        VisibilityHour[:, 1] = HRRR_Merged[:, HRRR["vis"]]
    if "gfs" in sourceList:
        VisibilityHour[:, 2] = GFS_Merged[:, GFS["vis"]]

    InterPhour[:, DATA_HOURLY["vis"]] = (
        np.clip(
            np.choose(np.argmin(np.isnan(VisibilityHour), axis=1), VisibilityHour.T),
            CLIP_VIS["min"],
            CLIP_VIS["max"],
        )
        * visUnits
    )

    ### Ozone Index
    if "gfs" in sourceList:
        InterPhour[:, DATA_HOURLY["ozone"]] = clipLog(
            GFS_Merged[:, GFS["ozone"]],
            CLIP_OZONE["min"],
            CLIP_OZONE["max"],
            "Ozone Hour",
        )

    ### Precipitation Accumulation
    PrecpAccumHour = np.full((len(hour_array_grib), 5), np.nan)
    # NBM
    if "nbm" in sourceList:
        PrecpAccumHour[:, 0] = NBM_Merged[:, NBM["intensity"]]
    # HRRR
    if ("hrrr_0-18" in sourceList) and ("hrrr_18-48" in sourceList):
        PrecpAccumHour[:, 1] = HRRR_Merged[:, HRRR["accum"]]
    # ECMWF
    if "ecmwf_ifs" in sourceList:
        PrecpAccumHour[:, 2] = ECMWF_Merged[:, ECMWF["accum"]]
    # GEFS
    if "gefs" in sourceList:
        PrecpAccumHour[:, 3] = GEFS_Merged[:, GEFS["accum"]]
    # GFS
    if "gfs" in sourceList:
        PrecpAccumHour[:, 4] = GFS_Merged[:, GFS["accum"]]

    InterPhour[:, DATA_HOURLY["accum"]] = np.maximum(
        np.choose(np.argmin(np.isnan(PrecpAccumHour), axis=1), PrecpAccumHour.T)
        * prepAccumUnit,
        0,
    )

    # Set accumulation to zero if POP == 0
    InterPhour[InterPhour[:, DATA_HOURLY["prob"]] == 0, DATA_HOURLY["accum"]] = 0

    ### Near Storm Distance
    if "gfs" in sourceList:
        InterPhour[:, DATA_HOURLY["storm_dist"]] = np.maximum(
            GFS_Merged[:, GFS["storm_dist"]] * visUnits, 0
        )

    ### Near Storm Direction
    if "gfs" in sourceList:
        InterPhour[:, DATA_HOURLY["storm_dir"]] = GFS_Merged[:, GFS["storm_dir"]]

    # Air quality/ smoke
    if ("hrrr_0-18" in sourceList) and ("hrrr_18-48" in sourceList):
        InterPhour[:, DATA_HOURLY["smoke"]] = clipLog(
            HRRR_Merged[:, HRRR["smoke"]],
            CLIP_SMOKE["min"],
            CLIP_SMOKE["max"],
            "Air quality Hour",
        )  # Maximum US AQI value for PM2.5 (smoke) is 500 which corresponds to 500 PM2.5
    else:
        InterPhour[:, DATA_HOURLY["smoke"]] = MISSING_DATA

    # Fire Index
    if "nbm_fire" in sourceList:
        InterPhour[:, DATA_HOURLY["fire"]] = clipLog(
            NBM_Fire_Merged[:, NBM_FIRE_INDEX],
            CLIP_FIRE["min"],
            CLIP_FIRE["max"],
            "Fire Hour",
        )

    # Convert wind speed from its display unit to m/s for the apparent temperature
    windSpeedMps = InterPhour[:, DATA_HOURLY["wind"]] / windUnit

    # Calculate the apparent temperature
    InterPhour[:, DATA_HOURLY["apparent"]] = calculate_apparent_temperature(
        InterPhour[:, DATA_HOURLY["temp"]],  # Air temperature in Kelvin
        InterPhour[:, DATA_HOURLY["humidity"]],  # Relative humidity (0.0 to 1.0)
        windSpeedMps,  # Wind speed in meters per second
    )

    ### Feels Like Temperature
    AppTemperatureHour = np.full((len(hour_array_grib), 2), np.nan)
    if "nbm" in sourceList:
        AppTemperatureHour[:, 0] = NBM_Merged[:, NBM["apparent"]]

    if "gfs" in sourceList:
        AppTemperatureHour[:, 1] = GFS_Merged[:, GFS["apparent"]]

    # Take first non-NaN value
    InterPhour[:, DATA_HOURLY["feels_like"]] = np.choose(
        np.argmin(np.isnan(AppTemperatureHour), axis=1), AppTemperatureHour.T
    )

    # Clip between -90 and 60
    InterPhour[:, DATA_HOURLY["feels_like"]] = clipLog(
        InterPhour[:, DATA_HOURLY["feels_like"]],
        CLIP_FEELS_LIKE["min"],
        CLIP_FEELS_LIKE["max"],
        "Feels Like Hour",
    )

    # Station Pressure
    if "gfs" in sourceList:
        InterPhour[:, DATA_HOURLY["station_pressure"]] = (
            clipLog(
                GFS_Merged[:, GFS["station_pressure"]],
                CLIP_PRESSURE["min"],
                CLIP_PRESSURE["max"],
                "Station Pressure Hour",
            )
            * pressUnits
        )

    # Set temperature units
    if tempUnits == 0:
        InterPhour[:, DATA_HOURLY["temp"] : DATA_HOURLY["humidity"]] = (
            InterPhour[:, DATA_HOURLY["temp"] : DATA_HOURLY["humidity"]]
            - KELVIN_TO_CELSIUS
        ) * 9 / 5 + 32
        InterPhour[:, DATA_HOURLY["feels_like"]] = (
            InterPhour[:, DATA_HOURLY["feels_like"]] - KELVIN_TO_CELSIUS
        ) * 9 / 5 + 32
    else:
        InterPhour[:, DATA_HOURLY["temp"] : DATA_HOURLY["humidity"]] = (
            InterPhour[:, DATA_HOURLY["temp"] : DATA_HOURLY["humidity"]] - tempUnits
        )
        InterPhour[:, DATA_HOURLY["feels_like"]] = (
            InterPhour[:, DATA_HOURLY["feels_like"]] - tempUnits
        )

    # Add a global check for weird values, since nothing should ever be greater than 10000
    # Keep time col
    InterPhourData = InterPhour[:, DATA_HOURLY["type"] :]
    InterPhourData[InterPhourData > CLIP_GLOBAL["max"]] = np.nan
    InterPhourData[InterPhourData < CLIP_GLOBAL["min"]] = np.nan
    InterPhour[:, 1:] = InterPhourData

    hourList = []
    hourIconList = []
    hourTextList = []

    # Find snow and liquid precip
    # Set to zero as baseline
    InterPhour[:, DATA_HOURLY["rain"]] = 0
    InterPhour[:, DATA_HOURLY["snow"]] = 0
    InterPhour[:, DATA_HOURLY["ice"]] = 0

    # Accumulations in liquid equivalent
    InterPhour[InterPhour[:, DATA_HOURLY["type"]] == 4, DATA_HOURLY["rain"]] = (
        InterPhour[InterPhour[:, DATA_HOURLY["type"]] == 4, DATA_HOURLY["accum"]]
    )  # rain

    # Use the new snow height estimation for snow accumulation.
    snow_indices = np.where(InterPhour[:, DATA_HOURLY["type"]] == 1)[0]
    if snow_indices.size > 0:
        # Extract and convert data for all snow events in a vectorized way
        liquid_mm = InterPhour[snow_indices, DATA_HOURLY["accum"]] / prepAccumUnit
        if tempUnits == 0:  # Fahrenheit
            temp_c = (InterPhour[snow_indices, DATA_HOURLY["temp"]] - 32) * 5 / 9
        else:
            temp_c = InterPhour[snow_indices, DATA_HOURLY["temp"]]
        wind_mps = InterPhour[snow_indices, DATA_HOURLY["wind"]] / windUnit
        # Calculate snow height for all snow indices in a vectorized operation.
        snow_mm_values = estimate_snow_height(liquid_mm, temp_c, wind_mps)
        # Convert output to requested units and assign back to the main array
        InterPhour[snow_indices, DATA_HOURLY["snow"]] = snow_mm_values * prepAccumUnit

    InterPhour[
        (
            (InterPhour[:, DATA_HOURLY["type"]] == 2)
            | (InterPhour[:, DATA_HOURLY["type"]] == 3)
        ),
        DATA_HOURLY["ice"],
    ] = (
        InterPhour[
            (
                (InterPhour[:, DATA_HOURLY["type"]] == 2)
                | (InterPhour[:, DATA_HOURLY["type"]] == 3)
            ),
            DATA_HOURLY["accum"],
        ]
        * 1
    )  # Ice

    # Rain
    # Calculate prep accumulation for current day before zeroing
    dayZeroPrepRain = InterPhour[:, DATA_HOURLY["rain"]].copy()
    # Everything that isn't the current day
    dayZeroPrepRain[hourlyDayIndex != 0] = 0
    # Everything after the request time
    if not (timeMachine or timeMachineNear):
        dayZeroPrepRain[int(baseTimeOffset) :] = 0

    # Snow
    # Calculate prep accumulation for current day before zeroing
    dayZeroPrepSnow = InterPhour[:, DATA_HOURLY["snow"]].copy()
    # Everything that isn't the current day
    dayZeroPrepSnow[hourlyDayIndex != 0] = 0
    # Everything after the request time
    if not (timeMachine or timeMachineNear):
        dayZeroPrepSnow[int(baseTimeOffset) :] = 0

    # Sleet
    # Calculate prep accumulation for current day before zeroing
    dayZeroPrepSleet = InterPhour[:, DATA_HOURLY["ice"]].copy()
    # Everything that isn't the current day
    dayZeroPrepSleet[hourlyDayIndex != 0] = 0
    # Everything after the request time
    if not (timeMachine or timeMachineNear):
        dayZeroPrepSleet[int(baseTimeOffset) :] = 0

    # Accumulations in liquid equivalent
    dayZeroRain = dayZeroPrepRain.sum().round(4)  # rain
    dayZeroSnow = dayZeroPrepSnow.sum().round(4)  # Snow
    dayZeroIce = dayZeroPrepSleet.sum().round(4)  # Ice

    # Zero prep intensity and accum before forecast time
    InterPhour[0 : int(baseTimeOffset), DATA_HOURLY["intensity"]] = 0
    InterPhour[0 : int(baseTimeOffset), DATA_HOURLY["accum"]] = 0
    InterPhour[0 : int(baseTimeOffset), DATA_HOURLY["rain"]] = 0
    InterPhour[0 : int(baseTimeOffset), DATA_HOURLY["snow"]] = 0
    InterPhour[0 : int(baseTimeOffset), DATA_HOURLY["ice"]] = 0

    # Zero prep prob before forecast time
    InterPhour[0 : int(baseTimeOffset), DATA_HOURLY["prob"]] = 0

    # Assign pfactors for rain and snow for intensity
    pFacHour = np.zeros((len(hour_array)))
    pFacHour[
        (
            (InterPhour[:, DATA_HOURLY["type"]] == PRECIP_IDX["rain"])
            | (InterPhour[:, DATA_HOURLY["type"]] == PRECIP_IDX["ice"])
            | (InterPhour[:, DATA_HOURLY["type"]] == PRECIP_IDX["sleet"])
        )
    ] = 1  # Rain, Ice
    # NOTE, this means that intensity is always liquid water equivalent.
    pFacHour[(InterPhour[:, DATA_HOURLY["type"]] == PRECIP_IDX["snow"])] = 1  # Snow

    InterPhour[:, DATA_HOURLY["intensity"]] = (
        InterPhour[:, DATA_HOURLY["intensity"]] * pFacHour
    )

    # pTypeMap = {0: 'none', 1: 'snow', 2: 'sleet', 3: 'sleet', 4: 'rain'}
    pTypeMap = np.array(["none", "snow", "sleet", "sleet", "rain"])
    pTextMap = np.array(["None", "Snow", "Sleet", "Sleet", "Rain"])
    PTypeHour = pTypeMap[InterPhour[:, 1].astype(int)]
    PTextHour = pTextMap[InterPhour[:, 1].astype(int)]

    # Round all to 2 except precipitations
    InterPhour[:, DATA_HOURLY["prob"]] = InterPhour[:, DATA_HOURLY["prob"]].round(2)
    InterPhour[:, DATA_HOURLY["temp"] : DATA_HOURLY["accum"]] = InterPhour[
        :, DATA_HOURLY["temp"] : DATA_HOURLY["accum"]
    ].round(2)
    InterPhour[:, DATA_HOURLY["storm_dist"] : DATA_HOURLY["rain"]] = InterPhour[
        :, DATA_HOURLY["storm_dist"] : DATA_HOURLY["rain"]
    ].round(2)
    # Round remaining to 2
    InterPhour[:, DATA_HOURLY["fire"] :] = InterPhour[:, DATA_HOURLY["fire"] :].round(2)

    # Round to 4
    InterPhour[:, DATA_HOURLY["type"] : DATA_HOURLY["prob"]] = InterPhour[
        :, DATA_HOURLY["type"] : DATA_HOURLY["prob"]
    ].round(4)
    InterPhour[:, DATA_HOURLY["error"] : DATA_HOURLY["temp"]] = InterPhour[
        :, DATA_HOURLY["error"] : DATA_HOURLY["temp"]
    ].round(4)
    InterPhour[:, DATA_HOURLY["accum"]] = InterPhour[:, DATA_HOURLY["accum"]].round(4)
    InterPhour[:, DATA_HOURLY["rain"] : DATA_HOURLY["fire"]] = InterPhour[
        :, DATA_HOURLY["rain"] : DATA_HOURLY["fire"]
    ].round(4)

    # Fix very small neg from interp to solve -0
    InterPhour[((InterPhour > -0.001) & (InterPhour < 0.001))] = 0

    # Replace NaN with -999 for json
    InterPhour[np.isnan(InterPhour)] = MISSING_DATA

    # Timing Check
    if TIMING:
        print("Hourly Loop start")
        print(datetime.datetime.now(datetime.UTC).replace(tzinfo=None) - T_Start)

    # for idx in range(int(baseTimeOffset), hourly_hours + int(baseTimeOffset)):
    # For day 0 summary, need to calculate hourly data from midnight local
    for idx in range(0, numHours):
        # Check if day or night
        if hour_array_grib[idx] < InterSday[hourlyDayIndex[idx], DATA_DAY["sunrise"]]:
            isDay = False
        elif (
            hour_array_grib[idx] >= InterSday[hourlyDayIndex[idx], DATA_DAY["sunrise"]]
            and hour_array_grib[idx]
            <= InterSday[hourlyDayIndex[idx], DATA_DAY["sunset"]]
        ):
            isDay = True
        elif hour_array_grib[idx] > InterSday[hourlyDayIndex[idx], DATA_DAY["sunset"]]:
            isDay = False

        # Set text
        if InterPhour[idx, DATA_HOURLY["prob"]] >= PRECIP_PROB_THRESHOLD and (
            (
                (
                    InterPhour[idx, DATA_HOURLY["rain"]]
                    + InterPhour[idx, DATA_HOURLY["ice"]]
                )
                > (HOURLY_PRECIP_ACCUM_ICON_THRESHOLD_MM * prepAccumUnit)
            )
            or (
                InterPhour[idx, DATA_HOURLY["snow"]]
                > (HOURLY_PRECIP_ACCUM_ICON_THRESHOLD_MM * prepAccumUnit)
            )
        ):
            # If more than 30% chance of precip at any point throughout the day, then the icon for whatever is happening
            # Thresholds set in mm
            hourIcon = PTypeHour[idx]
            hourText = PTextHour[idx]
        # If visibility <1000 and during the day
        # elif InterPhour[idx,14]<1000 and (hour_array_grib[idx]>InterPday[dCount,16] and hour_array_grib[idx]<InterPday[dCount,17]):
        elif InterPhour[idx, DATA_HOURLY["vis"]] < (FOG_THRESHOLD_METERS * visUnits):
            hourIcon = "fog"
            hourText = "Fog"
        # If wind is greater than 10 m/s
        elif InterPhour[idx, DATA_HOURLY["wind"]] > (
            WIND_THRESHOLDS["light"] * windUnit
        ):
            hourIcon = "wind"
            hourText = "Windy"
        elif InterPhour[idx, DATA_HOURLY["cloud"]] > CLOUD_COVER_THRESHOLDS["cloudy"]:
            hourIcon = "cloudy"
            hourText = "Cloudy"
        elif (
            InterPhour[idx, DATA_HOURLY["cloud"]]
            > CLOUD_COVER_THRESHOLDS["partly_cloudy"]
        ):
            hourText = "Partly Cloudy"

            if (
                hour_array_grib[idx]
                < InterSday[hourlyDayIndex[idx], DATA_DAY["sunrise"]]
            ):
                # Before sunrise
                hourIcon = "partly-cloudy-night"
            elif (
                hour_array_grib[idx]
                >= InterSday[hourlyDayIndex[idx], DATA_DAY["sunrise"]]
                and hour_array_grib[idx]
                <= InterSday[hourlyDayIndex[idx], DATA_DAY["sunset"]]
            ):
                # After sunrise before sunset
                hourIcon = "partly-cloudy-day"
            elif (
                hour_array_grib[idx]
                > InterSday[hourlyDayIndex[idx], DATA_DAY["sunset"]]
            ):
                # After sunset
                hourIcon = "partly-cloudy-night"
        else:
            hourText = "Clear"

            if (
                hour_array_grib[idx]
                < InterSday[hourlyDayIndex[idx], DATA_DAY["sunrise"]]
            ):
                # Before sunrise
                hourIcon = "clear-night"
            elif (
                hour_array_grib[idx]
                >= InterSday[hourlyDayIndex[idx], DATA_DAY["sunrise"]]
                and hour_array_grib[idx]
                <= InterSday[hourlyDayIndex[idx], DATA_DAY["sunset"]]
            ):
                # After sunrise before sunset
                hourIcon = "clear-day"
            elif (
                hour_array_grib[idx]
                > InterSday[hourlyDayIndex[idx], DATA_DAY["sunset"]]
            ):
                # After sunset
                hourIcon = "clear-night"

        hourItem = {
            "time": int(hour_array_grib[idx]),
            "summary": hourText,
            "icon": hourIcon,
            "precipIntensity": InterPhour[idx, DATA_HOURLY["intensity"]],
            "precipProbability": InterPhour[idx, DATA_HOURLY["prob"]],
            "precipIntensityError": InterPhour[idx, DATA_HOURLY["error"]],
            "precipAccumulation": InterPhour[idx, DATA_HOURLY["rain"]]
            + InterPhour[idx, DATA_HOURLY["snow"]]
            + InterPhour[idx, DATA_HOURLY["ice"]],
            "precipType": PTypeHour[idx],
            "temperature": InterPhour[idx, DATA_HOURLY["temp"]],
            "apparentTemperature": InterPhour[idx, DATA_HOURLY["apparent"]],
            "dewPoint": InterPhour[idx, DATA_HOURLY["dew"]],
            "humidity": InterPhour[idx, DATA_HOURLY["humidity"]],
            "pressure": InterPhour[idx, DATA_HOURLY["pressure"]],
            "windSpeed": InterPhour[idx, DATA_HOURLY["wind"]],
            "windGust": InterPhour[idx, DATA_HOURLY["gust"]],
            "windBearing": int(InterPhour[idx, DATA_HOURLY["bearing"]]),
            "cloudCover": InterPhour[idx, DATA_HOURLY["cloud"]],
            "uvIndex": InterPhour[idx, DATA_HOURLY["uv"]],
            "visibility": InterPhour[idx, DATA_HOURLY["vis"]],
            "ozone": InterPhour[idx, DATA_HOURLY["ozone"]],
            "smoke": InterPhour[idx, DATA_HOURLY["smoke"]],
            "liquidAccumulation": InterPhour[idx, DATA_HOURLY["rain"]],
            "snowAccumulation": InterPhour[idx, DATA_HOURLY["snow"]],
            "iceAccumulation": InterPhour[idx, DATA_HOURLY["ice"]],
            "nearestStormDistance": InterPhour[idx, DATA_HOURLY["storm_dist"]],
            "nearestStormBearing": int(InterPhour[idx, DATA_HOURLY["storm_dir"]]),
            "fireIndex": InterPhour[idx, DATA_HOURLY["fire"]],
            "feelsLike": InterPhour[idx, DATA_HOURLY["feels_like"]],
        }

        # Add station pressure if requested
        if "stationPressure" in extraVars:
            hourItem["stationPressure"] = InterPhour[
                idx, DATA_HOURLY["station_pressure"]
            ]

        try:
            hourText, hourIcon = calculate_text(
                hourItem,
                prepAccumUnit,
                visUnits,
                windUnit,
                tempUnits,
                isDay,
                InterPhour[idx, DATA_HOURLY["rain"]],
                InterPhour[idx, DATA_HOURLY["snow"]],
                InterPhour[idx, DATA_HOURLY["ice"]],
                "hour",
                InterPhour[idx, DATA_HOURLY["intensity"]],
                icon,
            )

            if summaryText:
                hourItem["summary"] = translation.translate(["title", hourText])
                hourItem["icon"] = hourIcon

        except Exception:
            print("HOURLY TEXT GEN ERROR:")
            print(traceback.print_exc())

        if version < 2:
            hourItem.pop("liquidAccumulation", None)
            hourItem.pop("snowAccumulation", None)
            hourItem.pop("iceAccumulation", None)
            hourItem.pop("nearestStormDistance", None)
            hourItem.pop("nearestStormBearing", None)
            hourItem.pop("fireIndex", None)
            hourItem.pop("feelsLike", None)

        if timeMachine and not tmExtra:
            hourItem.pop("uvIndex", None)
            hourItem.pop("ozone", None)

        hourList.append(hourItem)

        hourIconList.append(hourIcon)
        hourTextList.append(hourItem["summary"])

    # Daily calculations #################################################
    # Timing Check
    if TIMING:
        print("Daily start")
        print(datetime.datetime.now(datetime.UTC).replace(tzinfo=None) - T_Start)

    mean_results = []
    sum_results = []
    max_results = []
    min_results = []
    argmax_results = []
    argmin_results = []
    high_results = []
    low_results = []
    arghigh_results = []
    arglow_results = []
    mean_4am_results = []
    sum_4am_results = []
    max_4am_results = []
    maxPchanceDay = np.zeros((daily_days))

    # Pre-calculate masks for each group to avoid redundant computation
    masks = [hourlyDayIndex == day_index for day_index in range(daily_days)]
    for mask in masks:
        filtered_data = InterPhour[mask]

        # Calculate and store each statistic for the current group
        mean_results.append(np.mean(filtered_data, axis=0))
        sum_results.append(np.sum(filtered_data, axis=0))
        max_results.append(np.max(filtered_data, axis=0))
        min_results.append(np.min(filtered_data, axis=0))
        maxTime = np.argmax(filtered_data, axis=0)
        minTime = np.argmin(filtered_data, axis=0)
        argmax_results.append(filtered_data[maxTime, 0])
        argmin_results.append(filtered_data[minTime, 0])

    # Icon/ summary parameters go from 4 am to 4 am
    masks = [hourlyDay4amIndex == day_index for day_index in range(daily_days)]
    for mIDX, mask in enumerate(masks):
        filtered_data = InterPhour[mask]

        # Calculate and store each statistic for the current group
        mean_4am_results.append(np.mean(filtered_data, axis=0))
        sum_4am_results.append(np.sum(filtered_data, axis=0))
        max_4am_results.append(np.max(filtered_data, axis=0))

        dailyTypeCount = Counter(filtered_data[:, 1]).most_common(2)

        # Check if the most common type is zero, in that case return the second most common
        if dailyTypeCount[0][0] == 0:
            if len(dailyTypeCount) == 2:
                maxPchanceDay[mIDX] = dailyTypeCount[1][0]
            else:
                maxPchanceDay[mIDX] = dailyTypeCount[0][
                    0
                ]  # If all ptypes are none, then really shouldn't be any precipitation

        else:
            maxPchanceDay[mIDX] = dailyTypeCount[0][0]

    # Daily High
    masks = [hourlyHighIndex == day_index for day_index in range(daily_days)]

    for mask in masks:
        filtered_data = InterPhour[mask]

        # Calculate and store each statistic for the current group
        high_results.append(np.max(filtered_data, axis=0))
        maxTime = np.argmax(filtered_data, axis=0)
        arghigh_results.append(filtered_data[maxTime, 0])

    # Daily Low
    masks = [hourlyLowIndex == day_index for day_index in range(daily_days)]

    for mask in masks:
        filtered_data = InterPhour[mask]

        # Calculate and store each statistic for the current group
        low_results.append(np.min(filtered_data, axis=0))
        minTime = np.argmin(filtered_data, axis=0)
        arglow_results.append(filtered_data[minTime, 0])

    # Convert lists to numpy arrays if necessary
    InterPday = np.array(mean_results)
    InterPdaySum = np.array(sum_results)
    InterPdayMax = np.array(max_results)
    InterPdayMin = np.array(min_results)
    InterPdayMaxTime = np.array(argmax_results)
    InterPdayMinTime = np.array(argmin_results)
    InterPdayHigh = np.array(high_results)
    InterPdayLow = np.array(low_results)
    InterPdayHighTime = np.array(arghigh_results)
    InterPdayLowTime = np.array(arglow_results)
    InterPday4am = np.array(mean_4am_results)
    InterPdaySum4am = np.array(sum_4am_results)
    InterPdayMax4am = np.array(max_4am_results)

    # Select the daily accum type:
    # Start with the most common type for the day as a baseline

    # The logic here is trying to guess what the most "useful" type of precipitation would be, while avoiding strange results
    # First, if there is a ton of rain, that should show up even if there's a lot of snow "hours"
    # Then, since snow is 10x rain, the rain icon shouldn't appear is there is much snow,
    # otherwise it looks like an unreasonable amount of rain. So snow greater than 1 cm takes priority over rain.
    # Finally, if there is much ice at all, that takes priority over rain or snow.

    # Improved logic: if all types are present, use sleet (3).
    all_types = (
        (InterPdaySum[:, DATA_DAY["rain"]] > 0)
        & (InterPdaySum[:, DATA_DAY["snow"]] > 0)
        & (InterPdaySum[:, DATA_DAY["ice"]] > 0)
    )
    maxPchanceDay[all_types] = 3

    # Otherwise, use the type with the most accumulation.
    # 21: rain, 22: snow, 23: ice
    precip_accum = np.stack(
        [
            InterPdaySum[:, DATA_DAY["rain"]],  # rain
            InterPdaySum[:, DATA_DAY["snow"]],  # snow
            InterPdaySum[:, DATA_DAY["ice"]],  # ice
        ],
        axis=1,
    )
    # 4: rain, 1: snow, 2: ice (map index to type)

    type_map = np.array([PRECIP_IDX["rain"], PRECIP_IDX["snow"], PRECIP_IDX["ice"]])
    dominant_type = type_map[np.argmax(precip_accum, axis=1)]

    # Only update where not all types are present.
    not_all_types = ~all_types
    has_precip = np.max(precip_accum, axis=1) > 0
    update_mask = not_all_types & has_precip
    maxPchanceDay[update_mask] = dominant_type[update_mask]

    # The following thresholds are applied after the dominant type (by volume) is determined.
    # They serve to highlight significant precipitation events, overriding the volume-based
    # determination if a certain threshold is met. The priority for these overrides is:
    # Ice > Snow > Rain.
    # If more than 10 mm of rain is forecast, then rain.
    maxPchanceDay[InterPdaySum[:, DATA_DAY["rain"]] > (10 * prepAccumUnit)] = (
        PRECIP_IDX["rain"]
    )

    # If more than 5 mm of snow is forecast, then snow.
    maxPchanceDay[InterPdaySum[:, DATA_DAY["snow"]] > (5 * prepAccumUnit)] = PRECIP_IDX[
        "snow"
    ]

    # Else, if more than 1 mm of ice is forecast, then ice.
    maxPchanceDay[InterPdaySum[:, DATA_DAY["ice"]] > (1 * prepAccumUnit)] = PRECIP_IDX[
        "ice"
    ]

    # Process Daily Data for ouput
    dayList = []
    dayIconList = []
    dayTextList = []

    maxPchanceDay = np.array(maxPchanceDay).astype(int)
    PTypeDay = pTypeMap[maxPchanceDay]
    PTextDay = pTextMap[maxPchanceDay]

    # Round
    # Round all to 2 except precipitations
    InterPday[:, 5:18] = InterPday[:, 5:18].round(2)
    InterPday[:, DATA_DAY["station_pressure"]] = InterPday[
        :, DATA_DAY["station_pressure"]
    ].round(2)

    InterPdayMax[:, DATA_DAY["prob"]] = InterPdayMax[:, DATA_DAY["prob"]].round(2)
    InterPdayMax[:, 5:18] = InterPdayMax[:, 5:18].round(2)
    InterPdayMax[:, DATA_DAY["fire"]] = InterPdayMax[:, DATA_DAY["fire"]].round(2)

    InterPdayMin[:, 5:18] = InterPdayMin[:, 5:18].round(2)
    InterPdaySum[:, 5:18] = InterPdaySum[:, 5:18].round(2)
    InterPdayHigh[:, 5:18] = InterPdayHigh[:, 5:18].round(2)
    InterPdayLow[:, 5:18] = InterPdayLow[:, 5:18].round(2)

    InterPday[:, 1:5] = InterPday[:, 1:5].round(4)
    InterPdaySum[:, 1:5] = InterPdaySum[:, 1:5].round(4)
    InterPdayMax[:, 1:3] = InterPdayMax[:, 1:3].round(4)
    InterPdayMax[:, 4:5] = InterPdayMax[:, 4:5].round(4)
    InterPdaySum[:, 21:24] = InterPdaySum[:, 21:24].round(4)
    InterPdayMax[:, 21:24] = InterPdayMax[:, 21:24].round(4)

    if TIMING:
        print("Daily Loop start")
        print(datetime.datetime.now(datetime.UTC).replace(tzinfo=None) - T_Start)

    for idx in range(0, daily_days):
        if InterPdayMax4am[idx, DATA_DAY["prob"]] > PRECIP_PROB_THRESHOLD and (
            (
                (
                    InterPdaySum4am[idx, DATA_DAY["rain"]]
                    + InterPdaySum4am[idx, DATA_DAY["ice"]]
                )
                > (DAILY_PRECIP_ACCUM_ICON_THRESHOLD_MM * prepAccumUnit)
            )
            or (
                InterPdaySum4am[idx, DATA_DAY["snow"]]
                > (DAILY_SNOW_ACCUM_ICON_THRESHOLD_MM * prepAccumUnit)
            )
        ):
            # If more than 30% chance of precip at any point throughout the day, and either more than 1 mm of rain or 5 mm of snow
            # Thresholds set in mm
            dayIcon = PTypeDay[idx]
            dayText = PTextDay[idx]

            # Fallback if no ptype for some reason. This should never occur though
            if dayIcon == "none":
                if tempUnits == 0:
                    tempThresh = TEMPERATURE_UNITS_THRESH["f"]
                else:
                    tempThresh = TEMPERATURE_UNITS_THRESH["c"]

                if InterPday[idx, DATA_DAY["temp"]] > tempThresh:
                    dayIcon = "rain"
                    dayText = "Rain"
                else:
                    dayIcon = "snow"
                    dayText = "Snow"

        elif InterPday4am[idx, DATA_DAY["vis"]] < (FOG_THRESHOLD_METERS * visUnits):
            dayIcon = "fog"
            dayText = "Fog"
        elif InterPday4am[idx, DATA_DAY["wind"]] > (
            WIND_THRESHOLDS["light"] * windUnit
        ):
            dayIcon = "wind"
            dayText = "Windy"
        elif InterPday4am[idx, DATA_DAY["cloud"]] > CLOUD_COVER_THRESHOLDS["cloudy"]:
            dayIcon = "cloudy"
            dayText = "Cloudy"
        elif (
            InterPday4am[idx, DATA_DAY["cloud"]]
            > CLOUD_COVER_THRESHOLDS["partly_cloudy"]
        ):
            dayIcon = "partly-cloudy-day"
            dayText = "Partly Cloudy"
        else:
            dayIcon = "clear-day"
            dayText = "Clear"

        # Temperature High is daytime high, so 6 am to 6 pm
        # First index is 6 am, then index 2
        # Nightime is index 1, 3, etc.
        dayObject = {
            "time": int(day_array_grib[idx]),
            "summary": dayText,
            "icon": dayIcon,
            "dawnTime": int(InterSday[idx, DATA_DAY["dawn"]]),
            "sunriseTime": int(InterSday[idx, DATA_DAY["sunrise"]]),
            "sunsetTime": int(InterSday[idx, DATA_DAY["sunset"]]),
            "duskTime": int(InterSday[idx, DATA_DAY["dusk"]]),
            "moonPhase": InterSday[idx, DATA_DAY["moon_phase"]].round(2),
            "precipIntensity": InterPday[idx, DATA_DAY["intensity"]],
            "precipIntensityMax": InterPdayMax[idx, DATA_DAY["intensity"]],
            "precipIntensityMaxTime": int(InterPdayMaxTime[idx, DATA_DAY["intensity"]]),
            "precipProbability": InterPdayMax[idx, DATA_DAY["prob"]],
            "precipAccumulation": round(
                InterPdaySum[idx, DATA_DAY["rain"]]
                + InterPdaySum[idx, DATA_DAY["snow"]]
                + InterPdaySum[idx, DATA_DAY["ice"]],
                4,
            ),
            "precipType": PTypeDay[idx],
            "temperatureHigh": InterPdayHigh[idx, DATA_DAY["temp"]],
            "temperatureHighTime": int(InterPdayHighTime[idx, DATA_DAY["temp"]]),
            "temperatureLow": InterPdayLow[idx, DATA_DAY["temp"]],
            "temperatureLowTime": int(InterPdayLowTime[idx, DATA_DAY["temp"]]),
            "apparentTemperatureHigh": InterPdayHigh[idx, DATA_DAY["apparent"]],
            "apparentTemperatureHighTime": int(
                InterPdayHighTime[idx, DATA_DAY["apparent"]]
            ),
            "apparentTemperatureLow": InterPdayLow[idx, DATA_DAY["apparent"]],
            "apparentTemperatureLowTime": int(
                InterPdayLowTime[idx, DATA_DAY["apparent"]]
            ),
            "dewPoint": InterPday[idx, DATA_DAY["dew"]],
            "humidity": InterPday[idx, DATA_DAY["humidity"]],
            "pressure": InterPday[idx, DATA_DAY["pressure"]],
            "windSpeed": InterPday[idx, DATA_DAY["wind"]],
            "windGust": InterPday[idx, DATA_DAY["gust"]],
            "windGustTime": int(InterPdayMaxTime[idx, DATA_DAY["gust"]]),
            "windBearing": int(InterPday[idx, DATA_DAY["bearing"]]),
            "cloudCover": InterPday[idx, DATA_DAY["cloud"]],
            "uvIndex": InterPdayMax[idx, DATA_DAY["uv"]],
            "uvIndexTime": int(InterPdayMaxTime[idx, DATA_DAY["uv"]]),
            "visibility": InterPday[idx, DATA_DAY["vis"]],
            "temperatureMin": InterPdayMin[idx, DATA_DAY["temp"]],
            "temperatureMinTime": int(InterPdayMinTime[idx, DATA_DAY["temp"]]),
            "temperatureMax": InterPdayMax[idx, DATA_DAY["temp"]],
            "temperatureMaxTime": int(InterPdayMaxTime[idx, DATA_DAY["temp"]]),
            "apparentTemperatureMin": InterPdayMin[idx, DATA_DAY["apparent"]],
            "apparentTemperatureMinTime": int(
                InterPdayMinTime[idx, DATA_DAY["apparent"]]
            ),
            "apparentTemperatureMax": InterPdayMax[idx, DATA_DAY["apparent"]],
            "apparentTemperatureMaxTime": int(
                InterPdayMaxTime[idx, DATA_DAY["apparent"]]
            ),
            "smokeMax": InterPdayMax[idx, DATA_DAY["smoke"]],
            "smokeMaxTime": int(InterPdayMaxTime[idx, DATA_DAY["smoke"]]),
            "liquidAccumulation": InterPdaySum[idx, DATA_DAY["rain"]],
            "snowAccumulation": InterPdaySum[idx, DATA_DAY["snow"]],
            "iceAccumulation": InterPdaySum[idx, DATA_DAY["ice"]],
            "fireIndexMax": InterPdayMax[idx, DATA_DAY["fire"]],
            "fireIndexMaxTime": int(InterPdayMaxTime[idx, DATA_DAY["fire"]]),
        }

        # Add station pressure if requested
        if "stationPressure" in extraVars:
            dayObject["stationPressure"] = InterPday[idx, DATA_DAY["station_pressure"]]

        try:
            if idx < 8:
                # Calculate the day summary from 4 to 4
                dayIcon, dayText = calculate_day_text(
                    hourList[((idx) * 24) + 4 : ((idx + 1) * 24) + 4],
                    prepAccumUnit,
                    visUnits,
                    windUnit,
                    tempUnits,
                    True,
                    str(tz_name),
                    int(time.time()),
                    "day",
                    icon,
                )

                # Translate the text
                if summaryText:
                    dayObject["summary"] = translation.translate(["sentence", dayText])
                    dayObject["icon"] = dayIcon
        except Exception:
            print("DAILY TEXT GEN ERROR:")
            print(traceback.print_exc())

        if version < 2:
            dayObject.pop("dawnTime", None)
            dayObject.pop("duskTime", None)
            dayObject.pop("smokeMax", None)
            dayObject.pop("smokeMaxTime", None)
            dayObject.pop("liquidAccumulation", None)
            dayObject.pop("snowAccumulation", None)
            dayObject.pop("iceAccumulation", None)
            dayObject.pop("fireIndexMax", None)
            dayObject.pop("fireIndexMaxTime", None)

        if timeMachine and not tmExtra:
            dayObject.pop("precipProbability", None)
            dayObject.pop("humidity", None)
            dayObject.pop("uvIndex", None)
            dayObject.pop("uvIndexTime", None)
            dayObject.pop("visibility", None)

        dayList.append(dayObject)

        dayTextList.append(dayObject["summary"])
        dayIconList.append(dayIcon)

    # Timing Check
    if TIMING:
        print("Alert Start")
        print(datetime.datetime.now(datetime.UTC).replace(tzinfo=None) - T_Start)

    alertDict = []
    # If alerts are requested and in the US
    try:
        if (
            (not timeMachine)
            and (exAlerts == 0)
            and (az_Lon > -127)
            and (az_Lon < -65)
            and (lat > 24)
            and (lat < 50)
        ):
            # Read in NetCDF
            # Find NetCDF Point based on alerts grid
            alerts_lons = np.arange(-127, -65, 0.025)
            alerts_lats = np.arange(24, 50, 0.025)

            abslat = np.abs(alerts_lats - lat)
            abslon = np.abs(alerts_lons - az_Lon)
            alerts_y_p = np.argmin(abslat)
            alerts_x_p = np.argmin(abslon)

            alertList = []

            alertDat = NWS_Alerts_Zarr[alerts_y_p, alerts_x_p]

            if alertDat == "":
                alertList = []
            else:
                # Match if any alerts
                alerts = str(alertDat).split("|")
                # Loop through each alert
                for alert in alerts:
                    # Extract alert details
                    alertDetails = alert.split("}{")

                    alertOnset = datetime.datetime.strptime(
                        alertDetails[3], "%Y-%m-%dT%H:%M:%S%z"
                    ).astimezone(utc)
                    alertEnd = datetime.datetime.strptime(
                        alertDetails[4], "%Y-%m-%dT%H:%M:%S%z"
                    ).astimezone(utc)

                    # Format description newlines
                    alertDescript = alertDetails[1]
                    # Step 1: Replace double newlines with a single newline
                    formatted_text = re.sub(r"(?<!\n)\n(?!\n)", " ", alertDescript)

                    # Step 2: Replace remaining single newlines with a space
                    formatted_text = re.sub(r"\n\n", "\n", formatted_text)

                    alertDict = {
                        "title": alertDetails[0],
                        "regions": [s.lstrip() for s in alertDetails[2].split(";")],
                        "severity": alertDetails[5],
                        "time": int(
                            (
                                alertOnset
                                - datetime.datetime(1970, 1, 1, 0, 0, 0).astimezone(utc)
                            ).total_seconds()
                        ),
                        "expires": int(
                            (
                                alertEnd
                                - datetime.datetime(1970, 1, 1, 0, 0, 0).astimezone(utc)
                            ).total_seconds()
                        ),
                        "description": formatted_text,
                        "uri": alertDetails[6],
                    }

                    alertList.append(dict(alertDict))
        else:
            alertList = []

    except Exception:
        print("An Alert error occurred:")
        print(traceback.print_exc())

    # Timing Check
    if TIMING:
        print("Current Start")
        print(datetime.datetime.now(datetime.UTC).replace(tzinfo=None) - T_Start)

    # Currently data, find points for linear averaging
    # Use GFS, since should also be there and the should cover all times... this could be an issue at some point

    # If within 2 minutes of a hour, do not using rounding
    if np.min(np.abs(GFS_Merged[:, 0] - minute_array_grib[0])) < 120:
        currentIDX_hrrrh = np.argmin(np.abs(GFS_Merged[:, 0] - minute_array_grib[0]))
        interpFac1 = 0
        interpFac2 = 1
    else:
        currentIDX_hrrrh = np.searchsorted(
            GFS_Merged[:, 0], minute_array_grib[0], side="left"
        )

        # Find weighting factors for hourly data
        # Weighting factors for linear interpolation
        interpFac1 = 1 - (
            abs(minute_array_grib[0] - GFS_Merged[currentIDX_hrrrh - 1, 0])
            / (GFS_Merged[currentIDX_hrrrh, 0] - GFS_Merged[currentIDX_hrrrh - 1, 0])
        )

        interpFac2 = 1 - (
            abs(minute_array_grib[0] - GFS_Merged[currentIDX_hrrrh, 0])
            / (GFS_Merged[currentIDX_hrrrh, 0] - GFS_Merged[currentIDX_hrrrh - 1, 0])
        )

    currentIDX_hrrrh_A = np.max((currentIDX_hrrrh - 1, 0))

    InterPcurrent = np.zeros(shape=22)  # Time, Intensity,Probability
    InterPcurrent[DATA_CURRENT["time"]] = int(minute_array_grib[0])

    # Get prep probability, intensity and error from minutely
    InterPcurrent[DATA_CURRENT["intensity"]] = InterPminute[
        0, DATA_MINUTELY["intensity"]
    ]
    InterPcurrent[DATA_CURRENT["prob"]] = InterPminute[
        0, DATA_MINUTELY["prob"]
    ]  # "precipProbability"
    InterPcurrent[DATA_CURRENT["error"]] = InterPminute[
        0, DATA_MINUTELY["error"]
    ]  # "precipIntensityError"

<<<<<<< HEAD
    # Temperature from subH, then NBM, then ECMWF, then GFS
    if "hrrrsubh" in sourceList:
=======
    # Temperature from RTMA_RU (highest priority), then subH, then NBM, then GFS
    if "rtma_ru" in sourceList:
        InterPcurrent[DATA_CURRENT["temp"]] = dataOut_rtma_ru[0, RTMA_RU["temp"]]
    elif "hrrrsubh" in sourceList:
>>>>>>> a3da9e24
        InterPcurrent[DATA_CURRENT["temp"]] = hrrrSubHInterpolation[
            0, HRRR_SUBH["temp"]
        ]
    elif "nbm" in sourceList:
        InterPcurrent[DATA_CURRENT["temp"]] = (
            NBM_Merged[currentIDX_hrrrh_A, NBM["temp"]] * interpFac1
            + NBM_Merged[currentIDX_hrrrh, NBM["temp"]] * interpFac2
        )
    elif "ecmwf_ifs" in sourceList:
        InterPcurrent[DATA_CURRENT["temp"]] = (
            ECMWF_Merged[currentIDX_hrrrh_A, ECMWF["temp"]] * interpFac1
            + ECMWF_Merged[currentIDX_hrrrh, ECMWF["temp"]] * interpFac2
        )
    else:
        InterPcurrent[DATA_CURRENT["temp"]] = (
            GFS_Merged[currentIDX_hrrrh_A, GFS["temp"]] * interpFac1
            + GFS_Merged[currentIDX_hrrrh, GFS["temp"]] * interpFac2
        )

    # Clip between -90 and 60
    InterPcurrent[DATA_CURRENT["temp"]] = clipLog(
        InterPcurrent[DATA_CURRENT["temp"]],
        CLIP_TEMP["min"],
        CLIP_TEMP["max"],
        "Temperature Current",
    )

<<<<<<< HEAD
    # Dewpoint from subH, then NBM, then ECMWF, then GFS
    if "hrrrsubh" in sourceList:
=======
    # Dewpoint from RTMA_RU (highest priority), then subH, then NBM, then GFS
    if "rtma_ru" in sourceList:
        InterPcurrent[DATA_CURRENT["dew"]] = dataOut_rtma_ru[0, RTMA_RU["dew"]]
    elif "hrrrsubh" in sourceList:
>>>>>>> a3da9e24
        InterPcurrent[DATA_CURRENT["dew"]] = hrrrSubHInterpolation[0, HRRR_SUBH["dew"]]
    elif "nbm" in sourceList:
        InterPcurrent[DATA_CURRENT["dew"]] = (
            NBM_Merged[currentIDX_hrrrh_A, NBM["dew"]] * interpFac1
            + NBM_Merged[currentIDX_hrrrh, NBM["dew"]] * interpFac2
        )
    elif "ecmwf_ifs" in sourceList:
        InterPcurrent[DATA_CURRENT["dew"]] = (
            ECMWF_Merged[currentIDX_hrrrh_A, ECMWF["dew"]] * interpFac1
            + ECMWF_Merged[currentIDX_hrrrh, ECMWF["dew"]] * interpFac2
        )
    else:
        InterPcurrent[DATA_CURRENT["dew"]] = (
            GFS_Merged[currentIDX_hrrrh_A, GFS["dew"]] * interpFac1
            + GFS_Merged[currentIDX_hrrrh, GFS["dew"]] * interpFac2
        )

    # Clip between -90 and 60
    InterPcurrent[DATA_CURRENT["dew"]] = clipLog(
        InterPcurrent[DATA_CURRENT["dew"]],
        CLIP_TEMP["min"],
        CLIP_TEMP["max"],
        "Dewpoint Current",
    )

    # humidity, RTMA_RU then NBM then HRRR, then GFS
    # Note: RTMA_RU humidity is already in percentage (0-100), not fraction
    if "rtma_ru" in sourceList:
        rtma_humidity = dataOut_rtma_ru[0, RTMA_RU["humidity"]] * 0.01
        # If RTMA humidity is 0 or very low (likely invalid), calculate from temp and dewpoint
        if rtma_humidity < 0.05:  # Less than 5% is likely invalid
            # Calculate relative humidity from temperature and dewpoint
            # RH = exp((17.625*Td)/(243.04+Td)) / exp((17.625*T)/(243.04+T))
            # Temperature is in Kelvin, convert to Celsius
            temp_c = InterPcurrent[DATA_CURRENT["temp"]] - KELVIN_TO_CELSIUS
            dew_c = InterPcurrent[DATA_CURRENT["dew"]] - KELVIN_TO_CELSIUS
            rtma_humidity = np.exp(
                (MAGNUS_FORMULA_CONSTS["dew_factor"] * dew_c)
                / (MAGNUS_FORMULA_CONSTS["temp_factor"] + dew_c)
            ) / np.exp(
                (MAGNUS_FORMULA_CONSTS["dew_factor"] * temp_c)
                / (MAGNUS_FORMULA_CONSTS["temp_factor"] + temp_c)
            )
            rtma_humidity = np.clip(rtma_humidity, 0, 1)
        InterPcurrent[DATA_CURRENT["humidity"]] = rtma_humidity
    elif ("hrrr_0-18" in sourceList) and ("hrrr_18-48" in sourceList):
        InterPcurrent[DATA_CURRENT["humidity"]] = (
            HRRR_Merged[currentIDX_hrrrh_A, HRRR["humidity"]] * interpFac1
            + HRRR_Merged[currentIDX_hrrrh, HRRR["humidity"]] * interpFac2
        ) * humidUnit
    elif "nbm" in sourceList:
        InterPcurrent[DATA_CURRENT["humidity"]] = (
            NBM_Merged[currentIDX_hrrrh_A, NBM["humidity"]] * interpFac1
            + NBM_Merged[currentIDX_hrrrh, NBM["humidity"]] * interpFac2
        ) * humidUnit
    else:
        InterPcurrent[DATA_CURRENT["humidity"]] = (
            GFS_Merged[currentIDX_hrrrh_A, GFS["humidity"]] * interpFac1
            + GFS_Merged[currentIDX_hrrrh, GFS["humidity"]] * interpFac2
        ) * humidUnit

    # Clip between 0 and 1
    InterPcurrent[DATA_CURRENT["humidity"]] = clipLog(
        InterPcurrent[DATA_CURRENT["humidity"]],
        CLIP_HUMIDITY["min"],
        CLIP_HUMIDITY["max"],
        "Humidity Current",
    )

<<<<<<< HEAD
    # Pressure from HRRR, then ECMWF, then GFS
=======
    # Pressure from HRRR, then GFS (RTMA_RU has surface pressure, not mean sea level pressure)
>>>>>>> a3da9e24
    if ("hrrr_0-18" in sourceList) and ("hrrr_18-48" in sourceList):
        InterPcurrent[DATA_CURRENT["pressure"]] = (
            HRRR_Merged[currentIDX_hrrrh_A, HRRR["pressure"]] * interpFac1
            + HRRR_Merged[currentIDX_hrrrh, HRRR["pressure"]] * interpFac2
        )
    elif "ecmwf_ifs" in sourceList:
        InterPcurrent[DATA_CURRENT["pressure"]] = (
            ECMWF_Merged[currentIDX_hrrrh_A, ECMWF["pressure"]] * interpFac1
            + ECMWF_Merged[currentIDX_hrrrh, ECMWF["pressure"]] * interpFac2
        )
    else:
        InterPcurrent[DATA_CURRENT["pressure"]] = (
            GFS_Merged[currentIDX_hrrrh_A, GFS["pressure"]] * interpFac1
            + GFS_Merged[currentIDX_hrrrh, GFS["pressure"]] * interpFac2
        )

    # Clip between 800 and 1100
    InterPcurrent[DATA_CURRENT["pressure"]] = (
        clipLog(
            InterPcurrent[DATA_CURRENT["pressure"]],
            CLIP_PRESSURE["min"],
            CLIP_PRESSURE["max"],
            "Pressure Current",
        )
        * pressUnits
    )

<<<<<<< HEAD
    # WindSpeed from subH, then NBM, then ECMWF, then GFS
    if "hrrrsubh" in sourceList:
=======
    # WindSpeed from RTMA_RU, then subH, then NBM, then GFS
    if "rtma_ru" in sourceList:
        InterPcurrent[DATA_CURRENT["wind"]] = math.sqrt(
            dataOut_rtma_ru[0, RTMA_RU["wind_u"]] ** 2
            + dataOut_rtma_ru[0, RTMA_RU["wind_v"]] ** 2
        )
    elif "hrrrsubh" in sourceList:
>>>>>>> a3da9e24
        InterPcurrent[DATA_CURRENT["wind"]] = math.sqrt(
            hrrrSubHInterpolation[0, HRRR_SUBH["wind_u"]] ** 2
            + hrrrSubHInterpolation[0, HRRR_SUBH["wind_v"]] ** 2
        )
    elif "nbm" in sourceList:
        InterPcurrent[DATA_CURRENT["wind"]] = (
            NBM_Merged[currentIDX_hrrrh_A, NBM["wind"]] * interpFac1
            + NBM_Merged[currentIDX_hrrrh, NBM["wind"]] * interpFac2
        )
    elif "ecmwf_ifs" in sourceList:
        InterPcurrent[DATA_CURRENT["wind"]] = math.sqrt(
            (
                ECMWF_Merged[currentIDX_hrrrh_A, ECMWF["wind_u"]] * interpFac1
                + ECMWF_Merged[currentIDX_hrrrh, ECMWF["wind_u"]] * interpFac2
            )
            ** 2
            + (
                ECMWF_Merged[currentIDX_hrrrh_A, ECMWF["wind_v"]] * interpFac1
                + ECMWF_Merged[currentIDX_hrrrh, ECMWF["wind_v"]] * interpFac2
            )
            ** 2
        )
    else:
        InterPcurrent[DATA_CURRENT["wind"]] = math.sqrt(
            (
                GFS_Merged[currentIDX_hrrrh_A, GFS["wind_u"]] * interpFac1
                + GFS_Merged[currentIDX_hrrrh, GFS["wind_u"]] * interpFac2
            )
            ** 2
            + (
                GFS_Merged[currentIDX_hrrrh_A, GFS["wind_v"]] * interpFac1
                + GFS_Merged[currentIDX_hrrrh, GFS["wind_v"]] * interpFac2
            )
            ** 2
        )
    InterPcurrent[DATA_CURRENT["wind"]] = (
        clipLog(
            InterPcurrent[DATA_CURRENT["wind"]],
            CLIP_WIND["min"],
            CLIP_WIND["max"],
            "WindSpeed Current",
        )
        * windUnit
    )

<<<<<<< HEAD
    # Gust from subH, then NBM, then GFS
    if "hrrrsubh" in sourceList:
=======
    # Gust from RTMA_RU, then subH, then NBM, then GFS
    if "rtma_ru" in sourceList:
        InterPcurrent[DATA_CURRENT["gust"]] = dataOut_rtma_ru[0, RTMA_RU["gust"]]
    elif "hrrrsubh" in sourceList:
>>>>>>> a3da9e24
        InterPcurrent[DATA_CURRENT["gust"]] = hrrrSubHInterpolation[
            0, HRRR_SUBH["gust"]
        ]
    elif "nbm" in sourceList:
        InterPcurrent[DATA_CURRENT["gust"]] = (
            NBM_Merged[currentIDX_hrrrh_A, NBM["gust"]] * interpFac1
            + NBM_Merged[currentIDX_hrrrh, NBM["gust"]] * interpFac2
        )
    else:
        InterPcurrent[DATA_CURRENT["gust"]] = (
            GFS_Merged[currentIDX_hrrrh_A, GFS["gust"]] * interpFac1
            + GFS_Merged[currentIDX_hrrrh, GFS["gust"]] * interpFac2
        )

    # Clip between 0 and 400
    InterPcurrent[DATA_CURRENT["gust"]] = (
        clipLog(
            InterPcurrent[DATA_CURRENT["gust"]],
            CLIP_WIND["min"],
            CLIP_WIND["max"],
            "Gust Current",
        )
        * windUnit
    )

<<<<<<< HEAD
    # WindDir from subH, then NBM, then ECMWF, then GFS
    if "hrrrsubh" in sourceList:
=======
    # WindDir from RTMA_RU, then subH, then NBM, then GFS
    if "rtma_ru" in sourceList:
        InterPcurrent[DATA_CURRENT["bearing"]] = np.rad2deg(
            np.mod(
                np.arctan2(
                    dataOut_rtma_ru[0, RTMA_RU["wind_u"]],
                    dataOut_rtma_ru[0, RTMA_RU["wind_v"]],
                )
                + np.pi,
                2 * np.pi,
            )
        )
    elif "hrrrsubh" in sourceList:
>>>>>>> a3da9e24
        InterPcurrent[DATA_CURRENT["bearing"]] = np.rad2deg(
            np.mod(
                np.arctan2(
                    hrrrSubHInterpolation[0, HRRR_SUBH["wind_u"]],
                    hrrrSubHInterpolation[0, HRRR_SUBH["wind_v"]],
                )
                + np.pi,
                2 * np.pi,
            )
        )
    elif "nbm" in sourceList:
        InterPcurrent[DATA_CURRENT["bearing"]] = NBM_Merged[
            currentIDX_hrrrh, NBM["bearing"]
        ]
    elif "ecmwf_ifs" in sourceList:
        InterPcurrent[DATA_CURRENT["bearing"]] = np.rad2deg(
            np.mod(
                np.arctan2(
                    ECMWF_Merged[currentIDX_hrrrh, ECMWF["wind_u"]],
                    ECMWF_Merged[currentIDX_hrrrh, ECMWF["wind_v"]],
                )
                + np.pi,
                2 * np.pi,
            )
        )
    else:
        InterPcurrent[DATA_CURRENT["bearing"]] = np.rad2deg(
            np.mod(
                np.arctan2(
                    GFS_Merged[currentIDX_hrrrh, GFS["wind_u"]],
                    GFS_Merged[currentIDX_hrrrh, GFS["wind_v"]],
                )
                + np.pi,
                2 * np.pi,
            )
        )

<<<<<<< HEAD
    # Cloud, NBM, then ECMWF, then HRRR, then GFS
    if "nbm" in sourceList:
=======
    # Cloud, RTMA_RU then NBM then HRRR, then GFS
    if "rtma_ru" in sourceList:
        InterPcurrent[DATA_CURRENT["cloud"]] = (
            (dataOut_rtma_ru[0, RTMA_RU["cloud"]]) * 0.01
        )
    elif "nbm" in sourceList:
>>>>>>> a3da9e24
        InterPcurrent[DATA_CURRENT["cloud"]] = (
            NBM_Merged[currentIDX_hrrrh_A, NBM["cloud"]] * interpFac1
            + NBM_Merged[currentIDX_hrrrh, NBM["cloud"]] * interpFac2
        ) * 0.01
    elif "ecmwf_ifs" in sourceList:
        InterPcurrent[DATA_CURRENT["cloud"]] = (
            ECMWF_Merged[currentIDX_hrrrh_A, ECMWF["cloud"]] * interpFac1
            + ECMWF_Merged[currentIDX_hrrrh, ECMWF["cloud"]] * interpFac2
        ) * 0.01
    elif ("hrrr_0-18" in sourceList) and ("hrrr_18-48" in sourceList):
        InterPcurrent[DATA_CURRENT["cloud"]] = (
            HRRR_Merged[currentIDX_hrrrh_A, HRRR["cloud"]] * interpFac1
            + HRRR_Merged[currentIDX_hrrrh, HRRR["cloud"]] * interpFac2
        ) * 0.01
    else:
        InterPcurrent[DATA_CURRENT["cloud"]] = (
            GFS_Merged[currentIDX_hrrrh_A, GFS["cloud"]] * interpFac1
            + GFS_Merged[currentIDX_hrrrh, GFS["cloud"]] * interpFac2
        ) * 0.01

    # Clip
    InterPcurrent[DATA_CURRENT["cloud"]] = clipLog(
        InterPcurrent[DATA_CURRENT["cloud"]],
        CLIP_CLOUD["min"],
        CLIP_CLOUD["max"],
        "Cloud Current",
    )

    # UV Index from GFS
    InterPcurrent[DATA_CURRENT["uv"]] = clipLog(
        (
            GFS_Merged[currentIDX_hrrrh_A, GFS["uv"]] * interpFac1
            + GFS_Merged[currentIDX_hrrrh, GFS["uv"]] * interpFac2
        )
        * 18.9
        * 0.025,
        CLIP_UV["min"],
        CLIP_UV["max"],
        "UV Current",
    )

    # Station Pressure from RTMA_RU (surface pressure), then GFS
    if "rtma_ru" in sourceList:
        station_pressure_value = dataOut_rtma_ru[0, RTMA_RU["pressure"]]
    else:
        station_pressure_value = (
            GFS_Merged[currentIDX_hrrrh_A, GFS["station_pressure"]] * interpFac1
            + GFS_Merged[currentIDX_hrrrh, GFS["station_pressure"]] * interpFac2
        )

    InterPcurrent[DATA_CURRENT["station_pressure"]] = (
        clipLog(
            station_pressure_value,
            CLIP_PRESSURE["min"],
            CLIP_PRESSURE["max"],
            "Station Pressure Current",
        )
        * pressUnits
    )

    # VIS, RTMA_RU, then SubH, then NBM then HRRR, then GFS
    if "rtma_ru" in sourceList:
        InterPcurrent[DATA_CURRENT["vis"]] = dataOut_rtma_ru[0, RTMA_RU["vis"]]
        # RTMA_RU has max visibility of 16000m, convert to 16090m for exact 10 miles
        # Use threshold to handle floating point precision
        if InterPcurrent[DATA_CURRENT["vis"]] >= 15999:
            InterPcurrent[DATA_CURRENT["vis"]] = 16090
    elif "hrrrsubh" in sourceList:
        InterPcurrent[DATA_CURRENT["vis"]] = hrrrSubHInterpolation[0, HRRR_SUBH["vis"]]
    elif "nbm" in sourceList:
        InterPcurrent[DATA_CURRENT["vis"]] = (
            NBM_Merged[currentIDX_hrrrh_A, NBM["vis"]] * interpFac1
            + NBM_Merged[currentIDX_hrrrh, NBM["vis"]] * interpFac2
        )
    elif ("hrrr_0-18" in sourceList) and ("hrrr_18-48" in sourceList):
        InterPcurrent[DATA_CURRENT["vis"]] = (
            HRRR_Merged[currentIDX_hrrrh_A, HRRR["vis"]] * interpFac1
            + HRRR_Merged[currentIDX_hrrrh, HRRR["vis"]] * interpFac2
        )
    else:
        InterPcurrent[DATA_CURRENT["vis"]] = (
            GFS_Merged[currentIDX_hrrrh_A, GFS["vis"]] * interpFac1
            + GFS_Merged[currentIDX_hrrrh, GFS["vis"]] * interpFac2
        )

    InterPcurrent[DATA_CURRENT["vis"]] = np.clip(InterPcurrent[14], 0, 16090) * visUnits

    # Ozone from GFS
    InterPcurrent[DATA_CURRENT["ozone"]] = clipLog(
        GFS_Merged[currentIDX_hrrrh_A, GFS["ozone"]] * interpFac1
        + GFS_Merged[currentIDX_hrrrh, GFS["ozone"]] * interpFac2,
        CLIP_OZONE["min"],
        CLIP_OZONE["max"],
        "Ozone Current",
    )

    # Storm Distance from GFS
    InterPcurrent[DATA_CURRENT["storm_dist"]] = np.maximum(
        (
            GFS_Merged[currentIDX_hrrrh_A, GFS["storm_dist"]] * interpFac1
            + GFS_Merged[currentIDX_hrrrh, GFS["storm_dist"]] * interpFac2
        )
        * visUnits,
        0,
    )

    # Storm Bearing from GFS
    InterPcurrent[DATA_CURRENT["storm_dir"]] = GFS_Merged[
        currentIDX_hrrrh, GFS["storm_dir"]
    ]

    # Smoke from HRRR
    if ("hrrr_0-18" in sourceList) and ("hrrr_18-48" in sourceList):
        InterPcurrent[DATA_CURRENT["smoke"]] = clipLog(
            (
                HRRR_Merged[currentIDX_hrrrh_A, HRRR["smoke"]] * interpFac1
                + HRRR_Merged[currentIDX_hrrrh, HRRR["smoke"]] * interpFac2
            ),
            CLIP_SMOKE["min"],
            CLIP_SMOKE["max"],
            "Smoke Current",
        )
    else:
        InterPcurrent[DATA_CURRENT["smoke"]] = MISSING_DATA

    # Convert wind speed from its display unit to m/s for the apparent temperature function
    currentWindSpeedMps = InterPcurrent[9] / windUnit

    # Calculate the apparent temperature
    InterPcurrent[DATA_CURRENT["apparent"]] = calculate_apparent_temperature(
        InterPcurrent[DATA_CURRENT["temp"]],  # Air temperature in Kelvin
        InterPcurrent[DATA_CURRENT["humidity"]],  # Relative humidity (0.0 to 1.0)
        currentWindSpeedMps,  # Wind speed in meters per second
    )

    if "nbm" in sourceList:
        InterPcurrent[DATA_CURRENT["feels_like"]] = (
            NBM_Merged[currentIDX_hrrrh_A, NBM["apparent"]] * interpFac1
            + NBM_Merged[currentIDX_hrrrh, NBM["apparent"]] * interpFac2
        )
    else:
        InterPcurrent[DATA_CURRENT["feels_like"]] = (
            GFS_Merged[currentIDX_hrrrh_A, GFS["apparent"]] * interpFac1
            + GFS_Merged[currentIDX_hrrrh, GFS["apparent"]] * interpFac2
        )

    # Clip
    InterPcurrent[DATA_CURRENT["feels_like"]] = clipLog(
        InterPcurrent[DATA_CURRENT["feels_like"]],
        CLIP_TEMP["min"],
        CLIP_TEMP["max"],
        "Apparent Temperature Current",
    )

    # Fire index from NBM Fire
    if "nbm_fire" in sourceList:
        InterPcurrent[DATA_CURRENT["fire"]] = clipLog(
            (
                NBM_Fire_Merged[currentIDX_hrrrh_A, NBM_FIRE_INDEX] * interpFac1
                + NBM_Fire_Merged[currentIDX_hrrrh, NBM_FIRE_INDEX] * interpFac2
            ),
            CLIP_FIRE["min"],
            CLIP_FIRE["max"],
            "Fire index Current",
        )

    else:
        InterPcurrent[DATA_CURRENT["fire"]] = MISSING_DATA

    # Current temperature in Celsius
    curr_temp = (
        InterPcurrent[DATA_CURRENT["temp"]] - KELVIN_TO_CELSIUS
    )  # temperature in Celsius

    # Put temperature into units
    if tempUnits == 0:
        InterPcurrent[DATA_CURRENT["temp"]] = (
            InterPcurrent[DATA_CURRENT["temp"]] - KELVIN_TO_CELSIUS
        ) * 9 / 5 + 32  # "temperature"
        InterPcurrent[DATA_CURRENT["apparent"]] = (
            InterPcurrent[DATA_CURRENT["apparent"]] - KELVIN_TO_CELSIUS
        ) * 9 / 5 + 32  # "apparentTemperature"
        InterPcurrent[DATA_CURRENT["dew"]] = (
            InterPcurrent[DATA_CURRENT["dew"]] - KELVIN_TO_CELSIUS
        ) * 9 / 5 + 32  # "dewPoint"
        InterPcurrent[DATA_CURRENT["feels_like"]] = (
            InterPcurrent[DATA_CURRENT["feels_like"]] - KELVIN_TO_CELSIUS
        ) * 9 / 5 + 32  # "FeelsLike"

    else:
        InterPcurrent[DATA_CURRENT["temp"]] = (
            InterPcurrent[DATA_CURRENT["temp"]] - tempUnits
        )  # "temperature"
        InterPcurrent[DATA_CURRENT["apparent"]] = (
            InterPcurrent[DATA_CURRENT["apparent"]] - tempUnits
        )  # "apparentTemperature"
        InterPcurrent[DATA_CURRENT["dew"]] = (
            InterPcurrent[DATA_CURRENT["dew"]] - tempUnits
        )  # "dewPoint"
        InterPcurrent[DATA_CURRENT["feels_like"]] = (
            InterPcurrent[DATA_CURRENT["feels_like"]] - tempUnits
        )  # "FeelsLike"

    if (
        (minuteDict[0]["precipIntensity"])
        > (HOURLY_PRECIP_ACCUM_ICON_THRESHOLD_MM * prepIntensityUnit)
    ) & (minuteDict[0]["precipType"] is not None):
        # If more than 25% chance of precip, then the icon for whatever is happening, so long as the icon exists
        cIcon = minuteDict[0]["precipType"]
        cText = minuteDict[0]["precipType"][0].upper() + minuteDict[0]["precipType"][1:]

        # Because soemtimes there's precipitation not no type, don't use an icon in those cases

    # If visibility <1km and during the day
    elif InterPcurrent[DATA_CURRENT["vis"]] < (FOG_THRESHOLD_METERS * visUnits):
        cIcon = "fog"
        cText = "Fog"
    elif InterPcurrent[DATA_CURRENT["wind"]] > (WIND_THRESHOLDS["light"] * windUnit):
        cIcon = "wind"
        cText = "Windy"
    elif InterPcurrent[DATA_CURRENT["cloud"]] > CLOUD_COVER_THRESHOLDS["cloudy"]:
        cIcon = "cloudy"
        cText = "Cloudy"
    elif InterPcurrent[DATA_CURRENT["cloud"]] > CLOUD_COVER_THRESHOLDS["partly_cloudy"]:
        cText = "Partly Cloudy"

        if InterPcurrent[DATA_CURRENT["time"]] < InterSday[0, DATA_DAY["sunrise"]]:
            # Before sunrise
            cIcon = "partly-cloudy-night"
        elif (
            InterPcurrent[DATA_CURRENT["time"]] > InterSday[0, DATA_DAY["sunrise"]]
            and InterPcurrent[DATA_CURRENT["time"]] < InterSday[0, DATA_DAY["sunset"]]
        ):
            # After sunrise before sunset
            cIcon = "partly-cloudy-day"
        elif InterPcurrent[DATA_CURRENT["time"]] > InterSday[0, DATA_DAY["sunset"]]:
            # After sunset
            cIcon = "partly-cloudy-night"
    else:
        cText = "Clear"
        if InterPcurrent[DATA_CURRENT["time"]] < InterSday[0, DATA_DAY["sunrise"]]:
            # Before sunrise
            cIcon = "clear-night"
        elif (
            InterPcurrent[DATA_CURRENT["time"]] > InterSday[0, DATA_DAY["sunrise"]]
            and InterPcurrent[DATA_CURRENT["time"]] < InterSday[0, DATA_DAY["sunset"]]
        ):
            # After sunrise before sunset
            cIcon = "clear-day"
        elif InterPcurrent[DATA_CURRENT["time"]] > InterSday[0, DATA_DAY["sunset"]]:
            # After sunset
            cIcon = "clear-night"

    # Timing Check
    if TIMING:
        print("Object Start")
        print(datetime.datetime.now(datetime.UTC).replace(tzinfo=None) - T_Start)

    InterPcurrent = InterPcurrent.round(2)
    InterPcurrent[np.isnan(InterPcurrent)] = MISSING_DATA

    # Fix small neg zero
    InterPcurrent[((InterPcurrent > -0.01) & (InterPcurrent < 0.01))] = 0

    # Convert intensity to accumulation based on type
    currnetRainAccum = 0
    currnetSnowAccum = 0
    currnetIceAccum = 0

    if minuteDict[0]["precipType"] in ("rain", "none"):
        currnetRainAccum = (
            minuteDict[0]["precipIntensity"] / prepIntensityUnit * prepAccumUnit
        )
    elif minuteDict[0]["precipType"] == "snow":
        # Use the new snow height estimation (in mm), then convert to requested units
        curr_liquid = minuteDict[0]["precipIntensity"] / prepIntensityUnit
        currnetSnowAccum = (
            estimate_snow_height(curr_liquid, curr_temp, currentWindSpeedMps)
            * prepAccumUnit
        )
    elif minuteDict[0]["precipType"] == "sleet":
        currnetIceAccum = (
            minuteDict[0]["precipIntensity"] / prepIntensityUnit * prepAccumUnit
        )

    ### RETURN ###
    returnOBJ = dict()

    returnOBJ["latitude"] = round(float(lat), 4)
    returnOBJ["longitude"] = round(float(lon_IN), 4)
    returnOBJ["timezone"] = str(tz_name)
    returnOBJ["offset"] = float(tz_offset / 60)
    returnOBJ["elevation"] = round(float(ETOPO * elevUnit))

    if exCurrently != 1:
        returnOBJ["currently"] = dict()
        returnOBJ["currently"]["time"] = int(minute_array_grib[0])
        returnOBJ["currently"]["summary"] = cText
        returnOBJ["currently"]["icon"] = cIcon
        returnOBJ["currently"]["nearestStormDistance"] = InterPcurrent[
            DATA_CURRENT["storm_dist"]
        ]
        returnOBJ["currently"]["nearestStormBearing"] = int(
            InterPcurrent[DATA_CURRENT["storm_dir"]].round()
        )
        returnOBJ["currently"]["precipIntensity"] = minuteDict[0]["precipIntensity"]
        returnOBJ["currently"]["precipProbability"] = minuteDict[0]["precipProbability"]
        returnOBJ["currently"]["precipIntensityError"] = minuteDict[0][
            "precipIntensityError"
        ]
        returnOBJ["currently"]["precipType"] = minuteDict[0]["precipType"]
        returnOBJ["currently"]["temperature"] = InterPcurrent[DATA_CURRENT["temp"]]
        returnOBJ["currently"]["apparentTemperature"] = InterPcurrent[
            DATA_CURRENT["apparent"]
        ]
        returnOBJ["currently"]["dewPoint"] = InterPcurrent[DATA_CURRENT["dew"]]
        returnOBJ["currently"]["humidity"] = InterPcurrent[DATA_CURRENT["humidity"]]
        returnOBJ["currently"]["pressure"] = InterPcurrent[DATA_CURRENT["pressure"]]
        returnOBJ["currently"]["windSpeed"] = InterPcurrent[DATA_CURRENT["wind"]]
        returnOBJ["currently"]["windGust"] = InterPcurrent[DATA_CURRENT["gust"]]
        returnOBJ["currently"]["windBearing"] = int(
            np.mod(InterPcurrent[DATA_CURRENT["bearing"]], 360).round()
        )
        returnOBJ["currently"]["cloudCover"] = InterPcurrent[DATA_CURRENT["cloud"]]
        returnOBJ["currently"]["uvIndex"] = InterPcurrent[DATA_CURRENT["uv"]]
        returnOBJ["currently"]["visibility"] = InterPcurrent[DATA_CURRENT["vis"]]
        returnOBJ["currently"]["ozone"] = InterPcurrent[DATA_CURRENT["ozone"]]
        returnOBJ["currently"]["smoke"] = InterPcurrent[
            DATA_CURRENT["smoke"]
        ]  # kg/m3 to ug/m3
        returnOBJ["currently"]["fireIndex"] = InterPcurrent[DATA_CURRENT["fire"]]
        returnOBJ["currently"]["feelsLike"] = InterPcurrent[DATA_CURRENT["feels_like"]]
        returnOBJ["currently"]["currentDayIce"] = dayZeroIce
        returnOBJ["currently"]["currentDayLiquid"] = dayZeroRain
        returnOBJ["currently"]["currentDaySnow"] = dayZeroSnow

        if "stationPressure" in extraVars:
            returnOBJ["currently"]["stationPressure"] = InterPcurrent[
                DATA_CURRENT["station_pressure"]
            ]

        # Update the text
        if InterPcurrent[DATA_CURRENT["time"]] < InterSday[0, DATA_DAY["sunrise"]]:
            # Before sunrise
            currentDay = False
        elif (
            InterPcurrent[DATA_CURRENT["time"]] > InterSday[0, DATA_DAY["sunrise"]]
            and InterPcurrent[DATA_CURRENT["time"]] < InterSday[0, DATA_DAY["sunset"]]
        ):
            # After sunrise before sunset
            currentDay = True
        elif InterPcurrent[DATA_CURRENT["time"]] > InterSday[0, DATA_DAY["sunset"]]:
            # After sunset
            currentDay = False

        try:
            currentText, currentIcon = calculate_text(
                returnOBJ["currently"],
                prepAccumUnit,
                visUnits,
                windUnit,
                tempUnits,
                currentDay,
                currnetRainAccum,
                currnetSnowAccum,
                currnetIceAccum,
                "current",
                minuteDict[0]["precipIntensity"],
                icon,
            )
            if summaryText:
                returnOBJ["currently"]["summary"] = translation.translate(
                    ["title", currentText]
                )
                returnOBJ["currently"]["icon"] = currentIcon
        except Exception:
            print("CURRENTLY TEXT GEN ERROR:")
            print(traceback.print_exc())

        if version < 2:
            returnOBJ["currently"].pop("smoke", None)
            returnOBJ["currently"].pop("currentDayIce", None)
            returnOBJ["currently"].pop("currentDayLiquid", None)
            returnOBJ["currently"].pop("currentDaySnow", None)
            returnOBJ["currently"].pop("fireIndex", None)
            returnOBJ["currently"].pop("feelsLike", None)

        if timeMachine and not tmExtra:
            returnOBJ["currently"].pop("nearestStormDistance", None)
            returnOBJ["currently"].pop("nearestStormBearing", None)
            returnOBJ["currently"].pop("precipProbability", None)
            returnOBJ["currently"].pop("precipIntensityError", None)
            returnOBJ["currently"].pop("humidity", None)
            returnOBJ["currently"].pop("uvIndex", None)
            returnOBJ["currently"].pop("visibility", None)
            returnOBJ["currently"].pop("ozone", None)

    if exMinutely != 1:
        returnOBJ["minutely"] = dict()
        try:
            if summaryText:
                minuteText, minuteIcon = calculate_minutely_text(
                    minuteDict, currentText, currentIcon, icon, prepIntensityUnit
                )
                returnOBJ["minutely"]["summary"] = translation.translate(
                    ["sentence", minuteText]
                )
                returnOBJ["minutely"]["icon"] = minuteIcon
            else:
                returnOBJ["minutely"]["summary"] = pTypesText[
                    int(Counter(maxPchance).most_common(1)[0][0])
                ]
                returnOBJ["minutely"]["icon"] = pTypesIcon[
                    int(Counter(maxPchance).most_common(1)[0][0])
                ]

        except Exception:
            print("MINUTELY TEXT GEN ERROR:")
            print(traceback.print_exc())
            returnOBJ["minutely"]["summary"] = pTypesText[
                int(Counter(maxPchance).most_common(1)[0][0])
            ]
            returnOBJ["minutely"]["icon"] = pTypesIcon[
                int(Counter(maxPchance).most_common(1)[0][0])
            ]

        returnOBJ["minutely"]["data"] = minuteDict

    if exHourly != 1:
        returnOBJ["hourly"] = dict()
        if (not timeMachine) or (tmExtra):
            try:
                hourIcon, hourText = calculate_day_text(
                    hourList[int(baseTimeOffset) : int(baseTimeOffset) + 24],
                    prepAccumUnit,
                    visUnits,
                    windUnit,
                    tempUnits,
                    True,
                    str(tz_name),
                    int(time.time()),
                    "hour",
                    icon,
                )
                if summaryText:
                    returnOBJ["hourly"]["summary"] = translation.translate(
                        ["sentence", hourText]
                    )
                    returnOBJ["hourly"]["icon"] = hourIcon
                else:
                    returnOBJ["hourly"]["summary"] = max(
                        set(hourTextList), key=hourTextList.count
                    )
                    returnOBJ["hourly"]["icon"] = max(
                        set(hourIconList), key=hourIconList.count
                    )

            except Exception:
                print("TEXT GEN ERROR:")
                print(traceback.print_exc())
                returnOBJ["hourly"]["summary"] = max(
                    set(hourTextList), key=hourTextList.count
                )
                returnOBJ["hourly"]["icon"] = max(
                    set(hourIconList), key=hourIconList.count
                )

        # Final hourly cleanup.
        fieldsToRemove = []

        # Remove 'smoke' if the version is less than 2.
        if version < 2:
            fieldsToRemove.append("smoke")

        # Remove extra fields for basic Time Machine requests.
        if timeMachine and not tmExtra:
            fieldsToRemove.extend(
                [
                    "precipProbability",
                    "precipIntensityError",
                    "humidity",
                    "visibility",
                ]
            )

        # Apply all identified removals to the final hourList.
        if fieldsToRemove:
            for hourItem in hourList:
                for field in fieldsToRemove:
                    hourItem.pop(field, None)

        # If a timemachine request, do not offset to now
        if timeMachine or timeMachineNear:
            returnOBJ["hourly"]["data"] = hourList[0:ouputHours]
        else:
            returnOBJ["hourly"]["data"] = hourList[
                int(baseTimeOffset) : int(baseTimeOffset) + ouputHours
            ]

    if exDaily != 1:
        returnOBJ["daily"] = dict()
        if (not timeMachine) or (tmExtra):
            try:
                if summaryText:
                    weekText, weekIcon = calculate_weekly_text(
                        dayList, prepAccumUnit, tempUnits, str(tz_name), icon
                    )
                    returnOBJ["daily"]["summary"] = translation.translate(
                        ["sentence", weekText]
                    )
                    returnOBJ["daily"]["icon"] = weekIcon
                else:
                    returnOBJ["daily"]["summary"] = max(
                        set(dayTextList), key=dayTextList.count
                    )
                    returnOBJ["daily"]["icon"] = max(
                        set(dayIconList), key=dayIconList.count
                    )

            except Exception:
                print("DAILY SUMMARY TEXT GEN ERROR:")
                print(traceback.print_exc())
                returnOBJ["daily"]["summary"] = max(
                    set(dayTextList), key=dayTextList.count
                )
                returnOBJ["daily"]["icon"] = max(
                    set(dayIconList), key=dayIconList.count
                )
        returnOBJ["daily"]["data"] = dayList[0:ouputDays]

    if exAlerts != 1:
        returnOBJ["alerts"] = alertList

    # Timing Check
    if TIMING:
        print("Final Time")
        print(datetime.datetime.now(datetime.UTC).replace(tzinfo=None) - T_Start)

    if exFlags != 1:
        returnOBJ["flags"] = dict()
        returnOBJ["flags"]["sources"] = sourceList
        returnOBJ["flags"]["sourceTimes"] = sourceTimes
        returnOBJ["flags"]["nearest-station"] = int(0)
        returnOBJ["flags"]["units"] = unitSystem
        returnOBJ["flags"]["version"] = API_VERSION
        if version >= 2:
            returnOBJ["flags"]["sourceIDX"] = sourceIDX
            returnOBJ["flags"]["processTime"] = (
                datetime.datetime.now(datetime.UTC).replace(tzinfo=None) - T_Start
            ).microseconds
            returnOBJ["flags"]["ingestVersion"] = ingestVersion
            # Return the approx city name
            returnOBJ["flags"]["nearestCity"] = loc_name["city"]
            returnOBJ["flags"]["nearestCountry"] = loc_name["country"]
            returnOBJ["flags"]["nearestSubNational"] = loc_name["state"]

        # if timeMachine:
        # lock.release()

    return ORJSONResponse(
        content=returnOBJ,
        headers={
            "X-Node-ID": platform.node(),
            "X-Response-Time": str(
                (
                    datetime.datetime.now(datetime.UTC).replace(tzinfo=None) - T_Start
                ).microseconds
            ),
            "Cache-Control": "max-age=900, must-revalidate",
        },
    )


if __name__ == "__main__":
    import uvicorn

    uvicorn.run(app, host="0.0.0.0", port=8080, log_level="info")


@app.on_event("startup")
def initialDataSync() -> None:
    global zarrReady

    zarrReady = False
    print("Initial Download")

    STAGE = os.environ.get("STAGE", "PROD")
    if STAGE == "PROD":
        download_if_newer(
            s3_bucket,
            "ForecastTar_v2/" + ingestVersion + "/SubH.zarr.zip",
            "/tmp/SubH_TMP.zarr.zip",
            "/tmp/SubH.zarr.prod.zip",
            True,
        )
        print("SubH Download!")
        download_if_newer(
            s3_bucket,
            "ForecastTar_v2/" + ingestVersion + "/HRRR_6H.zarr.zip",
            "/tmp/HRRR_6H_TMP.zarr.zip",
            "/tmp/HRRR_6H.zarr.prod.zip",
            True,
        )
        print("HRRR_6H Download!")
        download_if_newer(
            s3_bucket,
            "ForecastTar_v2/" + ingestVersion + "/GFS.zarr.zip",
            "/tmp/GFS.zarr_TMP.zip",
            "/tmp/GFS.zarr.prod.zip",
            True,
        )
        print("GFS Download!")
        download_if_newer(
            s3_bucket,
            "ForecastTar_v2/" + ingestVersion + "/ECMWF.zarr.zip",
            "/tmp/ECMWF_TMP.zarr.zip",
            "/tmp/ECMWF.zarr.prod.zip",
            True,
        )
        print("ECMWF Download!")
        download_if_newer(
            s3_bucket,
            "ForecastTar_v2/" + ingestVersion + "/NBM.zarr.zip",
            "/tmp/NBM.zarr_TMP.zip",
            "/tmp/NBM.zarr.prod.zip",
            True,
        )
        print("NBM Download!")
        download_if_newer(
            s3_bucket,
            "ForecastTar_v2/" + ingestVersion + "/NBM_Fire.zarr.zip",
            "/tmp/NBM_Fire_TMP.zarr.zip",
            "/tmp/NBM_Fire.zarr.prod.zip",
            True,
        )
        print("NBM_Fire Download!")
        download_if_newer(
            s3_bucket,
            "ForecastTar_v2/" + ingestVersion + "/GEFS.zarr.zip",
            "/tmp/GEFS_TMP.zarr.zip",
            "/tmp/GEFS.zarr.prod.zip",
            True,
        )
        print("GEFS  Download!")
        download_if_newer(
            s3_bucket,
            "ForecastTar_v2/" + ingestVersion + "/HRRR.zarr.zip",
            "/tmp/HRRR_TMP.zarr.zip",
            "/tmp/HRRR.zarr.prod.zip",
            True,
        )
        print("HRRR  Download!")
        download_if_newer(
            s3_bucket,
            "ForecastTar_v2/" + ingestVersion + "/NWS_Alerts.zarr.zip",
            "/tmp/NWS_Alerts_TMP.zarr.zip",
            "/tmp/NWS_Alerts.zarr.prod.zip",
            True,
        )
        print("Alerts Download!")
        download_if_newer(
            s3_bucket,
            "ForecastTar_v2/" + ingestVersion + "/WMO_Alerts.zarr.zip",
            "/tmp/WMO_Alerts_TMP.zarr.zip",
            "/tmp/WMO_Alerts.zarr.prod.zip",
            True,
        )
        print("WMO Alerts Download!")
        download_if_newer(
            s3_bucket,
            "ForecastTar_v2/" + ingestVersion + "/RTMA_RU.zarr.zip",
            "/tmp/RTMA_RU_TMP.zarr.zip",
            "/tmp/RTMA_RU.zarr.prod.zip",
            True,
        )
        print("RTMA_RU Download!")
        download_if_newer(
            s3_bucket,
            "ForecastTar_v2/" + ingestVersion + "/ECMWF.zarr.zip",
            "/tmp/ECMWF_TMP.zarr.zip",
            "/tmp/ECMWF.zarr.prod.zip",
            True,
        )
        print("ECMWF Download!")

        if useETOPO:
            download_if_newer(
                s3_bucket,
                "ForecastTar_v2/" + ingestVersion + "/ETOPO_DA_C.zarr.zip",
                "/tmp/ETOPO_DA_C_TMP.zarr.zip",
                "/tmp/ETOPO_DA_C.zarr.prod.zip",
                True,
            )
            print("ETOPO Download!")
    else:
        print(STAGE)
    if (STAGE == "PROD") or (STAGE == "DEV"):
        update_zarr_store(True)

    zarrReady = True

    print("Initial Download End!")


@app.on_event("startup")
@repeat_every(seconds=60 * 5, logger=logger)  # 5 Minute
def dataSync() -> None:
    global zarrReady

    logger.info(zarrReady)

    STAGE = os.environ.get("STAGE", "PROD")

    if zarrReady:
        if STAGE == "PROD":
            time.sleep(20)
            logger.info("Starting Update")

            download_if_newer(
                s3_bucket,
                "ForecastTar_v2/" + ingestVersion + "/SubH.zarr.zip",
                "/tmp/SubH_TMP.zarr.zip",
                "/tmp/SubH.zarr.prod.zip",
                False,
            )
            logger.info("SubH Download!")
            download_if_newer(
                s3_bucket,
                "ForecastTar_v2/" + ingestVersion + "/HRRR_6H.zarr.zip",
                "/tmp/HRRR_6H_TMP.zarr.zip",
                "/tmp/HRRR_6H.zarr.prod.zip",
                False,
            )
            logger.info("HRRR_6H Download!")
            download_if_newer(
                s3_bucket,
                "ForecastTar_v2/" + ingestVersion + "/GFS.zarr.zip",
                "/tmp/GFS.zarr_TMP.zip",
                "/tmp/GFS.zarr.prod.zip",
                False,
            )
            logger.info("GFS Download!")
            download_if_newer(
                s3_bucket,
                "ForecastTar_v2/" + ingestVersion + "/ECMWF.zarr.zip",
                "/tmp/ECMWF_TMP.zarr.zip",
                "/tmp/ECMWF.zarr.prod.zip",
                False,
            )
            logger.info("ECMWF Download!")
            download_if_newer(
                s3_bucket,
                "ForecastTar_v2/" + ingestVersion + "/NBM.zarr.zip",
                "/tmp/NBM.zarr_TMP.zip",
                "/tmp/NBM.zarr.prod.zip",
                False,
            )
            logger.info("NBM Download!")
            download_if_newer(
                s3_bucket,
                "ForecastTar_v2/" + ingestVersion + "/NBM_Fire.zarr.zip",
                "/tmp/NBM_Fire_TMP.zarr.zip",
                "/tmp/NBM_Fire.zarr.prod.zip",
                False,
            )
            logger.info("NBM_Fire Download!")
            download_if_newer(
                s3_bucket,
                "ForecastTar_v2/" + ingestVersion + "/GEFS.zarr.zip",
                "/tmp/GEFS_TMP.zarr.zip",
                "/tmp/GEFS.zarr.prod.zip",
                False,
            )
            logger.info("GEFS  Download!")
            download_if_newer(
                s3_bucket,
                "ForecastTar_v2/" + ingestVersion + "/HRRR.zarr.zip",
                "/tmp/HRRR_TMP.zarr.zip",
                "/tmp/HRRR.zarr.prod.zip",
                False,
            )
            logger.info("HRRR  Download!")
            download_if_newer(
                s3_bucket,
                "ForecastTar_v2/" + ingestVersion + "/NWS_Alerts.zarr.zip",
                "/tmp/NWS_Alerts_TMP.zarr.zip",
                "/tmp/NWS_Alerts.zarr.prod.zip",
                False,
            )
            logger.info("Alerts Download!")
            download_if_newer(
                s3_bucket,
                "ForecastTar_v2/" + ingestVersion + "/WMO_Alerts.zarr.zip",
                "/tmp/WMO_Alerts_TMP.zarr.zip",
                "/tmp/WMO_Alerts.zarr.prod.zip",
                False,
            )
            logger.info("Alerts Download!")
            download_if_newer(
                s3_bucket,
                "ForecastTar_v2/" + ingestVersion + "/RTMA_RU.zarr.zip",
                "/tmp/RTMA_RU_TMP.zarr.zip",
                "/tmp/RTMA_RU.zarr.prod.zip",
                False,
            )
            logger.info("RTMA_RU Download!")
            download_if_newer(
                s3_bucket,
                "ForecastTar_v2/" + ingestVersion + "/ECMWF.zarr.zip",
                "/tmp/ECMWF_TMP.zarr.zip",
                "/tmp/ECMWF.zarr.prod.zip",
                False,
            )
            logger.info("ECMWF Download!")

            if useETOPO:
                download_if_newer(
                    s3_bucket,
                    "ForecastTar_v2/" + ingestVersion + "/ETOPO_DA_C.zarr.zip",
                    "/tmp/ETOPO_DA_C_TMP.zarr.zip",
                    "/tmp/ETOPO_DA_C.zarr.prod.zip",
                    False,
                )
                logger.info("ETOPO Download!")
        else:
            print(STAGE)

        if (STAGE == "PROD") or (STAGE == "DEV"):
            update_zarr_store(False)

    logger.info("Sync End!")


def calculate_apparent_temperature(airTemp, humidity, wind):
    """
    Calculates the apparent temperature temperature based on air temperature, wind speed and humidity
    Formula from: https://github.com/breezy-weather/breezy-weather/discussions/1085
    AT = Ta + 0.33 * rh / 100 * 6.105 * exp(17.27 * Ta / (237.7 + Ta)) - 0.70 * ws - 4.00

    Parameters:
    - airTemperature (float): Air temperature
    - humidity (float): Relative humidity
    - windSpeed (float): Wind speed in meters per second

    Returns:
    - float: Apparent temperature
    """

    # Convert air_temp from Kelvin to Celsius for the formula parts that use Celsius
    airTempC = airTemp - KELVIN_TO_CELSIUS

    # Calculate water vapor pressure 'e'
    # Ensure humidity is not 0 for calculation, replace with a small non-zero value if needed
    # The original equation does not guard for zero humidity. If relative_humidity_0_1 is 0, e will be 0.
    e = (
        humidity
        * APPARENT_TEMP_CONSTS["e_const"]
        * np.exp(
            APPARENT_TEMP_CONSTS["exp_a"]
            * airTempC
            / (APPARENT_TEMP_CONSTS["exp_b"] + airTempC)
        )
    )

    # Calculate apparent temperature in Celsius
    apparentTempC = (
        airTempC
        + APPARENT_TEMP_CONSTS["humidity_factor"] * e
        - APPARENT_TEMP_CONSTS["wind_factor"] * wind
        + APPARENT_TEMP_CONSTS["const"]
    )

    # Convert back to Kelvin
    apparentTempK = apparentTempC + KELVIN_TO_CELSIUS

    # Clip between -90 and 60
    return clipLog(
        apparentTempK,
        CLIP_TEMP["min"],
        CLIP_TEMP["max"],
        "Apparent Temperature Current",
    )


def clipLog(data, min, max, name):
    """
    Clip the data between min and max. Log if there is an error
    """

    # Print if the clipping is larger than 25 of the min
    if data.min() < (min - 0.25):
        # Print the data and the index it occurs
        logger.error("Min clipping required for " + name)
        logger.error("Min Value: " + str(data.min()))
        if isinstance(data, np.ndarray):
            logger.error("Min Index: " + str(np.where(data == data.min())))

        # Replace values below the threshold with np.nan
        if np.isscalar(data):
            if data < min:
                data = np.nan
        else:
            data = np.array(data, dtype=float)
            data[data < min] = np.nan

    else:
        data = np.clip(data, a_min=min, a_max=None)

    # Same for max
    if data.max() > (max + 0.25):
        logger.error("Max clipping required for " + name)
        logger.error("Max Value: " + str(data.max()))

        # Print the data and the index it occurs
        if isinstance(data, np.ndarray):
            logger.error("Max Index: " + str(np.where(data == data.max())))

        # Replace values above the threshold with np.nan
        if np.isscalar(data):
            if data > max:
                data = np.nan
        else:
            data = np.array(data, dtype=float)
            data[data > max] = np.nan

    else:
        data = np.clip(data, a_min=None, a_max=max)

    return data


def nearest_index(a, v):
    # Slightly faster than a simple linear search for large arrays
    # Find insertion point
    idx = np.searchsorted(a, v)
    # Clip so we don’t run off the ends
    idx = np.clip(idx, 1, len(a) - 1)
    # Look at neighbors, pick the closer one
    left, right = a[idx - 1], a[idx]
    return idx if abs(right - v) < abs(v - left) else idx - 1<|MERGE_RESOLUTION|>--- conflicted
+++ resolved
@@ -98,20 +98,14 @@
 
 # Project imports
 from API.constants.model_const import (
-<<<<<<< HEAD
     ECMWF,
-=======
->>>>>>> a3da9e24
     GEFS,
     GFS,
     HRRR,
     HRRR_SUBH,
     NBM,
     NBM_FIRE_INDEX,
-<<<<<<< HEAD
-=======
     RTMA_RU,
->>>>>>> a3da9e24
 )
 from API.constants.shared_const import (
     HISTORY_PERIODS,
@@ -4634,15 +4628,10 @@
         0, DATA_MINUTELY["error"]
     ]  # "precipIntensityError"
 
-<<<<<<< HEAD
-    # Temperature from subH, then NBM, then ECMWF, then GFS
-    if "hrrrsubh" in sourceList:
-=======
-    # Temperature from RTMA_RU (highest priority), then subH, then NBM, then GFS
+    # Temperature from RTMA_RU (highest priority), then subH, then NBM, then ECMWF, then GFS
     if "rtma_ru" in sourceList:
         InterPcurrent[DATA_CURRENT["temp"]] = dataOut_rtma_ru[0, RTMA_RU["temp"]]
     elif "hrrrsubh" in sourceList:
->>>>>>> a3da9e24
         InterPcurrent[DATA_CURRENT["temp"]] = hrrrSubHInterpolation[
             0, HRRR_SUBH["temp"]
         ]
@@ -4670,15 +4659,10 @@
         "Temperature Current",
     )
 
-<<<<<<< HEAD
-    # Dewpoint from subH, then NBM, then ECMWF, then GFS
-    if "hrrrsubh" in sourceList:
-=======
-    # Dewpoint from RTMA_RU (highest priority), then subH, then NBM, then GFS
+    # Dewpoint from RTMA_RU (highest priority), then subH, then NBM, then ECMWF, then GFS
     if "rtma_ru" in sourceList:
         InterPcurrent[DATA_CURRENT["dew"]] = dataOut_rtma_ru[0, RTMA_RU["dew"]]
     elif "hrrrsubh" in sourceList:
->>>>>>> a3da9e24
         InterPcurrent[DATA_CURRENT["dew"]] = hrrrSubHInterpolation[0, HRRR_SUBH["dew"]]
     elif "nbm" in sourceList:
         InterPcurrent[DATA_CURRENT["dew"]] = (
@@ -4748,11 +4732,7 @@
         "Humidity Current",
     )
 
-<<<<<<< HEAD
-    # Pressure from HRRR, then ECMWF, then GFS
-=======
-    # Pressure from HRRR, then GFS (RTMA_RU has surface pressure, not mean sea level pressure)
->>>>>>> a3da9e24
+    # Pressure from HRRR, then ECMWF, then GFS (RTMA_RU has surface pressure, not mean sea level pressure)
     if ("hrrr_0-18" in sourceList) and ("hrrr_18-48" in sourceList):
         InterPcurrent[DATA_CURRENT["pressure"]] = (
             HRRR_Merged[currentIDX_hrrrh_A, HRRR["pressure"]] * interpFac1
@@ -4780,18 +4760,13 @@
         * pressUnits
     )
 
-<<<<<<< HEAD
-    # WindSpeed from subH, then NBM, then ECMWF, then GFS
-    if "hrrrsubh" in sourceList:
-=======
-    # WindSpeed from RTMA_RU, then subH, then NBM, then GFS
+    # WindSpeed from RTMA_RU, then subH, then NBM, then ECMWF, then GFS
     if "rtma_ru" in sourceList:
         InterPcurrent[DATA_CURRENT["wind"]] = math.sqrt(
             dataOut_rtma_ru[0, RTMA_RU["wind_u"]] ** 2
             + dataOut_rtma_ru[0, RTMA_RU["wind_v"]] ** 2
         )
     elif "hrrrsubh" in sourceList:
->>>>>>> a3da9e24
         InterPcurrent[DATA_CURRENT["wind"]] = math.sqrt(
             hrrrSubHInterpolation[0, HRRR_SUBH["wind_u"]] ** 2
             + hrrrSubHInterpolation[0, HRRR_SUBH["wind_v"]] ** 2
@@ -4837,15 +4812,10 @@
         * windUnit
     )
 
-<<<<<<< HEAD
-    # Gust from subH, then NBM, then GFS
-    if "hrrrsubh" in sourceList:
-=======
     # Gust from RTMA_RU, then subH, then NBM, then GFS
     if "rtma_ru" in sourceList:
         InterPcurrent[DATA_CURRENT["gust"]] = dataOut_rtma_ru[0, RTMA_RU["gust"]]
     elif "hrrrsubh" in sourceList:
->>>>>>> a3da9e24
         InterPcurrent[DATA_CURRENT["gust"]] = hrrrSubHInterpolation[
             0, HRRR_SUBH["gust"]
         ]
@@ -4871,11 +4841,7 @@
         * windUnit
     )
 
-<<<<<<< HEAD
-    # WindDir from subH, then NBM, then ECMWF, then GFS
-    if "hrrrsubh" in sourceList:
-=======
-    # WindDir from RTMA_RU, then subH, then NBM, then GFS
+    # WindDir from RTMA_RU, then subH, then NBM, then ECMWF, then GFS
     if "rtma_ru" in sourceList:
         InterPcurrent[DATA_CURRENT["bearing"]] = np.rad2deg(
             np.mod(
@@ -4888,7 +4854,6 @@
             )
         )
     elif "hrrrsubh" in sourceList:
->>>>>>> a3da9e24
         InterPcurrent[DATA_CURRENT["bearing"]] = np.rad2deg(
             np.mod(
                 np.arctan2(
@@ -4926,17 +4891,12 @@
             )
         )
 
-<<<<<<< HEAD
-    # Cloud, NBM, then ECMWF, then HRRR, then GFS
-    if "nbm" in sourceList:
-=======
-    # Cloud, RTMA_RU then NBM then HRRR, then GFS
+    # Cloud, RTMA_RU, then NBM, then ECMWF, then HRRR, then GFS
     if "rtma_ru" in sourceList:
         InterPcurrent[DATA_CURRENT["cloud"]] = (
             (dataOut_rtma_ru[0, RTMA_RU["cloud"]]) * 0.01
         )
     elif "nbm" in sourceList:
->>>>>>> a3da9e24
         InterPcurrent[DATA_CURRENT["cloud"]] = (
             NBM_Merged[currentIDX_hrrrh_A, NBM["cloud"]] * interpFac1
             + NBM_Merged[currentIDX_hrrrh, NBM["cloud"]] * interpFac2
