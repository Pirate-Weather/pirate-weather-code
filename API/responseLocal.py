import asyncio
import datetime
import logging

# Standard library imports
import math
import os
import pickle
import platform
import random
import re
import shutil
import subprocess
import sys
import threading
import time
import traceback
from collections import Counter
from typing import Union

# Third-party imports
import boto3
import numpy as np
import pandas as pd
import s3fs
import reverse_geocode
import xarray as xr
import zarr
from astral import LocationInfo, moon
from astral.sun import sun
from boto3.s3.transfer import TransferConfig
from fastapi import FastAPI, HTTPException, Request
from fastapi.responses import ORJSONResponse
from fastapi_utils.tasks import repeat_every
from pirateweather_translations.dynamic_loader import load_all_translations
from pytz import timezone, utc
from timezonefinder import TimezoneFinder

from API.constants.api_const import (
    API_VERSION,
    APPARENT_TEMP_CONSTS,
    DBZ_CONST,
    GLOBE_TEMP_CONST,
    LARGEST_DIR_INIT,
    MAX_S3_RETRIES,
    NICE_PRIORITY,
    PRECIP_IDX,
    S3_BASE_DELAY,
    S3_MAX_BANDWIDTH,
    SOLAR_IRRADIANCE_CONST,
    SOLAR_RAD_CONST,
    TEMP_THRESHOLD_RAIN_C,
    TEMP_THRESHOLD_SNOW_C,
    TEMPERATURE_UNITS_THRESH,
    WBGT_CONST,
)
from API.constants.clip_const import (
    CLIP_CLOUD,
    CLIP_FEELS_LIKE,
    CLIP_FIRE,
    CLIP_GLOBAL,
    CLIP_HUMIDITY,
    CLIP_OZONE,
    CLIP_PRESSURE,
    CLIP_PROB,
    CLIP_SMOKE,
    CLIP_TEMP,
    CLIP_UV,
    CLIP_VIS,
    CLIP_WIND,
)
from API.constants.forecast_const import (
    DATA_CURRENT,
    DATA_DAY,
    DATA_HOURLY,
    DATA_MINUTELY,
)
from API.constants.grid_const import (
    HRRR_X_MAX,
    HRRR_X_MIN,
    HRRR_Y_MAX,
    HRRR_Y_MIN,
    NBM_X_MAX,
    NBM_X_MIN,
    NBM_Y_MAX,
    NBM_Y_MIN,
    US_BOUNDING_BOX,
)

# Project imports
from API.constants.model_const import GEFS, GFS, HRRR, HRRR_SUBH, NBM, NBM_FIRE_INDEX
from API.constants.shared_const import (
    HISTORY_PERIODS,
    INGEST_VERSION_STR,
    KELVIN_TO_CELSIUS,
    MISSING_DATA,
    REFC_THRESHOLD,
)
from API.constants.text_const import (
    CLOUD_COVER_THRESHOLDS,
    DAILY_PRECIP_ACCUM_ICON_THRESHOLD_MM,
    DAILY_SNOW_ACCUM_ICON_THRESHOLD_MM,
    FOG_THRESHOLD_METERS,
    HOURLY_PRECIP_ACCUM_ICON_THRESHOLD_MM,
    PRECIP_PROB_THRESHOLD,
    WIND_THRESHOLDS,
)

from API.constants.unit_const import country_units

from API.PirateDailyText import calculate_day_text
from API.PirateMinutelyText import calculate_minutely_text
from API.PirateText import calculate_text
from API.PirateTextHelper import estimate_snow_height
from API.PirateWeeklyText import calculate_weekly_text
from API.timemachine import TimeMachine

Translations = load_all_translations()

lock = threading.Lock()

aws_access_key_id = os.environ.get("AWS_KEY", "")
aws_secret_access_key = os.environ.get("AWS_SECRET", "")
pw_api_key = os.environ.get("PW_API", "")
save_type = os.getenv("save_type", default="S3")
s3_bucket = os.getenv("s3_bucket", default="piratezarr2")
useETOPO = os.getenv("useETOPO", default=True)
TIMING = os.environ.get("TIMING", False)

force_now = os.getenv("force_now", default=False)

# Version code for ingest files
ingestVersion = INGEST_VERSION_STR


def setup_logging():
    handler = logging.StreamHandler(sys.stdout)
    # include timestamp, level, logger name, module, line number, message
    fmt = "%(asctime)s %(levelname)s [%(name)s:%(module)s:%(lineno)d] %(message)s"
    handler.setFormatter(logging.Formatter(fmt, datefmt="%Y-%m-%dT%H:%M:%S%z"))

    root = logging.getLogger()
    root.setLevel(logging.INFO)
    root.addHandler(handler)


class S3ZipStore(zarr.storage.ZipStore):
    def __init__(self, path: s3fs.S3File) -> None:
        super().__init__(path="", mode="r")
        self.path = path


def _add_custom_header(request, **kwargs):
    request.headers["apikey"] = pw_api_key


def _retry_s3_operation(
    operation, max_retries=MAX_S3_RETRIES, base_delay=S3_BASE_DELAY
):
    """Retry S3 operations with exponential backoff for rate limiting."""
    for attempt in range(max_retries):
        try:
            return operation()
        except Exception as e:
            # Check if it's a rate limiting error
            if "429" in str(e) or "Too Many Requests" in str(e):
                if attempt < max_retries - 1:
                    # Calculate delay with exponential backoff and jitter
                    delay = base_delay * (2**attempt) + random.uniform(0, 1)
                    print(
                        f"S3 rate limit hit (attempt {attempt + 1}/{max_retries}), retrying in {delay:.2f}s: {e}"
                    )
                    time.sleep(delay)
                    continue
            # Re-raise the exception if it's not rate limiting or max retries reached
            raise e
    raise Exception(f"Failed after {max_retries} attempts")


def download_if_newer(
    s3_bucket, s3_object_key, local_file_path, local_lmdb_path, initialDownload
):
    if initialDownload:
        config = TransferConfig(use_threads=True, max_bandwidth=None)
    else:
        config = TransferConfig(use_threads=False, max_bandwidth=S3_MAX_BANDWIDTH)

    # Initialize the S3 client
    if save_type == "S3":
        s3_client = boto3.client(
            "s3",
            aws_access_key_id=aws_access_key_id,
            aws_secret_access_key=aws_secret_access_key,
        )

        # Get the last modified timestamp of the S3 object
        # Use retry logic to handle rate limiting
        s3_response = _retry_s3_operation(
            lambda: s3_client.head_object(Bucket=s3_bucket, Key=s3_object_key)
        )
        s3_last_modified = s3_response["LastModified"].timestamp()
    else:
        # If saved locally, get the last modified timestamp of the local file
        s3_last_modified = os.path.getmtime(s3_bucket + "/" + s3_object_key)

    newFile = False

    # Check if the local file exists
    # Read pickle with last modified time
    if os.path.exists(local_file_path + ".modtime.pickle"):
        # Open the file in binary mode
        with open(local_file_path + ".modtime.pickle", "rb") as file:
            # Deserialize and retrieve the variable from the file
            local_last_modified = pickle.load(file)

        # Compare timestamps and download if the S3 object is more recent
        if s3_last_modified > local_last_modified:
            # Download the file
            if save_type == "S3":
                _retry_s3_operation(
                    lambda: s3_client.download_file(
                        s3_bucket, s3_object_key, local_file_path, Config=config
                    )
                )
            else:
                # Copy the local file over
                shutil.copy(s3_bucket + "/" + s3_object_key, local_file_path)

            newFile = True
            with open(local_file_path + ".modtime.pickle", "wb") as file:
                # Serialize and write the variable to the file
                pickle.dump(s3_last_modified, file)

        else:
            (f"{s3_object_key} is already up to date.")

    else:
        # Download the file
        if save_type == "S3":
            _retry_s3_operation(
                lambda: s3_client.download_file(
                    s3_bucket, s3_object_key, local_file_path, Config=config
                )
            )
        else:
            # Otherwise copy local file
            shutil.copy(s3_bucket + "/" + s3_object_key, local_file_path)

        with open(local_file_path + ".modtime.pickle", "wb") as file:
            # Serialize and write the variable to the file
            pickle.dump(s3_last_modified, file)

        newFile = True
        # Untar the file
        # shutil.unpack_archive(local_file_path, extract_path, 'tar')

    if newFile:
        # Write a file to show an update is in progress, do not reload
        with open(local_lmdb_path + ".lock", "w"):
            pass

        # Rename
        shutil.move(local_file_path, local_lmdb_path + "_" + str(s3_last_modified))

        # ZipZarr.close()
        # os.remove(local_file_path)
        os.remove(local_lmdb_path + ".lock")


logger = logging.getLogger("dataSync")
logger.setLevel(logging.INFO)
handler = logging.StreamHandler()
formatter = logging.Formatter("%(asctime)s - %(name)s - %(levelname)s - %(message)s")
handler.setFormatter(formatter)
logger.addHandler(handler)


def find_largest_integer_directory(parent_dir, key_string, initialRun):
    largest_value = LARGEST_DIR_INIT
    largest_dir = None
    old_dirs = []

    STAGE = os.environ.get("STAGE", "PROD")

    for entry in os.listdir(parent_dir):
        # entry_path = os.path.join(parent_dir, entry)
        if (key_string in entry) & ("TMP" not in entry):
            old_dirs.append(entry)
            try:
                # Extract the integer value from the directory name
                value = float(
                    entry[-12:]
                )  # No constant needed, this is a filename slice

                if value > largest_value:
                    largest_value = value
                    largest_dir = entry
            except ValueError:
                # If the directory name is not an integer, skip it
                continue

    # Remove the latest dir from old_dirs
    if STAGE == "PROD":
        old_dirs.remove(largest_dir)

    if (not initialRun) & (len(old_dirs) == 0):
        largest_dir = None

    return largest_dir, old_dirs


def update_zarr_store(initialRun):
    global ETOPO_f
    global SubH_Zarr
    global HRRR_6H_Zarr
    global GFS_Zarr
    global NBM_Zarr
    global NBM_Fire_Zarr
    global GEFS_Zarr
    global HRRR_Zarr
    global NWS_Alerts_Zarr

    STAGE = os.environ.get("STAGE", "PROD")
    # Create empty dir
    os.makedirs("/tmp/empty", exist_ok=True)

    # Find the latest file that's ready
    latest_Alert, old_Alert = find_largest_integer_directory(
        "/tmp", "NWS_Alerts.zarr", initialRun
    )
    if latest_Alert is not None:
        NWS_Alerts_Zarr = zarr.open(
            zarr.storage.ZipStore("/tmp/" + latest_Alert, mode="r"), mode="r"
        )
        logger.info("Loading new: " + latest_Alert)
    for old_dir in old_Alert:
        if STAGE == "PROD":
            logger.info("Removing old: " + old_dir)
            # command = f"nice -n {NICE_PRIORITY} rsync -a --bwlimit=200 --delete /tmp/empty/ /tmp/{old_dir}/"
            # subprocess.run(command, shell=True)
            command = f"nice -n {NICE_PRIORITY} rm -rf /tmp/{old_dir}"
            subprocess.run(command, shell=True)

    latest_SubH, old_SubH = find_largest_integer_directory(
        "/tmp", "SubH.zarr", initialRun
    )
    if latest_SubH is not None:
        SubH_Zarr = zarr.open(
            zarr.storage.ZipStore("/tmp/" + latest_SubH, mode="r"), mode="r"
        )
        logger.info("Loading new: " + latest_SubH)
    for old_dir in old_SubH:
        if STAGE == "PROD":
            logger.info("Removing old: " + old_dir)
            # command = f"nice -n 20 rsync -a --bwlimit=200 --delete /tmp/empty/ /tmp/{old_dir}/"
            # subprocess.run(command, shell=True)
            command = f"nice -n 20 rm -rf /tmp/{old_dir}"
            subprocess.run(command, shell=True)

    latest_HRRR_6H, old_HRRR_6H = find_largest_integer_directory(
        "/tmp", "HRRR_6H.zarr", initialRun
    )
    if latest_HRRR_6H is not None:
        HRRR_6H_Zarr = zarr.open(
            zarr.storage.ZipStore("/tmp/" + latest_HRRR_6H, mode="r"), mode="r"
        )
        logger.info("Loading new: " + latest_HRRR_6H)
    for old_dir in old_HRRR_6H:
        if STAGE == "PROD":
            logger.info("Removing old: " + old_dir)
            # command = f"nice -n 20 rsync -a --bwlimit=200 --delete /tmp/empty/ /tmp/{old_dir}/"
            # subprocess.run(command, shell=True)
            command = f"nice -n 20 rm -rf /tmp/{old_dir}"
            subprocess.run(command, shell=True)

    latest_GFS, old_GFS = find_largest_integer_directory("/tmp", "GFS.zarr", initialRun)
    if latest_GFS is not None:
        GFS_Zarr = zarr.open(
            zarr.storage.ZipStore("/tmp/" + latest_GFS, mode="r"), mode="r"
        )
        logger.info("Loading new: " + latest_GFS)
    for old_dir in old_GFS:
        if STAGE == "PROD":
            logger.info("Removing old: " + old_dir)
            # command = f"nice -n 20 rsync -a --bwlimit=200 --delete /tmp/empty/ /tmp/{old_dir}/"
            # subprocess.run(command, shell=True)
            command = f"nice -n 20 rm -rf /tmp/{old_dir}"
            subprocess.run(command, shell=True)

    latest_NBM, old_NBM = find_largest_integer_directory("/tmp", "NBM.zarr", initialRun)
    if latest_NBM is not None:
        NBM_Zarr = zarr.open(
            zarr.storage.ZipStore("/tmp/" + latest_NBM, mode="r"), mode="r"
        )
        logger.info("Loading new: " + latest_NBM)
    for old_dir in old_NBM:
        if STAGE == "PROD":
            logger.info("Removing old: " + old_dir)
            # command = f"nice -n 20 rsync -a --bwlimit=200 --delete /tmp/empty/ /tmp/{old_dir}/"
            # subprocess.run(command, shell=True)
            command = f"nice -n 20 rm -rf /tmp/{old_dir}"
            subprocess.run(command, shell=True)

    latest_NBM_Fire, old_NBM_Fire = find_largest_integer_directory(
        "/tmp", "NBM_Fire.zarr", initialRun
    )
    if latest_NBM_Fire is not None:
        NBM_Fire_Zarr = zarr.open(
            zarr.storage.ZipStore("/tmp/" + latest_NBM_Fire, mode="r"), mode="r"
        )
        logger.info("Loading new: " + latest_NBM_Fire)
    for old_dir in old_NBM_Fire:
        if STAGE == "PROD":
            logger.info("Removing old: " + old_dir)
            # command = f"nice -n 20 rsync -a --bwlimit=200 --delete /tmp/empty/ /tmp/{old_dir}/"
            # subprocess.run(command, shell=True)
            command = f"nice -n 20 rm -rf /tmp/{old_dir}"
            subprocess.run(command, shell=True)

    latest_GEFS, old_GEFS = find_largest_integer_directory(
        "/tmp", "GEFS.zarr", initialRun
    )
    if latest_GEFS is not None:
        GEFS_Zarr = zarr.open(
            zarr.storage.ZipStore("/tmp/" + latest_GEFS, mode="r"), mode="r"
        )
        logger.info("Loading new: " + latest_GEFS)
    for old_dir in old_GEFS:
        if STAGE == "PROD":
            logger.info("Removing old: " + old_dir)
            # command = f"nice -n 20 rsync -a --bwlimit=200 --delete /tmp/empty/ /tmp/{old_dir}/"
            # subprocess.run(command, shell=True)
            command = f"nice -n 20 rm -rf /tmp/{old_dir}"
            subprocess.run(command, shell=True)

    latest_HRRR, old_HRRR = find_largest_integer_directory(
        "/tmp", "HRRR.zarr", initialRun
    )
    if latest_HRRR is not None:
        HRRR_Zarr = zarr.open(
            zarr.storage.ZipStore("/tmp/" + latest_HRRR, mode="r"), mode="r"
        )
        logger.info("Loading new: " + latest_HRRR)
    for old_dir in old_HRRR:
        if STAGE == "PROD":
            logger.info("Removing old: " + old_dir)
            # command = f"nice -n 20 rsync -a --bwlimit=200 --delete /tmp/empty/ /tmp/{old_dir}/"
            # subprocess.run(command, shell=True)
            command = f"nice -n 20 rm -rf /tmp/{old_dir}"
            subprocess.run(command, shell=True)

    if (initialRun) and (useETOPO):
        latest_ETOPO, old_ETOPO = find_largest_integer_directory(
            "/tmp", "ETOPO_DA_C.zarr", initialRun
        )
        ETOPO_f = zarr.open(
            zarr.storage.ZipStore("/tmp/" + latest_ETOPO, mode="r"), mode="r"
        )

    print("Refreshed Zarrs")


setup_logging()
logger = logging.getLogger(__name__)

app = FastAPI()


def solar_rad(D_t, lat, t_t):
    """
    returns The theortical clear sky short wave radiation
    https://www.mdpi.com/2072-4292/5/10/4735/htm
    """

    d = 1 + SOLAR_RAD_CONST["eccentricity"] * math.sin(
        (2 * math.pi * (D_t - SOLAR_RAD_CONST["offset"])) / 365
    )
    r = SOLAR_RAD_CONST["r"]
    S_0 = SOLAR_RAD_CONST["S0"]
    delta = SOLAR_RAD_CONST["delta_factor"] * math.sin(
        (2 * math.pi * (D_t + SOLAR_RAD_CONST["delta_offset"])) / 365
    )
    radLat = np.deg2rad(lat)
    solarHour = math.pi * ((t_t - SOLAR_RAD_CONST["hour_offset"]) / 12)
    cosTheta = math.sin(delta) * math.sin(radLat) + math.cos(delta) * math.cos(
        radLat
    ) * math.cos(solarHour)
    R_s = r * (S_0 / d**2) * cosTheta

    if R_s < 0:
        R_s = 0

    return R_s


def toTimestamp(d):
    return d.timestamp()


# If testing, read zarrs directly from S3
# This should be implemented as a fallback at some point
STAGE = os.environ.get("STAGE", "PROD")
if STAGE == "TESTING":
    print("Setting up S3 zarrs")
    # If S3, use that, otherwise use local
    if save_type == "S3":
        # s3 = s3fs.S3FileSystem(key=aws_access_key_id, secret=aws_secret_access_key, asynchronous=False)
        s3 = s3fs.S3FileSystem(
            anon=True,
            asynchronous=False,
            endpoint_url="https://api.pirateweather.net/files/",
        )
        s3.s3.meta.events.register("before-sign.s3.*", _add_custom_header)

        try:
            f = _retry_s3_operation(
                lambda: s3.open(
                    "s3://ForecastTar_v2/" + ingestVersion + "/NWS_Alerts.zarr.zip"
                )
            )
            store = S3ZipStore(f)
        # Try an old ingest version for testing
        except FileNotFoundError:
            ingestVersion = "v28"
            print("Using old ingest version: " + ingestVersion)
            f = _retry_s3_operation(
                lambda: s3.open(
                    "s3://ForecastTar_v2/" + ingestVersion + "/NWS_Alerts.zarr.zip"
                )
            )
            store = S3ZipStore(f)

    elif save_type == "S3Zarr":
        s3 = s3fs.S3FileSystem(
            key=aws_access_key_id, secret=aws_secret_access_key, version_aware=True
        )

        try:
            f = _retry_s3_operation(
                lambda: s3.open(
                    "s3://"
                    + s3_bucket
                    + "/ForecastTar_v2/"
                    + ingestVersion
                    + "/NWS_Alerts.zarr.zip"
                )
            )
            store = S3ZipStore(f)
        except FileNotFoundError:
            ingestVersion = "v28"
            print("Using old ingest version: " + ingestVersion)
            f = _retry_s3_operation(
                lambda: s3.open(
                    "s3://"
                    + s3_bucket
                    + "/ForecastTar_v2/"
                    + ingestVersion
                    + "/NWS_Alerts.zarr.zip"
                )
            )
            store = S3ZipStore(f)

    else:
        f = s3_bucket + "NWS_Alerts.zarr.zip"
        store = zarr.storage.ZipStore(f, mode="r")

    NWS_Alerts_Zarr = zarr.open(store, mode="r")

    if save_type == "S3":
        f = _retry_s3_operation(
            lambda: s3.open("s3://ForecastTar_v2/" + ingestVersion + "/SubH.zarr.zip")
        )
        store = S3ZipStore(f)
    elif save_type == "S3Zarr":
        f = _retry_s3_operation(
            lambda: s3.open(
                "s3://"
                + s3_bucket
                + "/ForecastTar_v2/"
                + ingestVersion
                + "/SubH.zarr.zip"
            )
        )
        store = S3ZipStore(f)
    else:
        f = s3_bucket + "SubH_v2.zarr.zip"
        store = zarr.storage.ZipStore(f, mode="r")

    SubH_Zarr = zarr.open(store, mode="r")
    print("SubH Read")

    if save_type == "S3":
        f = _retry_s3_operation(
            lambda: s3.open(
                "s3://ForecastTar_v2/" + ingestVersion + "/HRRR_6H.zarr.zip"
            )
        )
        store = S3ZipStore(f)
    elif save_type == "S3Zarr":
        f = _retry_s3_operation(
            lambda: s3.open(
                "s3://"
                + s3_bucket
                + "/ForecastTar_v2/"
                + ingestVersion
                + "/HRRR_6H.zarr.zip"
            )
        )
        store = S3ZipStore(f)
    else:
        f = s3_bucket + "HRRR_6H.zarr.zip"
        store = zarr.storage.ZipStore(f, mode="r")

    HRRR_6H_Zarr = zarr.open(store, mode="r")
    print("HRRR_6H Read")

    if save_type == "S3":
        f = _retry_s3_operation(
            lambda: s3.open("s3://ForecastTar_v2/" + ingestVersion + "/GFS.zarr.zip")
        )
        store = S3ZipStore(f)
    elif save_type == "S3Zarr":
        f = _retry_s3_operation(
            lambda: s3.open(
                "s3://"
                + s3_bucket
                + "/ForecastTar_v2/"
                + ingestVersion
                + "/GFS.zarr.zip"
            )
        )
        store = S3ZipStore(f)
    else:
        f = s3_bucket + "GFS.zarr.zip"
        store = zarr.storage.ZipStore(f, mode="r")

    GFS_Zarr = zarr.open(store, mode="r")
    print("GFS Read")

    if save_type == "S3":
        f = _retry_s3_operation(
            lambda: s3.open("s3://ForecastTar_v2/" + ingestVersion + "/GEFS.zarr.zip")
        )
        store = S3ZipStore(f)
    elif save_type == "S3Zarr":
        f = _retry_s3_operation(
            lambda: s3.open(
                "s3://"
                + s3_bucket
                + "/ForecastTar_v2/"
                + ingestVersion
                + "/GEFS.zarr.zip"
            )
        )
        store = S3ZipStore(f)
    else:
        f = s3_bucket + "GEFS.zarr.zip"
        store = zarr.storage.ZipStore(f, mode="r")

    GEFS_Zarr = zarr.open(store, mode="r")
    print("GEFS Read")

    if save_type == "S3":
        f = _retry_s3_operation(
            lambda: s3.open("s3://ForecastTar_v2/" + ingestVersion + "/NBM.zarr.zip")
        )
        store = S3ZipStore(f)
    elif save_type == "S3Zarr":
        # print('USE VERSION NBM')
        # f = s3.open("s3://" + s3_bucket + "/NBM.zarr.zip",
        #             version_id="sfWxulLYHDWCQTiM2u0v.x_Sg4pTwpG7")
        f = _retry_s3_operation(
            lambda: s3.open(
                "s3://"
                + s3_bucket
                + "/ForecastTar_v2/"
                + ingestVersion
                + "/NBM.zarr.zip"
            )
        )

        store = S3ZipStore(f)
    else:
        f = s3_bucket + "NBM.zarr.zip"
        store = zarr.storage.ZipStore(f, mode="r")

    NBM_Zarr = zarr.open(store, mode="r")
    print("NBM Read")

    if save_type == "S3":
        f = _retry_s3_operation(
            lambda: s3.open(
                "s3://ForecastTar_v2/" + ingestVersion + "/NBM_Fire.zarr.zip"
            )
        )
        store = S3ZipStore(f)
    elif save_type == "S3Zarr":
        f = _retry_s3_operation(
            lambda: s3.open(
                "s3://"
                + s3_bucket
                + "/ForecastTar_v2/"
                + ingestVersion
                + "/NBM_Fire.zarr.zip"
            )
        )
        store = S3ZipStore(f)
    else:
        f = s3_bucket + "NBM_Fire.zarr.zip"
        store = zarr.storage.ZipStore(f, mode="r")

    NBM_Fire_Zarr = zarr.open(store, mode="r")
    print("NBM Fire Read")

    if save_type == "S3":
        f = _retry_s3_operation(
            lambda: s3.open("s3://ForecastTar_v2/" + ingestVersion + "/HRRR.zarr.zip")
        )
        store = S3ZipStore(f)
    elif save_type == "S3Zarr":
        f = _retry_s3_operation(
            lambda: s3.open(
                "s3://"
                + s3_bucket
                + "/ForecastTar_v2/"
                + ingestVersion
                + "/HRRR.zarr.zip"
            )
        )
        store = S3ZipStore(f)
    else:
        f = s3_bucket + "HRRR.zarr.zip"
        store = zarr.storage.ZipStore(f, mode="r")

    HRRR_Zarr = zarr.open(store, mode="r")
    print("HRRR Read")

    if useETOPO:
        if save_type == "S3":
            f = _retry_s3_operation(
                lambda: s3.open(
                    "s3://ForecastTar_v2/" + ingestVersion + "/ETOPO_DA_C.zarr.zip"
                )
            )
            store = S3ZipStore(f)
        elif save_type == "S3Zarr":
            f = _retry_s3_operation(
                lambda: s3.open(
                    "s3://"
                    + s3_bucket
                    + "/ForecastTar_v2/"
                    + ingestVersion
                    + "/ETOPO_DA_C.zarr.zip"
                )
            )
            store = S3ZipStore(f)
        else:
            f = s3_bucket + "ETOPO_DA_C.zarr.zip"
            store = zarr.storage.ZipStore(f, mode="r")

        ETOPO_f = zarr.open(store, mode="r")
    print("ETOPO Read")


async def get_zarr(store, X, Y):
    return store[:, :, X, Y]


lats_etopo = np.arange(-90, 90, 0.01666667)
lons_etopo = np.arange(-180, 180, 0.01666667)

tf = TimezoneFinder(in_memory=True)


def get_offset(*, lat, lng, utcTime, tf):
    # tf = TimezoneFinder()
    """
    returns a location's time zone offset from UTC in minutes.
    """

    today = utcTime
    tz_target = timezone(tf.timezone_at(lng=lng, lat=lat))
    # ATTENTION: tz_target could be None! handle error case
    today_target = tz_target.localize(today)
    today_utc = utc.localize(today)
    return (today_utc - today_target).total_seconds() / 60, tz_target


def has_interior_nan_holes(arr: np.ndarray) -> bool:
    """
    Return True if `arr` (2D: rows × cols) contains at least one
    contiguous block of NaNs that:
      - does *not* touch the first or last column
      - has at least one NaN
    """
    # 1) make a mask of NaNs
    mask = np.isnan(arr)

    # 2) pad left/right with False so that edges never count as run boundaries
    #    padded.shape == (rows, cols+2)
    padded = np.pad(mask, ((0, 0), (1, 1)), constant_values=False)

    # 3) compute a 1D diff along each row:
    #    diff == +1  → run *start* (False→True)
    #    diff == -1  → run *end*   (True→False)
    #    diff.shape == (rows, cols+1)
    diff = padded[:, 1:].astype(int) - padded[:, :-1].astype(int)
    starts = diff == 1  # potential run‐starts
    ends = diff == -1  # potential run‐ends

    # 4) ignore any that occur at the very first or last original column:
    #    we only want starts/ends in columns 1…(cols-2)
    interiorStarts = starts[:, 1:-1]
    interiorEnds = ends[:, 1:-1]

    # 5) a row has an interior hole iff it has at least one interior start
    #    *and* at least one interior end.  If any row meets that, we’re done.
    rowHasStart = interiorStarts.any(axis=1)
    rowHasEnd = interiorEnds.any(axis=1)

    return bool(np.any(rowHasStart & rowHasEnd))


# Interpolation function to interpolate nans in a row, keeping nan's at the start and end
def _interp_row(row: np.ndarray) -> np.ndarray:
    """
    Fill only strictly interior NaN‐runs in a 1D array
    (i.e. ignore any NaNs at index 0 or -1) by linear interpolation.
    """
    n = row.size
    x = np.arange(n)

    # mask of all NaNs
    mask = np.isnan(row)

    if mask.any() and not mask.all():
        good = ~mask

        # interp only at mask positions, using the remaining points
        row[mask] = np.interp(x[mask], x[good], row[good], left=np.nan, right=np.nan)

    return row


class WeatherParallel(object):
    async def zarr_read(self, model, opened_zarr, x, y):
        if TIMING:
            print("### " + model + " Reading!")
            print(datetime.datetime.now(datetime.UTC).replace(tzinfo=None))

        errCount = 0
        dataOut = False
        # Try to read Zarr file
        while errCount < 4:
            try:
                dataOut = await asyncio.to_thread(lambda: opened_zarr[:, :, y, x].T)

                # Fake some bad data for testing
                # if model == "GFS":
                # dataOut[10:100, 4] = np.nan

                # Check for missing/ bad data and interpolate
                # This should not occur, but good to have a fallback
                if has_interior_nan_holes(dataOut.T):
                    print("### " + model + " Interpolating missing data!")

                    # Print the location of the missing data
                    if TIMING:
                        print(
                            "### " + model + " Missing data at: ",
                            np.argwhere(np.isnan(dataOut)),
                        )

                    dataOut = np.apply_along_axis(_interp_row, 0, dataOut)

                if TIMING:
                    print("### " + model + " Done!")
                    print(datetime.datetime.now(datetime.UTC).replace(tzinfo=None))
                return dataOut

            except Exception:
                print("### " + model + " Failure!")
                errCount = errCount + 1
                print(traceback.print_exc())

        print("### " + model + " Failure!")
        dataOut = False
        return dataOut


def cull(lng, lat):
    """Accepts a list of lat/lng tuples.
    returns the list of tuples that are within the bounding box for the US.
    NB. THESE ARE NOT NECESSARILY WITHIN THE US BORDERS!
    https://gist.github.com/jsundram/1251783
    """

    ### TODO: Add Alaska somehow

    top = US_BOUNDING_BOX["top"]
    left = US_BOUNDING_BOX["left"]
    right = US_BOUNDING_BOX["right"]
    bottom = US_BOUNDING_BOX["bottom"]

    inside_box = 0
    if (bottom <= lat <= top) and (left <= lng <= right):
        inside_box = 1

    return inside_box


def lambertGridMatch(
    central_longitude,
    central_latitude,
    standard_parallel,
    semimajor_axis,
    lat,
    lon,
    hrrr_minX,
    hrrr_minY,
    hrrr_delta,
):
    # From https://en.wikipedia.org/wiki/Lambert_conformal_conic_projection

    hrr_n = math.sin(standard_parallel)
    hrrr_F = (
        math.cos(standard_parallel)
        * (math.tan(0.25 * math.pi + 0.5 * standard_parallel)) ** hrr_n
    ) / hrr_n
    hrrr_p = (
        semimajor_axis
        * hrrr_F
        * 1
        / (math.tan(0.25 * math.pi + 0.5 * math.radians(lat)) ** hrr_n)
    )
    hrrr_p0 = (
        semimajor_axis
        * hrrr_F
        * 1
        / (math.tan(0.25 * math.pi + 0.5 * central_latitude) ** hrr_n)
    )

    x_hrrrLoc = hrrr_p * math.sin(hrr_n * (math.radians(lon) - central_longitude))
    y_hrrrLoc = hrrr_p0 - hrrr_p * math.cos(
        hrr_n * (math.radians(lon) - central_longitude)
    )

    x_hrrr = round((x_hrrrLoc - hrrr_minX) / hrrr_delta)
    y_hrrr = round((y_hrrrLoc - hrrr_minY) / hrrr_delta)

    x_grid = x_hrrr * hrrr_delta + hrrr_minX
    y_grid = y_hrrr * hrrr_delta + hrrr_minY

    hrrr_p2 = math.copysign(math.sqrt(x_grid**2 + (hrrr_p0 - y_grid) ** 2), hrr_n)

    lat_grid = math.degrees(
        2 * math.atan((semimajor_axis * hrrr_F / hrrr_p2) ** (1 / hrr_n)) - math.pi / 2
    )

    hrrr_theta = math.atan((x_grid) / (hrrr_p0 - y_grid))

    lon_grid = math.degrees(central_longitude + hrrr_theta / hrr_n)

    return lat_grid, lon_grid, x_hrrr, y_hrrr


def rounder(t):
    if t.minute >= 30:
        # Round up to the next hour
        rounded_dt = t.replace(second=0, microsecond=0, minute=0) + datetime.timedelta(
            hours=1
        )
    else:
        # Round down to the current hour
        rounded_dt = t.replace(second=0, microsecond=0, minute=0)
    return rounded_dt


def unix_to_day_of_year_and_lst(dt, longitude):
    # Calculate the day of the year
    day_of_year = dt.timetuple().tm_yday

    # Calculate UTC time in hours
    utc_time = dt.hour + dt.minute / 60 + dt.second / 3600
    print(utc_time)

    # Calculate Local Solar Time (LST) considering the longitude
    lst = utc_time + (longitude / 15)
    print(lst)

    return day_of_year, lst


def solar_irradiance(latitude, longitude, unix_time):
    G_sc = SOLAR_IRRADIANCE_CONST["GSC"]

    # Get the day of the year and Local Solar Time (LST)
    day_of_year, local_solar_time = unix_to_day_of_year_and_lst(unix_time, longitude)

    # Calculate solar declination (delta) in radians
    delta = math.radians(SOLAR_IRRADIANCE_CONST["declination"]) * math.sin(
        math.radians(360 / 365 * (284 + day_of_year))
    )

    # Calculate hour angle (H) in degrees, then convert to radians
    H = math.radians(15 * (local_solar_time - 12))

    # Convert latitude to radians
    phi = math.radians(latitude)

    # Calculate solar elevation angle (alpha)
    sin_alpha = math.sin(phi) * math.sin(delta) + math.cos(phi) * math.cos(
        delta
    ) * math.cos(H)

    # Calculate air mass (AM)
    AM = 1 / sin_alpha if sin_alpha > 0 else float("inf")
    G_0 = G_sc * (
        1
        + SOLAR_IRRADIANCE_CONST["g0_coeff"]
        * math.cos(math.radians(360 * day_of_year / 365))
    )
    G = (
        G_0 * sin_alpha * math.exp(-SOLAR_IRRADIANCE_CONST["am_coeff"] * AM)
        if sin_alpha > 0
        else 0
    )

    return G


def calculate_globe_temperature(
    air_temperature, solar_radiation, wind_speed, globe_diameter=0.15, emissivity=0.95
):
    """
    Estimate the globe temperature based on ambient temperature, solar radiation, and wind speed.

    Parameters:
    air_temperature (float): Ambient air temperature in degrees Celsius.
    solar_radiation (float): Solar radiation in watts per square meter (W/m²).
    wind_speed (float): Wind speed in meters per second (m/s).
    globe_diameter (float, optional): Diameter of the globe thermometer in meters (default is 0.15m).
    emissivity (float, optional): Emissivity of the globe (default is 0.95 for a black globe).

    Returns:
    float: Estimated globe temperature in degrees Celsius.
    """
    globe_temperature = air_temperature + (
        GLOBE_TEMP_CONST["factor"] * (solar_radiation ** GLOBE_TEMP_CONST["temp_exp"])
    ) / (
        emissivity
        * (globe_diameter ** GLOBE_TEMP_CONST["diam_exp"])
        * (wind_speed ** GLOBE_TEMP_CONST["wind_exp"])
    )
    return globe_temperature


def calculate_wbgt(
    temperature,
    humidity,
    wind_speed=None,
    solar_radiation=None,
    globe_temperature=None,
    in_sun=False,
):
    """
    Calculate the Wet-Bulb Globe Temperature (WBGT).

    Parameters:
    temperature (float): The ambient air temperature in degrees Celsius.
    humidity (float): The relative humidity as a percentage (0-100).
    wind_speed (float, optional): The wind speed in meters per second. Required if `in_sun` is True.
    solar_radiation (float, optional): Solar radiation in watts per square meter (W/m²). Used to calculate globe temperature if `globe_temperature` is not provided.
    globe_temperature (float, optional): The globe temperature in degrees Celsius. Required if `in_sun` is True and `solar_radiation` is not provided.
    in_sun (bool, optional): If True, calculates WBGT for sunny conditions using wind_speed and globe_temperature.

    Returns:
    float: The Wet-Bulb Globe Temperature in degrees Celsius.
    """
    if in_sun:
        if globe_temperature is None:
            if wind_speed is None or solar_radiation is None:
                raise ValueError(
                    "Wind speed and solar radiation must be provided if globe temperature is not provided for outdoor WBGT calculation."
                )
            globe_temperature = calculate_globe_temperature(
                temperature, solar_radiation, wind_speed
            )
        wbgt = (
            WBGT_CONST["temp_weight"] * temperature
            + WBGT_CONST["globe_weight"] * globe_temperature
            + WBGT_CONST["wind_weight"] * wind_speed
        )
    else:
        wbgt = WBGT_CONST["temp_weight"] * temperature + WBGT_CONST[
            "humidity_weight"
        ] * (humidity / 100.0 * temperature)

    return wbgt


def dbz_to_rate(dbz_array, precip_type_array, min_dbz=REFC_THRESHOLD):
    """
    Convert dBZ to precipitation rate (mm/h) using a Z-R relationship with soft threshold.

    Args:
        dbz_array (np.ndarray): Radar reflectivity in dBZ.
        precip_type_array (np.ndarray): Array of precipitation types ('rain' or 'snow').
        min_dbz (float): Minimum dBZ for soft thresholding. Values below this are scaled linearly.

    Returns:
        np.ndarray: Precipitation rate in mm/h.
    """
    # Ensure no negative dBZ values
    dbz_array = np.maximum(dbz_array, 0.0)

    # Convert dBZ to Z
    z_array = 10 ** (dbz_array / 10.0)

    # Initialize rate coefficients for rain
    a_array = np.full_like(dbz_array, DBZ_CONST["rain_a"], dtype=float)
    b_array = np.full_like(dbz_array, DBZ_CONST["rain_b"], dtype=float)
    snow_mask = precip_type_array == "snow"
    a_array[snow_mask] = DBZ_CONST["snow_a"]
    b_array[snow_mask] = DBZ_CONST["snow_b"]

    # Compute precipitation rate
    rate_array = (z_array / a_array) ** (1.0 / b_array)

    # Apply soft threshold for sub-threshold dBZ values
    below_threshold = dbz_array < min_dbz
    rate_array[below_threshold] *= dbz_array[below_threshold] / min_dbz

    # Final check: ensure no negative rates
    rate_array = np.maximum(rate_array, 0.0)
    return rate_array


@app.get("/timemachine/{apikey}/{location}", response_class=ORJSONResponse)
@app.get("/forecast/{apikey}/{location}", response_class=ORJSONResponse)
async def PW_Forecast(
    request: Request,
    location: str,
    units: Union[str, None] = None,
    extend: Union[str, None] = None,
    exclude: Union[str, None] = None,
    lang: Union[str, None] = None,
    version: Union[str, None] = None,
    tmextra: Union[str, None] = None,
    apikey: Union[str, None] = None,
    icon: Union[str, None] = None,
    extraVars: Union[str, None] = None,
) -> dict:
    global ETOPO_f
    global SubH_Zarr
    global HRRR_6H_Zarr
    global GFS_Zarr
    global NBM_Zarr
    global NBM_Fire_Zarr
    global GEFS_Zarr
    global HRRR_Zarr
    global NWS_Alerts_Zarr

    readHRRR = False
    readGFS = False
    readNBM = False
    readGEFS = False

    STAGE = os.environ.get("STAGE", "PROD")

    # Timing Check
    T_Start = datetime.datetime.now(datetime.UTC).replace(tzinfo=None)

    # Current time
    if force_now is False:
        nowTime = datetime.datetime.now(datetime.UTC).replace(tzinfo=None)
    else:
        # Force now for testing with static inputs
        nowTime = datetime.datetime.fromtimestamp(int(force_now), datetime.UTC).replace(
            tzinfo=None
        )

        print("Forced Current Time to:")
        print(nowTime)

    ### If developing in REPL, uncomment to provide static variables
    # location = "47.1756,27.594,1741126460"
    # units = "ca"
    # extend = None
    # exclude = None
    # lang = "en"
    # version = "2"
    # tmextra: None
    # apikey: None

    locationReq = location.split(",")

    # Get the location
    try:
        lat = float(locationReq[0])
        lon_IN = float(locationReq[1])
    except Exception:
        raise HTTPException(status_code=400, detail="Invalid Location Specification")
        # return {
        #     'statusCode': 400,
        #     'body': json.dumps('Invalid Location Specification')
        # }
    lon = lon_IN % 360  # 0-360
    az_Lon = ((lon + 180) % 360) - 180  # -180-180

    if (lon_IN < -180) or (lon > 360):
        # print('ERROR')
        raise HTTPException(status_code=400, detail="Invalid Longitude")
    if (lat < -90) or (lat > 90):
        # print('ERROR')
        raise HTTPException(status_code=400, detail="Invalid Latitude")

    if len(locationReq) == 2:
        if STAGE == "TIMEMACHINE":
            raise HTTPException(status_code=400, detail="Missing Time Specification")

        else:
            utcTime = nowTime

    elif len(locationReq) == 3:
        # If time is specified as a unix time
        if locationReq[2].lstrip("-+").isnumeric():
            if float(locationReq[2]) > 0:
                utcTime = datetime.datetime.fromtimestamp(
                    float(locationReq[2]), datetime.UTC
                ).replace(tzinfo=None)
            elif float(locationReq[2]) < -100000:  # Very negatime time
                utcTime = datetime.datetime.fromtimestamp(
                    float(locationReq[2]), datetime.UTC
                ).replace(tzinfo=None)
            elif float(locationReq[2]) < 0:  # Negatime time
                utcTime = nowTime + datetime.timedelta(seconds=float(locationReq[2]))

        else:
            try:
                utcTime = datetime.datetime.strptime(
                    locationReq[2], "%Y-%m-%dT%H:%M:%S%z"
                )
                # Since it is in UTC time already
                utcTime = utcTime.replace(tzinfo=None)
            except Exception:
                try:
                    utcTime = datetime.datetime.strptime(
                        locationReq[2], "%Y-%m-%dT%H:%M:%S%Z"
                    )
                    # Since it is in UTC time already
                    utcTime = utcTime.replace(tzinfo=None)
                except Exception:
                    try:
                        localTime = datetime.datetime.strptime(
                            locationReq[2], "%Y-%m-%dT%H:%M:%S"
                        )

                        # If no time zone specified, assume local time, and convert
                        tz_offsetLocIN = {
                            "lat": lat,
                            "lng": az_Lon,
                            "utcTime": localTime,
                            "tf": tf,
                        }

                        tz_offsetIN, tz_name = get_offset(**tz_offsetLocIN)
                        utcTime = localTime - datetime.timedelta(minutes=tz_offsetIN)

                    except Exception:
                        # print('ERROR')
                        raise HTTPException(
                            status_code=400, detail="Invalid Time Specification"
                        )

    else:
        raise HTTPException(
            status_code=400, detail="Invalid Time or Location Specification"
        )

    timeMachine = False
    timeMachineNear = False
    # Set up translations
    if not lang:
        lang = "en"

    if icon != "pirate":
        icon = "darksky"

    # Check if langugage is supported
    if lang not in Translations:
        # Throw an error
        raise HTTPException(status_code=400, detail="Language Not Supported")

    translation = Translations[lang]

    if utcTime < datetime.datetime(2024, 5, 1):
        timeMachine = True

        if (
            ("localhost" in str(request.url))
            or ("timemachine" in str(request.url))
            or ("127.0.0.1" in str(request.url))
        ):
            TM_Response = await TimeMachine(
                lat, lon, az_Lon, utcTime, tf, units, exclude, lang, API_VERSION
            )

            return TM_Response
        else:
            raise HTTPException(
                status_code=400,
                detail="Requested Time is in the Past. Please Use Timemachine.",
            )
    elif (nowTime - utcTime) > datetime.timedelta(hours=30):
        # More than 30 hours ago must be time machine request
        if (
            ("localhost" in str(request.url))
            or ("timemachine" in str(request.url))
            or ("127.0.0.1" in str(request.url))
        ):
            timeMachine = True
        else:
            raise HTTPException(
                status_code=400,
                detail="Requested Time is in the Past. Please Use Timemachine.",
            )
            # lock.acquire(blocking=True, timeout=60)
    elif nowTime < utcTime:
        if (utcTime - nowTime) < datetime.timedelta(hours=1):
            utcTime = nowTime
        else:
            raise HTTPException(
                status_code=400, detail="Requested Time is in the Future"
            )
    elif (nowTime - utcTime) < datetime.timedelta(hours=30):
        # If within the last 30 hours, it may or may not be a timemachine request
        if "timemachine" in str(request.url):
            timeMachineNear = True
            # This results in the API using the live zip file, but only doing a 24 hour forecast from midnight of the requested day
            if TIMING:
                print("Near term timemachine request")
                # Print how far in the past it is
                print((nowTime - utcTime))
        # Otherwise, just a normal request

    # Timing Check
    if TIMING:
        print("Request process time")
        print(datetime.datetime.now(datetime.UTC).replace(tzinfo=None) - T_Start)

    # Calculate the timezone offset
    tz_offsetLoc = {"lat": lat, "lng": az_Lon, "utcTime": utcTime, "tf": tf}
    tz_offset, tz_name = get_offset(**tz_offsetLoc)

    tzReq = tf.timezone_at(lat=lat, lng=az_Lon)

    # Reverse geocode the location to return a city name and approx unit system
<<<<<<< HEAD
    loc_name = reverse_geocode.get((lat, az_lon))
=======
    loc_name = await asyncio.to_thread(reverse_geocode.get, (lat, az_Lon))
>>>>>>> ac0e799f

    # Timing Check
    if TIMING:
        print("Timezone offset time")
        print(datetime.datetime.now(datetime.UTC).replace(tzinfo=None) - T_Start)

    # Set defaults
    if not extend:
        extendFlag = 0
    else:
        if extend == "hourly":
            extendFlag = 1
        else:
            extendFlag = 0

    if not version:
        version = 1

    version = float(version)

    # Check if extra information should be included with time machine
    if not tmextra:
        tmExtra = False
    else:
        tmExtra = True

    if not exclude:
        excludeParams = ""
    else:
        excludeParams = exclude

    if not extraVars:
        extraVars = []
    else:
        extraVars = extraVars.split(",")

    exCurrently = 0
    exMinutely = 0
    exHourly = 0
    exDaily = 0
    exFlags = 0
    exAlerts = 0
    exNBM = 0
    exHRRR = 0
    exGEFS = 0
    summaryText = True

    if "currently" in excludeParams:
        exCurrently = 1
    if "minutely" in excludeParams:
        exMinutely = 1
    if "hourly" in excludeParams:
        exHourly = 1
    if "daily" in excludeParams:
        exDaily = 1
    if "flags" in excludeParams:
        exFlags = 1
    if "alerts" in excludeParams:
        exAlerts = 1
    if "nbm" in excludeParams:
        exNBM = 1
    if "hrrr" in excludeParams:
        exHRRR = 1
    if "gefs" in excludeParams:
        exGEFS = 1
    if "summary" in excludeParams:
        summaryText = False

    # Set up timemache params
    if timeMachine and not tmExtra:
        exMinutely = 1

    if timeMachine:
        exAlerts = 1

    # Exclude Alerts outside US
    if exAlerts == 0:
        if cull(az_Lon, lat) == 0:
            exAlerts = 1

    # Default to US
    unitSystem = "us"
    windUnit = 2.234  # mph
    prepIntensityUnit = 0.0394  # inches/hour
    prepAccumUnit = 0.0394  # inches
    tempUnits = 0  # F. This is harder
    pressUnits = 0.01  # Hectopascals
    visUnits = 0.00062137  # miles
    humidUnit = 0.01  # %
    elevUnit = 3.28084  # ft

    if units:
<<<<<<< HEAD
        if units == 'auto':
            unitSystem = country_units[loc_name['country_code']].lower()
=======
        if units == "auto":
            unitSystem = country_units.get(loc_name["country_code"], "us").lower()
>>>>>>> ac0e799f
        else:
            unitSystem = units[0:2]

        if unitSystem == "ca":
            windUnit = 3.600  # kph
            prepIntensityUnit = 1  # mm/h
            prepAccumUnit = 0.1  # cm
            tempUnits = KELVIN_TO_CELSIUS  # Celsius
            pressUnits = 0.01  # Hectopascals
            visUnits = 0.001  # km
            humidUnit = 0.01  # %
            elevUnit = 1  # m
        elif unitSystem == "uk":
            windUnit = 2.234  # mph
            prepIntensityUnit = 1  # mm/h
            prepAccumUnit = 0.1  # cm
            tempUnits = KELVIN_TO_CELSIUS  # Celsius
            pressUnits = 0.01  # Hectopascals
            visUnits = 0.00062137  # miles
            humidUnit = 0.01  # %
            elevUnit = 1  # m
        elif unitSystem == "si":
            windUnit = 1  # m/s
            prepIntensityUnit = 1  # mm/h
            prepAccumUnit = 0.1  # cm
            tempUnits = KELVIN_TO_CELSIUS  # Celsius
            pressUnits = 0.01  # Hectopascals
            visUnits = 0.001  # km
            humidUnit = 0.01  # %
            elevUnit = 1  # m
        else:
            unitSystem = "us"

    weather = WeatherParallel()

    zarrTasks = dict()

    # Base times
    pytzTZ = timezone(tzReq)

    # utcTime  = datetime.datetime(year=2024, month=3, day=8, hour=6, minute=15)
    baseTime = utc.localize(
        datetime.datetime(
            year=utcTime.year,
            month=utcTime.month,
            day=utcTime.day,
            hour=utcTime.hour,
            minute=utcTime.minute,
        )
    ).astimezone(pytzTZ)
    baseHour = pytzTZ.localize(
        datetime.datetime(
            year=baseTime.year,
            month=baseTime.month,
            day=baseTime.day,
            hour=baseTime.hour,
        )
    )

    baseDay = baseTime.replace(hour=0, minute=0, second=0, microsecond=0)

    baseDayUTC = baseDay.astimezone(utc)

    # Find UTC time for the base day
    baseDayUTC_Grib = (
        (
            np.datetime64(baseDay.astimezone(utc).replace(tzinfo=None))
            - np.datetime64(datetime.datetime(1970, 1, 1, 0, 0, 0))
        )
        .astype("timedelta64[s]")
        .astype(np.int32)
    )

    # Timing Check
    if TIMING:
        print("### HRRR Start ###")
        print(datetime.datetime.now(datetime.UTC).replace(tzinfo=None) - T_Start)

    sourceIDX = dict()

    # Ignore areas outside of HRRR coverage
    if az_Lon < -134 or az_Lon > -61 or lat < 21 or lat > 53 or exHRRR == 1:
        dataOut = False
        dataOut_hrrrh = False
        dataOut_h2 = False

    else:
        # HRRR
        central_longitude_hrrr = math.radians(262.5)
        central_latitude_hrrr = math.radians(38.5)
        standard_parallel_hrrr = math.radians(38.5)
        semimajor_axis_hrrr = 6371229
        hrrr_minX = -2697500
        hrrr_minY = -1587300
        hrrr_delta = 3000

        hrrr_lat, hrrr_lon, x_hrrr, y_hrrr = lambertGridMatch(
            central_longitude_hrrr,
            central_latitude_hrrr,
            standard_parallel_hrrr,
            semimajor_axis_hrrr,
            lat,
            lon,
            hrrr_minX,
            hrrr_minY,
            hrrr_delta,
        )

        if (
            (x_hrrr < HRRR_X_MIN)
            or (y_hrrr < HRRR_Y_MIN)
            or (x_hrrr > HRRR_X_MAX)
            or (y_hrrr > HRRR_Y_MAX)
        ):
            dataOut = False
            dataOut_h2 = False
            dataOut_hrrrh = False
        else:
            # HRRRH
            # Check if timemachine request, use different sources
            if timeMachine:
                date_range = pd.date_range(
                    start=baseDayUTC - datetime.timedelta(hours=1),
                    end=baseDayUTC + datetime.timedelta(days=1, hours=1),
                    freq="1h",
                ).to_list()
                if utcTime < datetime.datetime(2025, 6, 10):
                    zarrList = [
                        "s3://"
                        + s3_bucket
                        + "/HRRRH/HRRRH_Hist"
                        + t.strftime("%Y%m%dT%H0000Z")
                        + ".zarr/"
                        for t in date_range
                    ]
                    consolidateZarr = True
                else:
                    zarrList = [
                        "s3://"
                        + s3_bucket
                        + "/Hist_v2/HRRR/HRRR_Hist_v2"
                        + t.strftime("%Y%m%dT%H0000Z")
                        + ".zarr/"
                        for t in date_range
                    ]
                    consolidateZarr = False

                now = time.time()
                HRRRdropvars = []
                if utcTime < datetime.datetime(2025, 7, 7):
                    HRRRdropvars.append("DSWRF_surface")
                    HRRRdropvars.append("CAPE_surface")

                with xr.open_mfdataset(
                    zarrList,
                    engine="zarr",
                    consolidated=consolidateZarr,
                    decode_cf=False,
                    parallel=True,
                    storage_options={
                        "key": aws_access_key_id,
                        "secret": aws_secret_access_key,
                    },
                    cache=False,
                    drop_variables=HRRRdropvars,
                ) as xr_mf:
                    # Correct for Pressure Switch
                    if "PRES_surface" in xr_mf.data_vars:
                        HRRRHzarrVars = (
                            "time",
                            "VIS_surface",
                            "GUST_surface",
                            "PRES_surface",
                            "TMP_2maboveground",
                            "DPT_2maboveground",
                            "RH_2maboveground",
                            "UGRD_10maboveground",
                            "VGRD_10maboveground",
                            "PRATE_surface",
                            "APCP_surface",
                            "CSNOW_surface",
                            "CICEP_surface",
                            "CFRZR_surface",
                            "CRAIN_surface",
                            "TCDC_entireatmosphere",
                            "MASSDEN_8maboveground",
                            "REFC_entireatmosphere",
                        )
                    else:
                        HRRRHzarrVars = (
                            "time",
                            "VIS_surface",
                            "GUST_surface",
                            "MSLMA_meansealevel",
                            "TMP_2maboveground",
                            "DPT_2maboveground",
                            "RH_2maboveground",
                            "UGRD_10maboveground",
                            "VGRD_10maboveground",
                            "PRATE_surface",
                            "APCP_surface",
                            "CSNOW_surface",
                            "CICEP_surface",
                            "CFRZR_surface",
                            "CRAIN_surface",
                            "TCDC_entireatmosphere",
                            "MASSDEN_8maboveground",
                            "REFC_entireatmosphere",
                        )

                    dataOut_hrrrh = np.zeros((len(xr_mf.time), len(HRRRHzarrVars)))

                    # Add time
                    dataOut_hrrrh[:, 0] = xr_mf.time.compute().data

                    for vIDX, v in enumerate(HRRRHzarrVars[1:]):
                        if v in xr_mf.data_vars:
                            dataOut_hrrrh[:, vIDX + 1] = (
                                xr_mf[v][:, y_hrrr, x_hrrr].compute().data
                            )
                        else:
                            print("Variable not in HRRR Zarr:")
                            print(v)
                    now2 = time.time()

                # Timing Check
                if TIMING:
                    print("HRRRH Hist Time")
                    print(now2 - now)

                dataOut = False
                dataOut_h2 = False

                subhRunTime = 0
                hrrrhRunTime = 0
                h2RunTime = 0

                readHRRR = False
            else:
                readHRRR = True

        sourceIDX["hrrr"] = dict()
        sourceIDX["hrrr"]["x"] = int(x_hrrr)
        sourceIDX["hrrr"]["y"] = int(y_hrrr)
        sourceIDX["hrrr"]["lat"] = round(hrrr_lat, 2)
        sourceIDX["hrrr"]["lon"] = round(((hrrr_lon + 180) % 360) - 180, 2)

    # Timing Check
    if TIMING:
        print("### NBM Start ###")
        print(datetime.datetime.now(datetime.UTC).replace(tzinfo=None) - T_Start)
    # Ignore areas outside of NBM coverage
    if az_Lon < -138.3 or az_Lon > -59 or lat < 19.3 or lat > 57 or exNBM == 1:
        dataOut_nbm = False
        dataOut_nbmFire = False
    else:
        # NBM
        central_longitude_nbm = math.radians(265)
        central_latitude_nbm = math.radians(25)
        standard_parallel_nbm = math.radians(25.0)
        semimajor_axis_nbm = 6371200
        nbm_minX = -3271152.8
        nbm_minY = -263793.46
        nbm_delta = 2539.703000

        nbm_lat, nbm_lon, x_nbm, y_nbm = lambertGridMatch(
            central_longitude_nbm,
            central_latitude_nbm,
            standard_parallel_nbm,
            semimajor_axis_nbm,
            lat,
            lon,
            nbm_minX,
            nbm_minY,
            nbm_delta,
        )

        if (
            (x_nbm < NBM_X_MIN)
            or (y_nbm < NBM_Y_MIN)
            or (x_nbm > NBM_X_MAX)
            or (y_nbm > NBM_Y_MAX)
        ):
            dataOut_nbm = False
            dataOut_nbmFire = False
        else:
            # Timing Check
            if TIMING:
                print("### NBM Detail Start ###")
                print(
                    datetime.datetime.now(datetime.UTC).replace(tzinfo=None) - T_Start
                )

            if timeMachine:
                date_range = pd.date_range(
                    start=baseDayUTC - datetime.timedelta(hours=1),
                    end=baseDayUTC + datetime.timedelta(days=1, hours=1),
                    freq="1h",
                ).to_list()

                if utcTime < datetime.datetime(2025, 6, 10):
                    zarrList = [
                        "s3://"
                        + s3_bucket
                        + "/NBM/NBM_Hist"
                        + t.strftime("%Y%m%dT%H0000Z")
                        + ".zarr/"
                        for t in date_range
                    ]
                    consolidateZarr = True

                else:
                    zarrList = [
                        "s3://"
                        + s3_bucket
                        + "/Hist_v2/NBM/NBM_Hist"
                        + t.strftime("%Y%m%dT%H0000Z")
                        + ".zarr/"
                        for t in date_range
                    ]
                    consolidateZarr = False

                now = time.time()

                NBMdropvars = []
                if utcTime < datetime.datetime(2025, 10, 5):
                    NBMdropvars.append("DSWRF_surface")
                    NBMdropvars.append("CAPE_surface")

                with xr.open_mfdataset(
                    zarrList,
                    engine="zarr",
                    consolidated=consolidateZarr,
                    decode_cf=False,
                    parallel=True,
                    storage_options={
                        "key": aws_access_key_id,
                        "secret": aws_secret_access_key,
                    },
                    cache=False,
                    drop_variables=NBMdropvars,
                ) as xr_mf:
                    now2 = time.time()
                    if TIMING:
                        print("NBM Open Time")
                        print(now2 - now)

                    # Correct for Pressure Switch
                    NBMzarrVars = (
                        "time",
                        "GUST_10maboveground",
                        "TMP_2maboveground",
                        "APTMP_2maboveground",
                        "DPT_2maboveground",
                        "RH_2maboveground",
                        "WIND_10maboveground",
                        "WDIR_10maboveground",
                        "APCP_surface",
                        "TCDC_surface",
                        "VIS_surface",
                        "PWTHER_surfaceMreserved",
                        "PPROB",
                        "PACCUM",
                        "PTYPE_prob_GE_1_LT_2_prob_fcst_1_1_surface",
                        "PTYPE_prob_GE_3_LT_4_prob_fcst_1_1_surface",
                        "PTYPE_prob_GE_5_LT_7_prob_fcst_1_1_surface",
                        "PTYPE_prob_GE_8_LT_9_prob_fcst_1_1_surface",
                    )

                    dataOut_nbm = np.zeros((len(xr_mf.time), len(NBMzarrVars)))
                    # Add time
                    dataOut_nbm[:, 0] = xr_mf.time.compute().data

                    for vIDX, v in enumerate(NBMzarrVars[1:]):
                        dataOut_nbm[:, vIDX + 1] = (
                            xr_mf[v][:, y_nbm, x_nbm].compute().data
                        )
                    now3 = time.time()

                if TIMING:
                    print("NBM Hist Time")
                    print(now3 - now)

                dataOut_nbmFire = False

                nbmRunTime = 0
                nbmFireRunTime = 0

                readNBM = False
            else:
                readNBM = True

    # Timing Check
    if TIMING:
        print("### GFS/GEFS Start ###")
        print(datetime.datetime.now(datetime.UTC).replace(tzinfo=None) - T_Start)

    # GFS
    lats_gfs = np.arange(-90, 90, 0.25)
    lons_gfs = np.arange(0, 360, 0.25)

    abslat = np.abs(lats_gfs - lat)
    abslon = np.abs(lons_gfs - lon)
    y_p = np.argmin(abslat)
    x_p = np.argmin(abslon)

    gfs_lat = lats_gfs[y_p]
    gfs_lon = lons_gfs[x_p]

    # Timing Check
    if TIMING:
        print("### GFS Detail Start ###")
        print(datetime.datetime.now(datetime.UTC).replace(tzinfo=None) - T_Start)

    if timeMachine:
        now = time.time()
        # Create list of zarrs
        # Negative 1 since the first timestep of a model run is used
        hours_to_subtract = (baseDayUTC.hour - 1) % 6
        rounded_time = baseDayUTC - datetime.timedelta(
            hours=hours_to_subtract + 1,
            minutes=baseDayUTC.minute,
            seconds=baseDayUTC.second,
            microseconds=baseDayUTC.microsecond,
        )

        date_range = pd.date_range(
            start=rounded_time,
            end=rounded_time + datetime.timedelta(days=1, hours=6),
            freq="6h",
        ).to_list()

        # Select either <v2.7 or >=v2.7 bucket
        if utcTime < datetime.datetime(2025, 6, 10):
            zarrList = [
                "s3://"
                + s3_bucket
                + "/GFS/GFS_Hist"
                + t.strftime("%Y%m%dT%H0000Z")
                + ".zarr/"
                for t in date_range
            ]
            consolidateZarr = True
        else:
            zarrList = [
                "s3://"
                + s3_bucket
                + "/Hist_v2/GFS/GFS_Hist_v2"
                + t.strftime("%Y%m%dT%H0000Z")
                + ".zarr/"
                for t in date_range
            ]
            consolidateZarr = False

        GFSdropvars = []

        # Check if before October 5, 2025, and drop "DSWRF_surface", "CAPE_surface" if so
        # This avoids issues with missing variable in earlier files
        if utcTime < datetime.datetime(2025, 10, 5):
            GFSdropvars.append("DSWRF_surface")
            GFSdropvars.append("CAPE_surface")
            GFSdropvars.append("PRES_station")
            GFSdropvars.append("DUVB_surface")

        # Fix an issue with the chunking of "PRES_surface" during september 2025
        if (utcTime >= datetime.datetime(2025, 9, 1)) and (
            utcTime < datetime.datetime(2025, 10, 1)
        ):
            GFSdropvars.append("PRES_surface")

        with xr.open_mfdataset(
            zarrList,
            engine="zarr",
            consolidated=consolidateZarr,
            decode_cf=False,
            parallel=True,
            storage_options={"key": aws_access_key_id, "secret": aws_secret_access_key},
            cache=False,
            drop_variables=GFSdropvars,
        ) as xr_mf:
            now2 = time.time()
            if TIMING:
                print("GFS Open Time")
                print(now2 - now)

            # Correct for Pressure Switch
            if "PRES_surface" in xr_mf.data_vars:
                GFSzarrVars = (
                    "time",
                    "VIS_surface",
                    "GUST_surface",
                    "PRES_surface",
                    "TMP_2maboveground",
                    "DPT_2maboveground",
                    "RH_2maboveground",
                    "APTMP_2maboveground",
                    "UGRD_10maboveground",
                    "VGRD_10maboveground",
                    "PRATE_surface",
                    "APCP_surface",
                    "CSNOW_surface",
                    "CICEP_surface",
                    "CFRZR_surface",
                    "CRAIN_surface",
                    "TOZNE_entireatmosphere_consideredasasinglelayer_",
                    "TCDC_entireatmosphere",
                    "DUVB_surface",
                    "Storm_Distance",
                    "Storm_Direction",
                    "REFC_entireatmosphere",
                )
            else:
                GFSzarrVars = (
                    "time",
                    "VIS_surface",
                    "GUST_surface",
                    "PRMSL_meansealevel",
                    "TMP_2maboveground",
                    "DPT_2maboveground",
                    "RH_2maboveground",
                    "APTMP_2maboveground",
                    "UGRD_10maboveground",
                    "VGRD_10maboveground",
                    "PRATE_surface",
                    "APCP_surface",
                    "CSNOW_surface",
                    "CICEP_surface",
                    "CFRZR_surface",
                    "CRAIN_surface",
                    "TOZNE_entireatmosphere_consideredasasinglelayer_",
                    "TCDC_entireatmosphere",
                    "DUVB_surface",
                    "Storm_Distance",
                    "Storm_Direction",
                    "REFC_entireatmosphere",
                    "PRES_station",
                )

            dataOut_gfs = np.full((len(xr_mf.time), len(GFSzarrVars)), np.nan)
            # Add time
            dataOut_gfs[:, 0] = xr_mf.time.compute().data

            for vIDX, v in enumerate(GFSzarrVars[1:]):
                if v in xr_mf.data_vars:
                    dataOut_gfs[:, vIDX + 1] = xr_mf[v][:, y_p, x_p].compute().data
                else:
                    print("Variable not in GFS Zarr:")
                    print(v)
            now3 = time.time()

        if TIMING:
            print("GFS Hist Time")
            print(now3 - now)

        gfsRunTime = 0

        readGFS = False
    else:
        readGFS = True

    # Timing Check
    if TIMING:
        print("### GFS Detail END ###")
        print(datetime.datetime.now(datetime.UTC).replace(tzinfo=None) - T_Start)

    # GEFS
    # Timing Check
    if TIMING:
        print("### GEFS Detail Start ###")
        print(datetime.datetime.now(datetime.UTC).replace(tzinfo=None) - T_Start)
    if exGEFS == 1:
        dataOut_gefs = False
    else:
        if timeMachine:
            now = time.time()
            # Create list of zarrs
            # Negative 3 since the first timestep (hour 3) of a model run is used
            hours_to_subtract = (baseDayUTC.hour - 3) % 6
            rounded_time = baseDayUTC - datetime.timedelta(
                hours=hours_to_subtract + 3,
                minutes=baseDayUTC.minute,
                seconds=baseDayUTC.second,
                microseconds=baseDayUTC.microsecond,
            )

            date_range = pd.date_range(
                start=rounded_time,
                end=rounded_time + datetime.timedelta(days=1, hours=6),
                freq="6h",
            ).to_list()

            if utcTime < datetime.datetime(2025, 6, 10):
                zarrList = [
                    "s3://"
                    + s3_bucket
                    + "/GEFS/GEFS_HistProb_"
                    + t.strftime("%Y%m%dT%H0000Z")
                    + ".zarr/"
                    for t in date_range
                ]
                consolidateZarr = True
            else:
                zarrList = [
                    "s3://"
                    + s3_bucket
                    + "/Hist_v2/GEFS/GEFS_HistProb_"
                    + t.strftime("%Y%m%dT%H0000Z")
                    + ".zarr/"
                    for t in date_range
                ]
                consolidateZarr = False
            with xr.open_mfdataset(
                zarrList,
                engine="zarr",
                consolidated=consolidateZarr,
                decode_cf=False,
                parallel=True,
                storage_options={
                    "key": aws_access_key_id,
                    "secret": aws_secret_access_key,
                },
                cache=False,
            ) as xr_mf:
                GEFSzarrVars = (
                    "time",
                    "Precipitation_Prob",
                    "APCP_Mean",
                    "APCP_StdDev",
                    "CSNOW_Prob",
                    "CICEP_Prob",
                    "CFRZR_Prob",
                    "CRAIN_Prob",
                )

                dataOut_gefs = np.zeros((len(xr_mf.time), len(GEFSzarrVars)))
                # Add time
                dataOut_gefs[:, 0] = xr_mf.time.compute().data
                for vIDX, v in enumerate(GEFSzarrVars[1:]):
                    dataOut_gefs[:, vIDX + 1] = xr_mf[v][:, y_p, x_p].compute().data
                now2 = time.time()

            if TIMING:
                print("GEFS Hist Time")
                print(now2 - now)

            gefsRunTime = 0

            readGEFS = False
        else:
            readGEFS = True

    # Timing Check
    if TIMING:
        print("### GEFS Detail Start ###")
        print(datetime.datetime.now(datetime.UTC).replace(tzinfo=None) - T_Start)

    sourceIDX["gfs"] = dict()
    sourceIDX["gfs"]["x"] = int(x_p)
    sourceIDX["gfs"]["y"] = int(y_p)
    sourceIDX["gfs"]["lat"] = round(gfs_lat, 2)
    sourceIDX["gfs"]["lon"] = round(((gfs_lon + 180) % 360) - 180, 2)

    if readHRRR:
        zarrTasks["SubH"] = weather.zarr_read("SubH", SubH_Zarr, x_hrrr, y_hrrr)

        # HRRR_6H
        zarrTasks["HRRR_6H"] = weather.zarr_read(
            "HRRR_6H", HRRR_6H_Zarr, x_hrrr, y_hrrr
        )

        # HRRR
        zarrTasks["HRRR"] = weather.zarr_read("HRRR", HRRR_Zarr, x_hrrr, y_hrrr)

    if readNBM:
        zarrTasks["NBM"] = weather.zarr_read("NBM", NBM_Zarr, x_nbm, y_nbm)
        zarrTasks["NBM_Fire"] = weather.zarr_read(
            "NBM_Fire", NBM_Fire_Zarr, x_nbm, y_nbm
        )

    if readGFS:
        zarrTasks["GFS"] = weather.zarr_read("GFS", GFS_Zarr, x_p, y_p)

    if readGEFS:
        zarrTasks["GEFS"] = weather.zarr_read("GEFS", GEFS_Zarr, x_p, y_p)

    results = await asyncio.gather(*zarrTasks.values())
    zarr_results = {key: result for key, result in zip(zarrTasks.keys(), results)}

    if readHRRR:
        dataOut = zarr_results["SubH"]
        dataOut_h2 = zarr_results["HRRR_6H"]
        dataOut_hrrrh = zarr_results["HRRR"]

        if (
            (dataOut is not False)
            and (dataOut_h2 is not False)
            and (dataOut_hrrrh is not False)
        ):
            # Calculate run times from specific time step for each model
            subhRunTime = dataOut[0, 0]

            # Check if the model times are valid for the request time
            if (
                utcTime
                - datetime.datetime.fromtimestamp(
                    subhRunTime.astype(int), datetime.UTC
                ).replace(tzinfo=None)
            ) > datetime.timedelta(hours=4):
                dataOut = False
                print("OLD SubH")

            hrrrhRunTime = dataOut_hrrrh[HISTORY_PERIODS["HRRR"], 0]
            # print( datetime.datetime.fromtimestamp(dataOut_hrrrh[35, 0].astype(int)))
            if (
                utcTime
                - datetime.datetime.fromtimestamp(
                    hrrrhRunTime.astype(int), datetime.UTC
                ).replace(tzinfo=None)
            ) > datetime.timedelta(hours=16):
                dataOut_hrrrh = False
                print("OLD HRRRH")

            h2RunTime = dataOut_h2[0, 0]
            if (
                utcTime
                - datetime.datetime.fromtimestamp(
                    h2RunTime.astype(int), datetime.UTC
                ).replace(tzinfo=None)
            ) > datetime.timedelta(hours=46):
                dataOut_h2 = False
                print("OLD HRRR_6H")

    if readNBM:
        dataOut_nbm = zarr_results["NBM"]
        dataOut_nbmFire = zarr_results["NBM_Fire"]

        if dataOut_nbm is not False:
            nbmRunTime = dataOut_nbm[HISTORY_PERIODS["NBM"], 0]

        sourceIDX["nbm"] = dict()
        sourceIDX["nbm"]["x"] = int(x_nbm)
        sourceIDX["nbm"]["y"] = int(y_nbm)
        sourceIDX["nbm"]["lat"] = round(nbm_lat, 2)
        sourceIDX["nbm"]["lon"] = round(((nbm_lon + 180) % 360) - 180, 2)

        # Timing Check
        if TIMING:
            print("### NMB Detail End ###")
            print(datetime.datetime.now(datetime.UTC).replace(tzinfo=None) - T_Start)

        if dataOut_nbmFire is not False:
            nbmFireRunTime = dataOut_nbmFire[HISTORY_PERIODS["NBM"] - 6, 0]

    if readGFS:
        dataOut_gfs = zarr_results["GFS"]
        if dataOut_gfs is not False:
            gfsRunTime = dataOut_gfs[HISTORY_PERIODS["GFS"] - 1, 0]

    if readGEFS:
        dataOut_gefs = zarr_results["GEFS"]
        gefsRunTime = dataOut_gefs[HISTORY_PERIODS["GEFS"] - 3, 0]

    sourceTimes = dict()
    if timeMachine is False:
        if useETOPO:
            sourceList = ["ETOPO1", "gfs"]
        else:
            sourceList = ["gfs"]
    else:
        sourceList = ["gfs"]

    # Timing Check
    if TIMING:
        print("### Sources Start ###")
        print(datetime.datetime.now(datetime.UTC).replace(tzinfo=None) - T_Start)

    # If point is not in HRRR coverage or HRRR-subh is more than 4 hours old, the fallback to GFS
    if isinstance(dataOut, np.ndarray):
        sourceList.append("hrrrsubh")
        sourceTimes["hrrr_subh"] = rounder(
            datetime.datetime.fromtimestamp(
                subhRunTime.astype(int), datetime.UTC
            ).replace(tzinfo=None)
        ).strftime("%Y-%m-%d %HZ")

    if (isinstance(dataOut_hrrrh, np.ndarray)) & (not timeMachine):
        sourceList.append("hrrr_0-18")
        sourceTimes["hrrr_0-18"] = rounder(
            datetime.datetime.fromtimestamp(
                hrrrhRunTime.astype(int), datetime.UTC
            ).replace(tzinfo=None)
        ).strftime("%Y-%m-%d %HZ")
    elif (isinstance(dataOut_hrrrh, np.ndarray)) & (timeMachine):
        sourceList.append("hrrr")

    if (isinstance(dataOut_nbm, np.ndarray)) & (not timeMachine):
        sourceList.append("nbm")
        sourceTimes["nbm"] = rounder(
            datetime.datetime.fromtimestamp(
                nbmRunTime.astype(int), datetime.UTC
            ).replace(tzinfo=None)
        ).strftime("%Y-%m-%d %HZ")
    elif (isinstance(dataOut_nbm, np.ndarray)) & (timeMachine):
        sourceList.append("nbm")

    if (isinstance(dataOut_nbmFire, np.ndarray)) & (not timeMachine):
        sourceList.append("nbm_fire")
        sourceTimes["nbm_fire"] = rounder(
            datetime.datetime.fromtimestamp(
                nbmFireRunTime.astype(int), datetime.UTC
            ).replace(tzinfo=None)
        ).strftime("%Y-%m-%d %HZ")

    # If point is not in HRRR coverage or HRRR-hrrrh is more than 16 hours old, the fallback to GFS
    if isinstance(dataOut_h2, np.ndarray):
        sourceList.append("hrrr_18-48")
        # Subtract 18 hours since we're using the 18h time steo
        sourceTimes["hrrr_18-48"] = rounder(
            datetime.datetime.fromtimestamp(
                h2RunTime.astype(int), datetime.UTC
            ).replace(tzinfo=None)
            - datetime.timedelta(hours=18)
        ).strftime("%Y-%m-%d %HZ")

    # Always include GFS
    if timeMachine is False:
        sourceTimes["gfs"] = rounder(
            datetime.datetime.fromtimestamp(
                gfsRunTime.astype(int), datetime.UTC
            ).replace(tzinfo=None)
        ).strftime("%Y-%m-%d %HZ")

        if isinstance(dataOut_gefs, np.ndarray):
            sourceList.append("gefs")
            sourceTimes["gefs"] = rounder(
                datetime.datetime.fromtimestamp(
                    gefsRunTime.astype(int), datetime.UTC
                ).replace(tzinfo=None)
            ).strftime("%Y-%m-%d %HZ")
    elif (isinstance(dataOut_gefs, np.ndarray)) & (timeMachine):
        sourceList.append("gefs")

    # Timing Check
    if TIMING:
        print("### ETOPO Start ###")
        print(datetime.datetime.now(datetime.UTC).replace(tzinfo=None) - T_Start)

    ## ELEVATION
    abslat = np.abs(lats_etopo - lat)
    abslon = np.abs(lons_etopo - az_Lon)
    y_p = np.argmin(abslat)
    x_p = np.argmin(abslon)

    if (useETOPO) and ((STAGE == "PROD") or (STAGE == "DEV")):
        ETOPO = int(ETOPO_f[y_p, x_p])
    else:
        ETOPO = 0

    if ETOPO < 0:
        ETOPO = 0

    if useETOPO:
        sourceIDX["etopo"] = dict()
        sourceIDX["etopo"]["x"] = int(x_p)
        sourceIDX["etopo"]["y"] = int(y_p)
        sourceIDX["etopo"]["lat"] = round(lats_etopo[y_p], 4)
        sourceIDX["etopo"]["lon"] = round(lons_etopo[x_p], 4)

    # Timing Check
    if TIMING:
        print("Base Times")
        print(datetime.datetime.now(datetime.UTC).replace(tzinfo=None) - T_Start)

    # Number of hours to start at
    if timeMachine:
        baseTimeOffset = 0
    else:
        baseTimeOffset = (baseHour - baseDay).seconds / 3600

    # Merge hourly models onto a consistent time grid, starting from midnight on the requested day
    # Note that baseTime is the requested time, in TZ aware datetime format
    ### Minutely
    minute_array = np.arange(
        baseTime.astimezone(utc).replace(tzinfo=None),
        baseTime.astimezone(utc).replace(tzinfo=None) + datetime.timedelta(minutes=61),
        datetime.timedelta(minutes=1),
    )

    minute_array_grib = (
        (minute_array - np.datetime64(datetime.datetime(1970, 1, 1, 0, 0, 0)))
        .astype("timedelta64[s]")
        .astype(np.int32)
    )

    InterTminute = np.zeros((61, 5))  # Type
    InterPminute = np.full((61, 4), np.nan)  # Time, Intensity,Probability

    # Setup the time parameters for output and processing
    if timeMachine:
        daily_days = 1  # Number of days to output
        daily_day_hours = 1  # Additional hours to use in the processing
        ouputHours = 24
        ouputDays = 1

    elif timeMachineNear:
        daily_days = 8
        daily_day_hours = 5
        ouputHours = 24
        ouputDays = 1

    else:
        daily_days = 8
        daily_day_hours = 5

        if extendFlag:
            ouputHours = 168
        else:
            ouputHours = 48
        ouputDays = 8

    hour_array = np.arange(
        baseDay.astimezone(utc).replace(tzinfo=None),
        baseDay.astimezone(utc).replace(tzinfo=None)
        + datetime.timedelta(days=daily_days)
        + datetime.timedelta(hours=daily_day_hours),
        datetime.timedelta(hours=1),
    )

    numHours = len(hour_array)

    InterPhour = np.full((numHours, 28), np.nan)  # Time, Intensity,Probability

    hour_array_grib = (
        (hour_array - np.datetime64(datetime.datetime(1970, 1, 1, 0, 0, 0)))
        .astype("timedelta64[s]")
        .astype(np.int32)
    )

    # Timing Check
    if TIMING:
        print("Nearest IDX Start")
        print(datetime.datetime.now(datetime.UTC).replace(tzinfo=None) - T_Start)

    # HRRR
    if timeMachine is False:
        # Since the forecast files are pre-processed, they'll always be hourly and the same length. This avoids interpolation
        try:  # Add a fallback to GFS if these don't work
            # HRRR
            if ("hrrr_0-18" in sourceList) and ("hrrr_18-48" in sourceList):
                HRRR_StartIDX = nearest_index(dataOut_hrrrh[:, 0], baseDayUTC_Grib)
                H2_StartIDX = nearest_index(dataOut_h2[:, 0], dataOut_hrrrh[-1, 0]) + 1

                if (H2_StartIDX < 1) or (HRRR_StartIDX < 2):
                    if "hrrr_18-48" in sourceTimes:
                        sourceTimes.pop("hrrr_18-48", None)
                    if "hrrr_18-48" in sourceTimes:
                        sourceTimes.pop("hrrr_18-48", None)
                    if "hrrr_0-18" in sourceTimes:
                        sourceTimes.pop("hrrr_0-18", None)
                    if "hrrr_0-18" in sourceTimes:
                        sourceTimes.pop("hrrr_0-18", None)

                    # Log the error
                    logger.error(
                        "HRRR data not available for the requested time range."
                    )

                else:
                    HRRR_Merged = np.full((numHours, dataOut_h2.shape[1]), np.nan)
                    # The 0-18 hour HRRR data (dataOut_hrrrh) has fewer columns than the 18-48 hour data (dataOut_h2)
                    # when in timeMachine mode. Only concatenate the common columns (0-17).
                    common_cols = min(dataOut_hrrrh.shape[1], dataOut_h2.shape[1])
                    HRRR_Merged[
                        0 : (67 - HRRR_StartIDX) + (31 - H2_StartIDX), 0:common_cols
                    ] = np.concatenate(
                        (
                            dataOut_hrrrh[HRRR_StartIDX:, 0:common_cols],
                            dataOut_h2[H2_StartIDX:, 0:common_cols],
                        ),
                        axis=0,
                    )

            # NBM
            if "nbm" in sourceList:
                NBM_StartIDX = nearest_index(dataOut_nbm[:, 0], baseDayUTC_Grib)

                if NBM_StartIDX < 1:
                    if "nbm" in sourceList:
                        sourceList.remove("nbm")
                    if "nbm" in sourceTimes:
                        sourceTimes.pop("nbm", None)
                    logger.error("NBM data not available for the requested time range.")
                else:
                    NBM_Merged = np.full((numHours, dataOut_nbm.shape[1]), np.nan)
                    NBM_Merged[0 : (242 - NBM_StartIDX), :] = dataOut_nbm[
                        NBM_StartIDX : (numHours + NBM_StartIDX), :
                    ]

            # NBM FIre
            if "nbm_fire" in sourceList:
                NBM_Fire_StartIDX = nearest_index(
                    dataOut_nbmFire[:, 0], baseDayUTC_Grib
                )

                if NBM_Fire_StartIDX < 1:
                    if "nbm_fire" in sourceList:
                        sourceList.remove("nbm_fire")
                    if "nbm_fire" in sourceTimes:
                        sourceTimes.pop("nbm_fire", None)

                    logger.error(
                        "NBM Fire data not available for the requested time range."
                    )
                else:
                    NBM_Fire_Merged = np.full(
                        (numHours, dataOut_nbmFire.shape[1]), np.nan
                    )

                    NBM_Fire_Merged[0 : (229 - NBM_Fire_StartIDX), :] = dataOut_nbmFire[
                        NBM_Fire_StartIDX : (numHours + NBM_Fire_StartIDX), :
                    ]

        except Exception:
            print("HRRR or NBM data not available, falling back to GFS")
            print(traceback.print_exc())
            if "hrrr_18-48" in sourceTimes:
                sourceTimes.pop("hrrr_18-48", None)
            if "nbm_fire" in sourceTimes:
                sourceTimes.pop("nbm_fire", None)
            if "nbm" in sourceTimes:
                sourceTimes.pop("nbm", None)
            if "hrrr_0-18" in sourceTimes:
                sourceTimes.pop("hrrr_0-18", None)
            if "hrrr_subh" in sourceTimes:
                sourceTimes.pop("hrrr_subh", None)

            if "hrrrsubh" in sourceList:
                sourceList.remove("hrrrsubh")
            if "hrrr_0-18" in sourceList:
                sourceList.remove("hrrr_0-18")
            if "nbm" in sourceList:
                sourceList.remove("nbm")
            if "nbm_fire" in sourceList:
                sourceList.remove("nbm_fire")
            if "hrrr_18-48" in sourceList:
                sourceList.remove("hrrr_18-48")

        # GFS
        GFS_StartIDX = nearest_index(dataOut_gfs[:, 0], baseDayUTC_Grib)
        GFS_EndIDX = min((len(dataOut_gfs), (numHours + GFS_StartIDX)))
        GFS_Merged = np.full((numHours, max(GFS.values()) + 1), np.nan)
        GFS_Merged[0 : (GFS_EndIDX - GFS_StartIDX), 0 : dataOut_gfs.shape[1]] = (
            dataOut_gfs[GFS_StartIDX:GFS_EndIDX, 0 : dataOut_gfs.shape[1]]
        )

        # GEFS
        if "gefs" in sourceList:
            GEFS_StartIDX = nearest_index(dataOut_gefs[:, 0], baseDayUTC_Grib)
            GEFS_Merged = dataOut_gefs[GEFS_StartIDX : (numHours + GEFS_StartIDX), :]

    # Interpolate if Time Machine
    else:
        GFS_Merged = np.full((len(hour_array_grib), max(GFS.values()) + 1), np.nan)
        for i in range(0, len(dataOut_gfs[0, :])):
            GFS_Merged[:, i] = np.interp(
                hour_array_grib,
                dataOut_gfs[:, 0].squeeze(),
                dataOut_gfs[:, i],
                left=np.nan,
                right=np.nan,
            )

        if "gefs" in sourceList:
            GEFS_Merged = np.zeros((len(hour_array_grib), dataOut_gefs.shape[1]))
            for i in range(0, len(dataOut_gefs[0, :])):
                GEFS_Merged[:, i] = np.interp(
                    hour_array_grib,
                    dataOut_gefs[:, 0].squeeze(),
                    dataOut_gefs[:, i],
                    left=np.nan,
                    right=np.nan,
                )
        if "nbm" in sourceList:
            NBM_Merged = np.zeros((len(hour_array_grib), dataOut_nbm.shape[1]))
            for i in range(0, len(dataOut_nbm[0, :])):
                NBM_Merged[:, i] = np.interp(
                    hour_array_grib,
                    dataOut_nbm[:, 0].squeeze(),
                    dataOut_nbm[:, i],
                    left=np.nan,
                    right=np.nan,
                )
        if "hrrr" in sourceList:
            HRRR_Merged = np.zeros((len(hour_array_grib), dataOut_hrrrh.shape[1]))
            for i in range(0, len(dataOut_hrrrh[0, :])):
                HRRR_Merged[:, i] = np.interp(
                    hour_array_grib,
                    dataOut_hrrrh[:, 0].squeeze(),
                    dataOut_hrrrh[:, i],
                    left=np.nan,
                    right=np.nan,
                )

    # Timing Check
    if TIMING:
        print("Array start")
        print(datetime.datetime.now(datetime.UTC).replace(tzinfo=None) - T_Start)

    InterPhour[:, DATA_HOURLY["time"]] = hour_array_grib

    # Daily array, 12 to 12
    # Have to redo the localize because of daylight saving time
    day_array_grib = np.array(
        [
            pytzTZ.localize(
                datetime.datetime(
                    year=baseTime.year, month=baseTime.month, day=baseTime.day
                )
                + datetime.timedelta(days=i)
            )
            .astimezone(utc)
            .timestamp()
            for i in range(10)
        ]
    ).astype(np.int32)

    day_array_4am_grib = np.array(
        [
            pytzTZ.localize(
                datetime.datetime(
                    year=baseTime.year, month=baseTime.month, day=baseTime.day, hour=4
                )
                + datetime.timedelta(days=i)
            )
            .astimezone(utc)
            .timestamp()
            for i in range(10)
        ]
    ).astype(np.int32)

    day_array_6am_grib = np.array(
        [
            pytzTZ.localize(
                datetime.datetime(
                    year=baseTime.year, month=baseTime.month, day=baseTime.day, hour=6
                )
                + datetime.timedelta(days=i)
            )
            .astimezone(utc)
            .timestamp()
            for i in range(10)
        ]
    ).astype(np.int32)

    day_array_6pm_grib = np.array(
        [
            pytzTZ.localize(
                datetime.datetime(
                    year=baseTime.year, month=baseTime.month, day=baseTime.day, hour=18
                )
                + datetime.timedelta(days=i)
            )
            .astimezone(utc)
            .timestamp()
            for i in range(10)
        ]
    ).astype(np.int32)

    # day_array_grib = (np.datetime64(day_array) - np.datetime64(datetime.datetime(1970, 1, 1, 0, 0, 0))).astype(
    #    'timedelta64[s]').astype(np.int32)

    #    baseDay_6am_Local = datetime.datetime(year=baseTimeLocal.year, month=baseTimeLocal.month, day=baseTimeLocal.day,
    #                                          hour=6, minute=0, second=0)
    #    baseDayUTC_6am = baseDay_6am_Local - datetime.timedelta(minutes=tz_offset)
    #
    #    day_array_6am = np.arange(baseDayUTC_6am, baseDayUTC_6am + datetime.timedelta(days=9), datetime.timedelta(days=1))
    #    day_array_6am_grib = (day_array_6am - np.datetime64(datetime.datetime(1970, 1, 1, 0, 0, 0))).astype(
    #        'timedelta64[s]').astype(np.int32)
    #
    #    baseDay_6pm_Local = datetime.datetime(year=baseTimeLocal.year, month=baseTimeLocal.month, day=baseTimeLocal.day,
    #                                          hour=18, minute=0, second=0)
    #    baseDayUTC_6pm = baseDay_6pm_Local - datetime.timedelta(minutes=tz_offset)
    #    day_array_6pm = np.arange(baseDayUTC_6pm, baseDayUTC_6pm + datetime.timedelta(days=9), datetime.timedelta(days=1))
    #    day_array_6pm_grib = (day_array_6pm - np.datetime64(datetime.datetime(1970, 1, 1, 0, 0, 0))).astype(
    #        'timedelta64[s]').astype(np.int32)

    # Which hours map to which days
    hourlyDayIndex = np.full(len(hour_array_grib), int(MISSING_DATA))
    hourlyDay4amIndex = np.full(len(hour_array_grib), int(MISSING_DATA))
    hourlyHighIndex = np.full(len(hour_array_grib), int(MISSING_DATA))
    hourlyLowIndex = np.full(len(hour_array_grib), int(MISSING_DATA))

    # Zero to 9 to account for the four horus in day 8
    for d in range(0, 9):
        hourlyDayIndex[
            np.where(
                (hour_array_grib >= day_array_grib[d])
                & (hour_array_grib < day_array_grib[d + 1])
            )
        ] = d
        hourlyDay4amIndex[
            np.where(
                (hour_array_grib >= day_array_4am_grib[d])
                & (hour_array_grib < day_array_4am_grib[d + 1])
            )
        ] = d
        hourlyHighIndex[
            np.where(
                (hour_array_grib > day_array_6am_grib[d])
                & (hour_array_grib <= day_array_6pm_grib[d])
            )
        ] = d
        hourlyLowIndex[
            np.where(
                (hour_array_grib > day_array_6pm_grib[d])
                & (hour_array_grib <= day_array_6am_grib[d + 1])
            )
        ] = d

    if not timeMachine:
        hourlyDayIndex = hourlyDayIndex.astype(int)
        hourlyDay4amIndex = hourlyDay4amIndex.astype(int)
        hourlyHighIndex = hourlyHighIndex.astype(int)
        hourlyLowIndex = hourlyLowIndex.astype(int)
    else:
        # When running in timemachine mode, don't try to parse through different times, use the current 24h day for everything
        hourlyDayIndex = np.full(len(hour_array_grib), int(0))
        hourlyDay4amIndex = np.full(len(hour_array_grib), int(0))
        hourlyHighIndex = np.full(len(hour_array_grib), int(0))
        hourlyLowIndex = np.full(len(hour_array_grib), int(0))

    # +1 to account for the extra 4 hours of summary
    InterSday = np.zeros(shape=(daily_days + 1, 21))

    # Timing Check
    if TIMING:
        print("Sunrise start")
        print(datetime.datetime.now(datetime.UTC).replace(tzinfo=None) - T_Start)

    loc = LocationInfo("name", "region", tz_name, lat, az_Lon)

    # Calculate Sunrise, Sunset, Moon Phase
    for i in range(0, daily_days + 1):
        try:
            s = sun(
                loc.observer, date=baseDay + datetime.timedelta(days=i)
            )  # Use local to get the correct date

            InterSday[i, DATA_DAY["sunrise"]] = (
                (
                    np.datetime64(s["sunrise"].astimezone(utc).replace(tzinfo=None))
                    - np.datetime64(datetime.datetime(1970, 1, 1, 0, 0, 0))
                )
                .astype("timedelta64[s]")
                .astype(np.int32)
            )
            InterSday[i, DATA_DAY["sunset"]] = (
                (
                    np.datetime64(s["sunset"].astimezone(utc).replace(tzinfo=None))
                    - np.datetime64(datetime.datetime(1970, 1, 1, 0, 0, 0))
                )
                .astype("timedelta64[s]")
                .astype(np.int32)
            )

            InterSday[i, DATA_DAY["dawn"]] = (
                (
                    np.datetime64(s["dawn"].astimezone(utc).replace(tzinfo=None))
                    - np.datetime64(datetime.datetime(1970, 1, 1, 0, 0, 0))
                )
                .astype("timedelta64[s]")
                .astype(np.int32)
            )
            InterSday[i, DATA_DAY["dusk"]] = (
                (
                    np.datetime64(s["dusk"].astimezone(utc).replace(tzinfo=None))
                    - np.datetime64(datetime.datetime(1970, 1, 1, 0, 0, 0))
                )
                .astype("timedelta64[s]")
                .astype(np.int32)
            )

        except ValueError:
            # If always sunny, (northern hemisphere during the summer) OR southern hemi during the winter
            if ((lat > 0) & (baseDay.month >= 4) & (baseDay.month <= 9)) or (
                (lat < 0) & (baseDay.month <= 3) | (baseDay.month >= 10)
            ):
                # Set sunrise to one second after midnight
                InterSday[i, DATA_DAY["sunrise"]] = day_array_grib[i] + np.timedelta64(
                    1, "s"
                ).astype("timedelta64[s]").astype(np.int32)
                # Set sunset to one second before midnight the following day
                InterSday[i, DATA_DAY["sunset"]] = (
                    day_array_grib[i]
                    + np.timedelta64(1, "D").astype("timedelta64[s]").astype(np.int32)
                    - np.timedelta64(1, "s").astype("timedelta64[s]").astype(np.int32)
                )

                # Set sunrise to one second after midnight
                InterSday[i, DATA_DAY["dawn"]] = day_array_grib[i] + np.timedelta64(
                    1, "s"
                ).astype("timedelta64[s]").astype(np.int32)
                # Set sunset to one second before midnight the following day
                InterSday[i, DATA_DAY["dusk"]] = (
                    day_array_grib[i]
                    + np.timedelta64(1, "D").astype("timedelta64[s]").astype(np.int32)
                    - np.timedelta64(1, "s").astype("timedelta64[s]").astype(np.int32)
                )

            # Else
            else:
                # Set sunrise to two seconds before midnight
                InterSday[i, DATA_DAY["sunrise"]] = (
                    day_array_grib[i]
                    + np.timedelta64(1, "D").astype("timedelta64[s]").astype(np.int32)
                    - np.timedelta64(2, "s").astype("timedelta64[s]").astype(np.int32)
                )
                # Set sunset to one seconds before midnight
                InterSday[i, DATA_DAY["sunset"]] = (
                    day_array_grib[i]
                    + np.timedelta64(1, "D").astype("timedelta64[s]").astype(np.int32)
                    - np.timedelta64(1, "s").astype("timedelta64[s]").astype(np.int32)
                )

                InterSday[i, DATA_DAY["dawn"]] = (
                    day_array_grib[i]
                    + np.timedelta64(1, "D").astype("timedelta64[s]").astype(np.int32)
                    - np.timedelta64(2, "s").astype("timedelta64[s]").astype(np.int32)
                )
                # Set sunset to one seconds before midnight
                InterSday[i, DATA_DAY["dusk"]] = (
                    day_array_grib[i]
                    + np.timedelta64(1, "D").astype("timedelta64[s]").astype(np.int32)
                    - np.timedelta64(1, "s").astype("timedelta64[s]").astype(np.int32)
                )

        m = moon.phase(baseDay + datetime.timedelta(days=i))
        InterSday[i, DATA_DAY["moon_phase"]] = m / 27.99

    # Timing Check
    if TIMING:
        print("Interpolation Start")
        print(datetime.datetime.now(datetime.UTC).replace(tzinfo=None) - T_Start)

    # Interpolate for minutely
    # Concatenate HRRR and HRRR2
    if "gefs" in sourceList:
        gefsMinuteInterpolation = np.zeros(
            (len(minute_array_grib), len(dataOut_gefs[0, :]))
        )

    gfsMinuteInterpolation = np.zeros((len(minute_array_grib), len(dataOut_gfs[0, :])))

    nbmMinuteInterpolation = np.zeros((len(minute_array_grib), 18))

    if "hrrrsubh" in sourceList:
        hrrrSubHInterpolation = np.zeros((len(minute_array_grib), len(dataOut[0, :])))
        for i in range(len(dataOut[0, :]) - 1):
            hrrrSubHInterpolation[:, i + 1] = np.interp(
                minute_array_grib,
                dataOut[:, 0].squeeze(),
                dataOut[:, i + 1],
                left=np.nan,
                right=np.nan,
            )

        # Check for nan, which means SubH is out of range, and fall back to regular HRRR
        if np.isnan(hrrrSubHInterpolation[1, 1]):
            hrrrSubHInterpolation[:, HRRR_SUBH["gust"]] = np.interp(
                minute_array_grib,
                HRRR_Merged[:, 0].squeeze(),
                HRRR_Merged[:, HRRR["gust"]],
                left=np.nan,
                right=np.nan,
            )
            hrrrSubHInterpolation[:, HRRR_SUBH["pressure"]] = np.interp(
                minute_array_grib,
                HRRR_Merged[:, 0].squeeze(),
                HRRR_Merged[:, HRRR["pressure"]],
                left=np.nan,
                right=np.nan,
            )
            hrrrSubHInterpolation[:, HRRR_SUBH["temp"]] = np.interp(
                minute_array_grib,
                HRRR_Merged[:, 0].squeeze(),
                HRRR_Merged[:, HRRR["temp"]],
                left=np.nan,
                right=np.nan,
            )
            hrrrSubHInterpolation[:, HRRR_SUBH["dew"]] = np.interp(
                minute_array_grib,
                HRRR_Merged[:, 0].squeeze(),
                HRRR_Merged[:, HRRR["dew"]],
                left=np.nan,
                right=np.nan,
            )
            hrrrSubHInterpolation[:, HRRR_SUBH["wind_u"]] = np.interp(
                minute_array_grib,
                HRRR_Merged[:, 0].squeeze(),
                HRRR_Merged[:, HRRR["wind_u"]],
                left=np.nan,
                right=np.nan,
            )
            hrrrSubHInterpolation[:, HRRR_SUBH["wind_v"]] = np.interp(
                minute_array_grib,
                HRRR_Merged[:, 0].squeeze(),
                HRRR_Merged[:, HRRR["wind_v"]],
                left=np.nan,
                right=np.nan,
            )
            hrrrSubHInterpolation[:, HRRR_SUBH["intensity"]] = np.interp(
                minute_array_grib,
                HRRR_Merged[:, 0].squeeze(),
                HRRR_Merged[:, HRRR["intensity"]],
                left=np.nan,
                right=np.nan,
            )
            hrrrSubHInterpolation[:, HRRR_SUBH["snow"]] = np.interp(
                minute_array_grib,
                HRRR_Merged[:, 0].squeeze(),
                HRRR_Merged[:, HRRR["snow"]],
                left=np.nan,
                right=np.nan,
            )
            hrrrSubHInterpolation[:, HRRR_SUBH["ice"]] = np.interp(
                minute_array_grib,
                HRRR_Merged[:, 0].squeeze(),
                HRRR_Merged[:, HRRR["ice"]],
                left=np.nan,
                right=np.nan,
            )
            hrrrSubHInterpolation[:, HRRR_SUBH["freezing_rain"]] = np.interp(
                minute_array_grib,
                HRRR_Merged[:, 0].squeeze(),
                HRRR_Merged[:, HRRR["freezing_rain"]],
                left=np.nan,
                right=np.nan,
            )
            hrrrSubHInterpolation[:, HRRR_SUBH["rain"]] = np.interp(
                minute_array_grib,
                HRRR_Merged[:, 0].squeeze(),
                HRRR_Merged[:, HRRR["rain"]],
                left=np.nan,
                right=np.nan,
            )
            hrrrSubHInterpolation[:, HRRR_SUBH["refc"]] = np.interp(
                minute_array_grib,
                HRRR_Merged[:, 0].squeeze(),
                HRRR_Merged[:, HRRR["refc"]],
                left=np.nan,
                right=np.nan,
            )

            # Visibility is at a weird index
            hrrrSubHInterpolation[:, HRRR_SUBH["vis"]] = np.interp(
                minute_array_grib,
                HRRR_Merged[:, 0].squeeze(),
                HRRR_Merged[:, HRRR["vis"]],
                left=np.nan,
                right=np.nan,
            )
        if "gefs" in sourceList:
            gefsMinuteInterpolation[:, GEFS["error"]] = np.interp(
                minute_array_grib,
                dataOut_gefs[:, 0].squeeze(),
                dataOut_gefs[:, GEFS["error"]],
                left=np.nan,
                right=np.nan,
            )

    else:  # Use GEFS
        if "gefs" in sourceList:
            for i in range(len(dataOut_gefs[0, :]) - 1):
                gefsMinuteInterpolation[:, i + 1] = np.interp(
                    minute_array_grib,
                    dataOut_gefs[:, 0].squeeze(),
                    dataOut_gefs[:, i + 1],
                    left=np.nan,
                    right=np.nan,
                )

        else:  # GFS Fallback
            # This could be optimized by only interpolating the necessary columns
            for i in range(len(dataOut_gfs[0, :]) - 1):
                gfsMinuteInterpolation[:, i + 1] = np.interp(
                    minute_array_grib,
                    dataOut_gfs[:, 0].squeeze(),
                    dataOut_gfs[:, i + 1],
                    left=np.nan,
                    right=np.nan,
                )

    if "nbm" in sourceList:
        for i in [
            NBM["accum"],
            NBM["prob"],
            NBM["rain"],
            NBM["freezing_rain"],
            NBM["snow"],
            NBM["ice"],
        ]:
            nbmMinuteInterpolation[:, i] = np.interp(
                minute_array_grib,
                dataOut_nbm[:, 0].squeeze(),
                dataOut_nbm[:, i],
                left=np.nan,
                right=np.nan,
            )

    # Timing Check
    if TIMING:
        print("Minutely Start")
        print(datetime.datetime.now(datetime.UTC).replace(tzinfo=None) - T_Start)

    InterPminute[:, DATA_MINUTELY["time"]] = minute_array_grib

    # "precipProbability"
    # Use NBM where available
    if "nbm" in sourceList:
        InterPminute[:, DATA_MINUTELY["prob"]] = (
            nbmMinuteInterpolation[:, NBM["prob"]] * 0.01
        )
    elif "gefs" in sourceList:
        InterPminute[:, DATA_MINUTELY["prob"]] = gefsMinuteInterpolation[
            :, GEFS["prob"]
        ]
    else:  # Missing (-999) fallback
        InterPminute[:, DATA_MINUTELY["prob"]] = (
            np.ones(len(minute_array_grib)) * MISSING_DATA
        )

    # Less than 5% set to 0
    InterPminute[
        InterPminute[:, DATA_MINUTELY["prob"]] < 0.05, DATA_MINUTELY["prob"]
    ] = 0

    # Precipitation Type
    # IF HRRR, use that, otherwise GEFS
    if "hrrrsubh" in sourceList:
        for i in [
            HRRR_SUBH["snow"],
            HRRR_SUBH["ice"],
            HRRR_SUBH["freezing_rain"],
            HRRR_SUBH["rain"],
        ]:
            InterTminute[:, i - 7] = hrrrSubHInterpolation[:, i]
    elif "nbm" in sourceList:
        # 14 = Rain (1,2), 15 = Freezing Rain/ Ice (3,4), 16 = Snow (5,6,7), 17 = Ice (8,9)
        # https://www.nco.ncep.noaa.gov/pmb/docs/grib2/grib2_doc/grib2_table4-201.shtml

        # Snow
        InterTminute[:, 1] = nbmMinuteInterpolation[:, NBM["snow"]]
        # Ice
        InterTminute[:, 2] = nbmMinuteInterpolation[:, NBM["ice"]]
        # Freezing Rain
        InterTminute[:, 3] = nbmMinuteInterpolation[:, NBM["freezing_rain"]]
        # Rain
        InterTminute[:, 4] = nbmMinuteInterpolation[:, NBM["rain"]]
    elif "gefs" in sourceList:
        for i in [GEFS["snow"], GEFS["ice"], GEFS["freezing_rain"], GEFS["rain"]]:
            InterTminute[:, i - 3] = gefsMinuteInterpolation[:, i]
    else:  # GFS Fallback
        for i in [GFS["snow"], GFS["ice"], GFS["freezing_rain"], GFS["rain"]]:
            InterTminute[:, i - 11] = gfsMinuteInterpolation[:, i]

    # If all nan, set pchance to -999, otherwise determine the predominant type
    maxPchance = (
        np.argmax(InterTminute, axis=1)
        if not np.any(np.isnan(InterTminute))
        else np.full(len(minute_array_grib), 5)
    )
    pTypes = ["none", "snow", "sleet", "sleet", "rain", MISSING_DATA]
    pTypesText = ["Clear", "Snow", "Sleet", "Sleet", "Rain", MISSING_DATA]
    pTypesIcon = ["clear", "snow", "sleet", "sleet", "rain", MISSING_DATA]

    minuteType = [pTypes[maxPchance[idx]] for idx in range(61)]

    precipTypes = np.array(minuteType)

    if "hrrrsubh" in sourceList:
        # Get temperature and reflectivity arrays first.
        temp_arr = hrrrSubHInterpolation[:, HRRR_SUBH["temp"]]
        refc_arr = hrrrSubHInterpolation[:, HRRR_SUBH["refc"]]

        # Mask: only assign type if current type is "none" AND reflectivity shows precip
        mask = (precipTypes == "none") & (refc_arr > 0)

        # Assign rain, snow, sleet based on temperature thresholds
        precipTypes[mask] = np.where(
            temp_arr[mask] >= TEMP_THRESHOLD_RAIN_C,
            "rain",
            np.where(temp_arr[mask] <= TEMP_THRESHOLD_SNOW_C, "snow", "sleet"),
        )

        # Update lists and arrays
        minuteType = precipTypes.tolist()
        precipTypes = np.array(minuteType)

        # Now convert reflectivity to precipitation intensity using estimated types
        InterPminute[:, DATA_MINUTELY["intensity"]] = (
            dbz_to_rate(refc_arr, precipTypes) * prepIntensityUnit
        )
    elif "nbm" in sourceList:
        InterPminute[:, DATA_MINUTELY["intensity"]] = (
            nbmMinuteInterpolation[:, NBM["accum"]] * prepIntensityUnit
        )
    elif "gefs" in sourceList:
        InterPminute[:, DATA_MINUTELY["intensity"]] = (
            gefsMinuteInterpolation[:, GEFS["accum"]] * prepIntensityUnit
        )
    else:
        InterPminute[:, DATA_MINUTELY["intensity"]] = (
            dbz_to_rate(gfsMinuteInterpolation[:, GFS["refc"]], precipTypes)
            * prepIntensityUnit
        )

    if "hrrrsubh" not in sourceList:
        # Set intensity to zero if POP == 0
        InterPminute[
            InterPminute[:, DATA_MINUTELY["prob"]] == 0, DATA_MINUTELY["intensity"]
        ] = 0

    # "precipIntensityError"
    if "gefs" in sourceList:
        InterPminute[:, DATA_MINUTELY["error"]] = (
            gefsMinuteInterpolation[:, GEFS["error"]] * prepIntensityUnit
        )
    else:  # Missing
        InterPminute[:, DATA_MINUTELY["error"]] = (
            np.ones(len(minute_array_grib)) * MISSING_DATA
        )

    # Create list of icons based off of maxPchance
    minuteKeys = [
        "time",
        "precipIntensity",
        "precipProbability",
        "precipIntensityError",
        "precipType",
    ]

    # Assign pfactors for rain and snow for intensity
    pFacMinute = np.zeros((len(minute_array_grib)))
    pFacMinute[
        (
            (maxPchance == PRECIP_IDX["rain"])
            | (maxPchance == PRECIP_IDX["ice"])
            | (maxPchance == PRECIP_IDX["sleet"])
        )
    ] = 1  # Rain, Ice
    # Note, this means that intensity is always in liquid water equivalent
    pFacMinute[(maxPchance == PRECIP_IDX["snow"])] = 1  # Snow

    if "hrrrsubh" in sourceList:
        # Sometimes reflectivity shows precipitation when the type is none which causes the intensity to suddenly drop to 0
        # Setting the pFacMinute for None type to 1 will prevent this issue
        # Is worth testing to see if this causes unintended side effects
        pFacMinute[(maxPchance == PRECIP_IDX["none"])] = 1  # None

    minuteTimes = InterPminute[:, DATA_MINUTELY["time"]]
    minuteIntensity = np.maximum(
        np.round(InterPminute[:, DATA_MINUTELY["intensity"]] * pFacMinute, 4), 0
    )
    minuteProbability = np.minimum(
        np.maximum(np.round(InterPminute[:, DATA_MINUTELY["prob"]], 2), 0), 1
    )
    minuteIntensityError = np.maximum(
        np.round(InterPminute[:, DATA_MINUTELY["error"]], 2), 0
    )

    # Convert nan to -999 for json
    minuteIntensity[np.isnan(minuteIntensity)] = MISSING_DATA
    minuteProbability[np.isnan(minuteProbability)] = MISSING_DATA
    minuteIntensityError[np.isnan(minuteIntensityError)] = MISSING_DATA

    minuteDict = [
        dict(
            zip(
                minuteKeys,
                [
                    int(minuteTimes[idx]),
                    float(minuteIntensity[idx]),
                    float(minuteProbability[idx]),
                    float(minuteIntensityError[idx]),
                    minuteType[idx],
                ],
            )
        )
        for idx in range(61)
    ]

    # Timing Check
    if TIMING:
        print("Hourly start")
        print(datetime.datetime.now(datetime.UTC).replace(tzinfo=None) - T_Start)

    ## Approach
    # Use NBM where available
    # Use GFS past the end of NBM
    # Use HRRRH/ HRRRH2 if requested (?)
    # Use HRRR for some other variables

    # Precipitation Type
    # NBM
    maxPchanceHour = np.full((len(hour_array_grib), 3), MISSING_DATA)

    if "nbm" in sourceList:
        InterThour = np.zeros(shape=(len(hour_array), 5))  # Type
        InterThour[:, 1] = NBM_Merged[:, NBM["snow"]]
        InterThour[:, 2] = NBM_Merged[:, NBM["ice"]]
        InterThour[:, 3] = NBM_Merged[:, NBM["freezing_rain"]]
        InterThour[:, 4] = NBM_Merged[:, NBM["rain"]]

        # 14 = Rain (1,2), 15 = Freezing Rain/ Ice (3,4), 16 = Snow (5,6,7), 17 = Ice (8,9)
        # https://www.nco.ncep.noaa.gov/pmb/docs/grib2/grib2_doc/grib2_table4-201.shtml

        # Fix rounding issues
        InterThour[InterThour < 0.01] = 0

        maxPchanceHour[:, 0] = np.argmax(InterThour, axis=1)

        # Put Nan's where they exist in the original data
        maxPchanceHour[np.isnan(InterThour[:, 1]), 0] = MISSING_DATA

    # HRRR
    if ("hrrr_0-18" in sourceList) and ("hrrr_18-48" in sourceList):
        InterThour = np.zeros(shape=(len(hour_array), 5))
        InterThour[:, 1] = HRRR_Merged[:, HRRR["snow"]]
        InterThour[:, 2] = HRRR_Merged[:, HRRR["ice"]]
        InterThour[:, 3] = HRRR_Merged[:, HRRR["freezing_rain"]]
        InterThour[:, 4] = HRRR_Merged[:, HRRR["rain"]]

        # Fix rounding issues
        InterThour[InterThour < 0.01] = 0
        maxPchanceHour[:, 1] = np.argmax(InterThour, axis=1)
        # Put Nan's where they exist in the original data
        maxPchanceHour[np.isnan(InterThour[:, 1]), 1] = MISSING_DATA

    # GEFS
    if "gefs" in sourceList:
        InterThour = np.zeros(shape=(len(hour_array), 5))  # Type
        for i in [GEFS["snow"], GEFS["ice"], GEFS["freezing_rain"], GEFS["rain"]]:
            InterThour[:, i - 3] = GEFS_Merged[:, i]

        # 4 = Snow, 5 = Sleet, 6 = Freezing Rain, 7 = Rain

        # Fix rounding issues
        InterThour[InterThour < 0.01] = 0

        maxPchanceHour[:, 2] = np.argmax(InterThour, axis=1)

        # Put Nan's where they exist in the original data
        maxPchanceHour[np.isnan(InterThour[:, 1]), 2] = MISSING_DATA
    else:  # GFS Fallback
        InterThour = np.zeros(shape=(len(hour_array), 5))  # Type
        for i in [GFS["snow"], GFS["ice"], GFS["freezing_rain"], GFS["rain"]]:
            InterThour[:, i - 11] = GFS_Merged[:, i]

        # 12 = Snow, 13 = Sleet, 14 = Freezing Rain, 15 = Rain

        # Fix rounding issues
        InterThour[InterThour < 0.01] = 0

        maxPchanceHour[:, 2] = np.argmax(InterThour, axis=1)

        # Put Nan's where they exist in the original data
        maxPchanceHour[np.isnan(InterThour[:, 1]), 2] = MISSING_DATA

    # Intensity
    # NBM
    prcipIntensityHour = np.full((len(hour_array_grib), 3), np.nan)
    if "nbm" in sourceList:
        prcipIntensityHour[:, 0] = NBM_Merged[:, NBM["intensity"]]
    # HRRR
    if ("hrrr_0-18" in sourceList) and ("hrrr_18-48" in sourceList):
        prcipIntensityHour[:, 1] = HRRR_Merged[:, HRRR["intensity"]] * 3600
    # GEFS
    if "gefs" in sourceList:
        prcipIntensityHour[:, 2] = GEFS_Merged[:, GEFS["accum"]]
    else:  # GFS Fallback
        prcipIntensityHour[:, 2] = GFS_Merged[:, GFS["intensity"]] * 3600

    # Take first non-NaN value
    InterPhour[:, DATA_HOURLY["intensity"]] = (
        np.choose(np.argmin(np.isnan(prcipIntensityHour), axis=1), prcipIntensityHour.T)
        * prepIntensityUnit
    )

    # Set zero as the floor
    InterPhour[:, DATA_HOURLY["intensity"]] = np.maximum(
        InterPhour[:, DATA_HOURLY["intensity"]], 0
    )

    # Use the same type value as the intensity
    InterPhour[:, DATA_HOURLY["type"]] = np.choose(
        np.argmin(np.isnan(prcipIntensityHour), axis=1), maxPchanceHour.T
    )
    # Probability
    # NBM
    prcipProbabilityHour = np.full((len(hour_array_grib), 2), np.nan)
    if "nbm" in sourceList:
        prcipProbabilityHour[:, 0] = NBM_Merged[:, NBM["prob"]] * 0.01
    # GEFS
    if "gefs" in sourceList:
        prcipProbabilityHour[:, 1] = GEFS_Merged[:, GEFS["prob"]]

    # Take first non-NaN value
    InterPhour[:, DATA_HOURLY["prob"]] = np.choose(
        np.argmin(np.isnan(prcipProbabilityHour), axis=1), prcipProbabilityHour.T
    )
    # Cap at 1
    InterPhour[:, DATA_HOURLY["prob"]] = clipLog(
        InterPhour[:, DATA_HOURLY["prob"]],
        CLIP_PROB["min"],
        CLIP_PROB["max"],
        "Probability Hour",
    )

    # Less than 5% set to 0
    InterPhour[InterPhour[:, DATA_HOURLY["prob"]] < 0.05, DATA_HOURLY["prob"]] = 0

    # Set intensity to zero if POP == 0
    InterPhour[InterPhour[:, DATA_HOURLY["prob"]] == 0, 2] = 0

    # Intensity Error
    # GEFS
    if "gefs" in sourceList:
        InterPhour[:, DATA_HOURLY["error"]] = np.maximum(
            GEFS_Merged[:, GEFS["error"]] * prepIntensityUnit, 0
        )

    ### Temperature
    TemperatureHour = np.full((len(hour_array_grib), 3), np.nan)
    if "nbm" in sourceList:
        TemperatureHour[:, 0] = NBM_Merged[:, NBM["temp"]]

    if ("hrrr_0-18" in sourceList) and ("hrrr_18-48" in sourceList):
        TemperatureHour[:, 1] = HRRR_Merged[:, HRRR["temp"]]

    if "gfs" in sourceList:
        TemperatureHour[:, 2] = GFS_Merged[:, GFS["temp"]]

    # Take first non-NaN value
    InterPhour[:, DATA_HOURLY["temp"]] = np.choose(
        np.argmin(np.isnan(TemperatureHour), axis=1), TemperatureHour.T
    )

    # Clip between -90 and 60
    InterPhour[:, DATA_HOURLY["temp"]] = clipLog(
        InterPhour[:, DATA_HOURLY["temp"]],
        CLIP_TEMP["min"],
        CLIP_TEMP["max"],
        "Temperature Hour",
    )

    ### Dew Point
    DewPointHour = np.full((len(hour_array_grib), 3), np.nan)
    if "nbm" in sourceList:
        DewPointHour[:, 0] = NBM_Merged[:, NBM["dew"]]
    if ("hrrr_0-18" in sourceList) and ("hrrr_18-48" in sourceList):
        DewPointHour[:, 1] = HRRR_Merged[:, HRRR["dew"]]
    if "gfs" in sourceList:
        DewPointHour[:, 2] = GFS_Merged[:, GFS["dew"]]
    InterPhour[:, DATA_HOURLY["dew"]] = np.choose(
        np.argmin(np.isnan(DewPointHour), axis=1), DewPointHour.T
    )

    # Clip between -90 and 60 C
    InterPhour[:, DATA_HOURLY["dew"]] = clipLog(
        InterPhour[:, DATA_HOURLY["dew"]],
        CLIP_TEMP["min"],
        CLIP_TEMP["max"],
        "Dew Point Hour",
    )

    ### Humidity
    HumidityHour = np.full((len(hour_array_grib), 3), np.nan)
    if "nbm" in sourceList:
        HumidityHour[:, 0] = NBM_Merged[:, NBM["humidity"]]
    if ("hrrr_0-18" in sourceList) and ("hrrr_18-48" in sourceList):
        HumidityHour[:, 1] = HRRR_Merged[:, HRRR["humidity"]]
    if "gfs" in sourceList:
        HumidityHour[:, 2] = GFS_Merged[:, GFS["humidity"]]
    InterPhour[:, DATA_HOURLY["humidity"]] = (
        np.choose(np.argmin(np.isnan(HumidityHour), axis=1), HumidityHour.T) * humidUnit
    )

    # Clip between 0 and 1
    InterPhour[:, DATA_HOURLY["humidity"]] = clipLog(
        InterPhour[:, DATA_HOURLY["humidity"]],
        CLIP_HUMIDITY["min"],
        CLIP_HUMIDITY["max"],
        "Humidity Hour",
    )

    ### Pressure
    PressureHour = np.full((len(hour_array_grib), 2), np.nan)
    if ("hrrr_0-18" in sourceList) and ("hrrr_18-48" in sourceList):
        PressureHour[:, 0] = HRRR_Merged[:, HRRR["pressure"]]
    if "gfs" in sourceList:
        PressureHour[:, 1] = GFS_Merged[:, GFS["pressure"]]
    InterPhour[:, DATA_HOURLY["pressure"]] = np.choose(
        np.argmin(np.isnan(PressureHour), axis=1), PressureHour.T
    )

    # Clip between 800 and 1100
    InterPhour[:, DATA_HOURLY["pressure"]] = (
        clipLog(
            InterPhour[:, DATA_HOURLY["pressure"]],
            CLIP_PRESSURE["min"],
            CLIP_PRESSURE["max"],
            "Pressure Hour",
        )
        * pressUnits
    )

    ### Wind Speed
    WindSpeedHour = np.full((len(hour_array_grib), 3), np.nan)
    if "nbm" in sourceList:
        WindSpeedHour[:, 0] = NBM_Merged[:, NBM["wind"]]
    if ("hrrr_0-18" in sourceList) and ("hrrr_18-48" in sourceList):
        WindSpeedHour[:, 1] = np.sqrt(
            HRRR_Merged[:, HRRR["wind_u"]] ** 2 + HRRR_Merged[:, HRRR["wind_v"]] ** 2
        )
    if "gfs" in sourceList:
        WindSpeedHour[:, 2] = np.sqrt(
            GFS_Merged[:, GFS["wind_u"]] ** 2 + GFS_Merged[:, GFS["wind_v"]] ** 2
        )

    InterPhour[:, DATA_HOURLY["wind"]] = np.choose(
        np.argmin(np.isnan(WindSpeedHour), axis=1), WindSpeedHour.T
    )

    # Clip between 0 and 400
    InterPhour[:, DATA_HOURLY["wind"]] = (
        clipLog(
            InterPhour[:, DATA_HOURLY["wind"]],
            CLIP_WIND["min"],
            CLIP_WIND["max"],
            "Wind Speed",
        )
        * windUnit
    )

    ### Wind Gust
    WindGustHour = np.full((len(hour_array_grib), 3), np.nan)
    if "nbm" in sourceList:
        WindGustHour[:, 0] = NBM_Merged[:, NBM["gust"]]
    if ("hrrr_0-18" in sourceList) and ("hrrr_18-48" in sourceList):
        WindGustHour[:, 1] = HRRR_Merged[:, HRRR["gust"]]
    if "gfs" in sourceList:
        WindGustHour[:, 2] = GFS_Merged[:, GFS["gust"]]
    InterPhour[:, DATA_HOURLY["gust"]] = np.choose(
        np.argmin(np.isnan(WindGustHour), axis=1), WindGustHour.T
    )
    # Clip between 0 and 400
    InterPhour[:, DATA_HOURLY["gust"]] = (
        clipLog(
            InterPhour[:, DATA_HOURLY["gust"]],
            CLIP_WIND["min"],
            CLIP_WIND["max"],
            "Wind Gust Hour",
        )
        * windUnit
    )

    ### Wind Bearing
    WindBearingHour = np.full((len(hour_array_grib), 3), np.nan)
    if "nbm" in sourceList:
        WindBearingHour[:, 0] = NBM_Merged[:, NBM["bearing"]]
    if ("hrrr_0-18" in sourceList) and ("hrrr_18-48" in sourceList):
        WindBearingHour[:, 1] = np.rad2deg(
            np.mod(
                np.arctan2(
                    HRRR_Merged[:, HRRR["wind_u"]], HRRR_Merged[:, HRRR["wind_v"]]
                )
                + np.pi,
                2 * np.pi,
            )
        )
    if "gfs" in sourceList:
        WindBearingHour[:, 2] = np.rad2deg(
            np.mod(
                np.arctan2(GFS_Merged[:, GFS["wind_u"]], GFS_Merged[:, GFS["wind_v"]])
                + np.pi,
                2 * np.pi,
            )
        )
    InterPhour[:, DATA_HOURLY["bearing"]] = np.mod(
        np.choose(np.argmin(np.isnan(WindBearingHour), axis=1), WindBearingHour.T), 360
    )

    ### Cloud Cover
    CloudCoverHour = np.full((len(hour_array_grib), 3), np.nan)
    if "nbm" in sourceList:
        CloudCoverHour[:, 0] = NBM_Merged[:, NBM["cloud"]]
    if ("hrrr_0-18" in sourceList) and ("hrrr_18-48" in sourceList):
        CloudCoverHour[:, 1] = HRRR_Merged[:, HRRR["cloud"]]
    if "gfs" in sourceList:
        CloudCoverHour[:, 2] = GFS_Merged[:, GFS["cloud"]]
    InterPhour[:, DATA_HOURLY["cloud"]] = np.maximum(
        np.choose(np.argmin(np.isnan(CloudCoverHour), axis=1), CloudCoverHour.T) * 0.01,
        0,
    )
    # Clip between 0 and 1
    InterPhour[:, DATA_HOURLY["cloud"]] = clipLog(
        InterPhour[:, DATA_HOURLY["cloud"]],
        CLIP_CLOUD["min"],
        CLIP_CLOUD["max"],
        "Cloud Cover Hour",
    )

    ### UV Index
    if "gfs" in sourceList:
        InterPhour[:, DATA_HOURLY["uv"]] = clipLog(
            GFS_Merged[:, GFS["uv"]] * 18.9 * 0.025,
            CLIP_UV["min"],
            CLIP_UV["max"],
            "UV Hour",
        )

        # Fix small negative zero
        # InterPhour[InterPhour[:, 14]<0, 14] = 0

    ### Visibility
    VisibilityHour = np.full((len(hour_array_grib), 3), np.nan)
    if "nbm" in sourceList:
        VisibilityHour[:, 0] = NBM_Merged[:, NBM["vis"]]

        # Filter out missing visibility values
        VisibilityHour[VisibilityHour[:, 0] < -1, 0] = np.nan
        VisibilityHour[VisibilityHour[:, 0] > 1e6, 0] = np.nan
    if ("hrrr_0-18" in sourceList) and ("hrrr_18-48" in sourceList):
        VisibilityHour[:, 1] = HRRR_Merged[:, HRRR["vis"]]
    if "gfs" in sourceList:
        VisibilityHour[:, 2] = GFS_Merged[:, GFS["vis"]]

    InterPhour[:, DATA_HOURLY["vis"]] = (
        np.clip(
            np.choose(np.argmin(np.isnan(VisibilityHour), axis=1), VisibilityHour.T),
            CLIP_VIS["min"],
            CLIP_VIS["max"],
        )
        * visUnits
    )

    ### Ozone Index
    if "gfs" in sourceList:
        InterPhour[:, DATA_HOURLY["ozone"]] = clipLog(
            GFS_Merged[:, GFS["ozone"]],
            CLIP_OZONE["min"],
            CLIP_OZONE["max"],
            "Ozone Hour",
        )

    ### Precipitation Accumulation
    PrecpAccumHour = np.full((len(hour_array_grib), 4), np.nan)
    # NBM
    if "nbm" in sourceList:
        PrecpAccumHour[:, 0] = NBM_Merged[:, NBM["intensity"]]
    # HRRR
    if ("hrrr_0-18" in sourceList) and ("hrrr_18-48" in sourceList):
        PrecpAccumHour[:, 1] = HRRR_Merged[:, HRRR["accum"]]
    # GEFS
    if "gefs" in sourceList:
        PrecpAccumHour[:, 2] = GEFS_Merged[:, GEFS["accum"]]
    # GFS
    if "gfs" in sourceList:
        PrecpAccumHour[:, 3] = GFS_Merged[:, GFS["accum"]]

    InterPhour[:, DATA_HOURLY["accum"]] = np.maximum(
        np.choose(np.argmin(np.isnan(PrecpAccumHour), axis=1), PrecpAccumHour.T)
        * prepAccumUnit,
        0,
    )

    # Set accumulation to zero if POP == 0
    InterPhour[InterPhour[:, DATA_HOURLY["prob"]] == 0, DATA_HOURLY["accum"]] = 0

    ### Near Storm Distance
    if "gfs" in sourceList:
        InterPhour[:, DATA_HOURLY["storm_dist"]] = np.maximum(
            GFS_Merged[:, GFS["storm_dist"]] * visUnits, 0
        )

    ### Near Storm Direction
    if "gfs" in sourceList:
        InterPhour[:, DATA_HOURLY["storm_dir"]] = GFS_Merged[:, GFS["storm_dir"]]

    # Air quality/ smoke
    if ("hrrr_0-18" in sourceList) and ("hrrr_18-48" in sourceList):
        InterPhour[:, DATA_HOURLY["smoke"]] = clipLog(
            HRRR_Merged[:, HRRR["smoke"]],
            CLIP_SMOKE["min"],
            CLIP_SMOKE["max"],
            "Air quality Hour",
        )  # Maximum US AQI value for PM2.5 (smoke) is 500 which corresponds to 500 PM2.5
    else:
        InterPhour[:, DATA_HOURLY["smoke"]] = MISSING_DATA

    # Fire Index
    if "nbm_fire" in sourceList:
        InterPhour[:, DATA_HOURLY["fire"]] = clipLog(
            NBM_Fire_Merged[:, NBM_FIRE_INDEX],
            CLIP_FIRE["min"],
            CLIP_FIRE["max"],
            "Fire Hour",
        )

    # Convert wind speed from its display unit to m/s for the apparent temperature
    windSpeedMps = InterPhour[:, DATA_HOURLY["wind"]] / windUnit

    # Calculate the apparent temperature
    InterPhour[:, DATA_HOURLY["apparent"]] = calculate_apparent_temperature(
        InterPhour[:, DATA_HOURLY["temp"]],  # Air temperature in Kelvin
        InterPhour[:, DATA_HOURLY["humidity"]],  # Relative humidity (0.0 to 1.0)
        windSpeedMps,  # Wind speed in meters per second
    )

    ### Feels Like Temperature
    AppTemperatureHour = np.full((len(hour_array_grib), 2), np.nan)
    if "nbm" in sourceList:
        AppTemperatureHour[:, 0] = NBM_Merged[:, NBM["apparent"]]

    if "gfs" in sourceList:
        AppTemperatureHour[:, 1] = GFS_Merged[:, GFS["apparent"]]

    # Take first non-NaN value
    InterPhour[:, DATA_HOURLY["feels_like"]] = np.choose(
        np.argmin(np.isnan(AppTemperatureHour), axis=1), AppTemperatureHour.T
    )

    # Clip between -90 and 60
    InterPhour[:, DATA_HOURLY["feels_like"]] = clipLog(
        InterPhour[:, DATA_HOURLY["feels_like"]],
        CLIP_FEELS_LIKE["min"],
        CLIP_FEELS_LIKE["max"],
        "Feels Like Hour",
    )

    # Station Pressure
    if "gfs" in sourceList:
        InterPhour[:, DATA_HOURLY["station_pressure"]] = (
            clipLog(
                GFS_Merged[:, GFS["station_pressure"]],
                CLIP_PRESSURE["min"],
                CLIP_PRESSURE["max"],
                "Station Pressure Hour",
            )
            * pressUnits
        )

    # Set temperature units
    if tempUnits == 0:
        InterPhour[:, DATA_HOURLY["temp"] : DATA_HOURLY["humidity"]] = (
            InterPhour[:, DATA_HOURLY["temp"] : DATA_HOURLY["humidity"]]
            - KELVIN_TO_CELSIUS
        ) * 9 / 5 + 32
        InterPhour[:, DATA_HOURLY["feels_like"]] = (
            InterPhour[:, DATA_HOURLY["feels_like"]] - KELVIN_TO_CELSIUS
        ) * 9 / 5 + 32
    else:
        InterPhour[:, DATA_HOURLY["temp"] : DATA_HOURLY["humidity"]] = (
            InterPhour[:, DATA_HOURLY["temp"] : DATA_HOURLY["humidity"]] - tempUnits
        )
        InterPhour[:, DATA_HOURLY["feels_like"]] = (
            InterPhour[:, DATA_HOURLY["feels_like"]] - tempUnits
        )

    # Add a global check for weird values, since nothing should ever be greater than 10000
    # Keep time col
    InterPhourData = InterPhour[:, DATA_HOURLY["type"] :]
    InterPhourData[InterPhourData > CLIP_GLOBAL["max"]] = np.nan
    InterPhourData[InterPhourData < CLIP_GLOBAL["min"]] = np.nan
    InterPhour[:, 1:] = InterPhourData

    hourList = []
    hourIconList = []
    hourTextList = []

    # Find snow and liquid precip
    # Set to zero as baseline
    InterPhour[:, DATA_HOURLY["rain"]] = 0
    InterPhour[:, DATA_HOURLY["snow"]] = 0
    InterPhour[:, DATA_HOURLY["ice"]] = 0

    # Accumulations in liquid equivalent
    InterPhour[InterPhour[:, DATA_HOURLY["type"]] == 4, DATA_HOURLY["rain"]] = (
        InterPhour[InterPhour[:, DATA_HOURLY["type"]] == 4, DATA_HOURLY["accum"]]
    )  # rain

    # Use the new snow height estimation for snow accumulation.
    snow_indices = np.where(InterPhour[:, DATA_HOURLY["type"]] == 1)[0]
    if snow_indices.size > 0:
        # Extract and convert data for all snow events in a vectorized way
        liquid_mm = InterPhour[snow_indices, DATA_HOURLY["accum"]] / prepAccumUnit
        if tempUnits == 0:  # Fahrenheit
            temp_c = (InterPhour[snow_indices, DATA_HOURLY["temp"]] - 32) * 5 / 9
        else:
            temp_c = InterPhour[snow_indices, DATA_HOURLY["temp"]]
        wind_mps = InterPhour[snow_indices, DATA_HOURLY["wind"]] / windUnit
        # Calculate snow height for all snow indices in a vectorized operation.
        snow_mm_values = estimate_snow_height(liquid_mm, temp_c, wind_mps)
        # Convert output to requested units and assign back to the main array
        InterPhour[snow_indices, DATA_HOURLY["snow"]] = snow_mm_values * prepAccumUnit

    InterPhour[
        (
            (InterPhour[:, DATA_HOURLY["type"]] == 2)
            | (InterPhour[:, DATA_HOURLY["type"]] == 3)
        ),
        DATA_HOURLY["ice"],
    ] = (
        InterPhour[
            (
                (InterPhour[:, DATA_HOURLY["type"]] == 2)
                | (InterPhour[:, DATA_HOURLY["type"]] == 3)
            ),
            DATA_HOURLY["accum"],
        ]
        * 1
    )  # Ice

    # Rain
    # Calculate prep accumulation for current day before zeroing
    dayZeroPrepRain = InterPhour[:, DATA_HOURLY["rain"]].copy()
    # Everything that isn't the current day
    dayZeroPrepRain[hourlyDayIndex != 0] = 0
    # Everything after the request time
    if not (timeMachine or timeMachineNear):
        dayZeroPrepRain[int(baseTimeOffset) :] = 0

    # Snow
    # Calculate prep accumulation for current day before zeroing
    dayZeroPrepSnow = InterPhour[:, DATA_HOURLY["snow"]].copy()
    # Everything that isn't the current day
    dayZeroPrepSnow[hourlyDayIndex != 0] = 0
    # Everything after the request time
    if not (timeMachine or timeMachineNear):
        dayZeroPrepSnow[int(baseTimeOffset) :] = 0

    # Sleet
    # Calculate prep accumulation for current day before zeroing
    dayZeroPrepSleet = InterPhour[:, DATA_HOURLY["ice"]].copy()
    # Everything that isn't the current day
    dayZeroPrepSleet[hourlyDayIndex != 0] = 0
    # Everything after the request time
    if not (timeMachine or timeMachineNear):
        dayZeroPrepSleet[int(baseTimeOffset) :] = 0

    # Accumulations in liquid equivalent
    dayZeroRain = dayZeroPrepRain.sum().round(4)  # rain
    dayZeroSnow = dayZeroPrepSnow.sum().round(4)  # Snow
    dayZeroIce = dayZeroPrepSleet.sum().round(4)  # Ice

    # Zero prep intensity and accum before forecast time
    InterPhour[0 : int(baseTimeOffset), DATA_HOURLY["intensity"]] = 0
    InterPhour[0 : int(baseTimeOffset), DATA_HOURLY["accum"]] = 0
    InterPhour[0 : int(baseTimeOffset), DATA_HOURLY["rain"]] = 0
    InterPhour[0 : int(baseTimeOffset), DATA_HOURLY["snow"]] = 0
    InterPhour[0 : int(baseTimeOffset), DATA_HOURLY["ice"]] = 0

    # Zero prep prob before forecast time
    InterPhour[0 : int(baseTimeOffset), DATA_HOURLY["prob"]] = 0

    # Assign pfactors for rain and snow for intensity
    pFacHour = np.zeros((len(hour_array)))
    pFacHour[
        (
            (InterPhour[:, DATA_HOURLY["type"]] == PRECIP_IDX["rain"])
            | (InterPhour[:, DATA_HOURLY["type"]] == PRECIP_IDX["ice"])
            | (InterPhour[:, DATA_HOURLY["type"]] == PRECIP_IDX["sleet"])
        )
    ] = 1  # Rain, Ice
    # NOTE, this means that intensity is always liquid water equivalent.
    pFacHour[(InterPhour[:, DATA_HOURLY["type"]] == PRECIP_IDX["snow"])] = 1  # Snow

    InterPhour[:, DATA_HOURLY["intensity"]] = (
        InterPhour[:, DATA_HOURLY["intensity"]] * pFacHour
    )

    # pTypeMap = {0: 'none', 1: 'snow', 2: 'sleet', 3: 'sleet', 4: 'rain'}
    pTypeMap = np.array(["none", "snow", "sleet", "sleet", "rain"])
    pTextMap = np.array(["None", "Snow", "Sleet", "Sleet", "Rain"])
    PTypeHour = pTypeMap[InterPhour[:, 1].astype(int)]
    PTextHour = pTextMap[InterPhour[:, 1].astype(int)]

    # Round all to 2 except precipitations
    InterPhour[:, DATA_HOURLY["prob"]] = InterPhour[:, DATA_HOURLY["prob"]].round(2)
    InterPhour[:, DATA_HOURLY["temp"] : DATA_HOURLY["accum"]] = InterPhour[
        :, DATA_HOURLY["temp"] : DATA_HOURLY["accum"]
    ].round(2)
    InterPhour[:, DATA_HOURLY["storm_dist"] : DATA_HOURLY["rain"]] = InterPhour[
        :, DATA_HOURLY["storm_dist"] : DATA_HOURLY["rain"]
    ].round(2)
    # Round remaining to 2
    InterPhour[:, DATA_HOURLY["fire"] :] = InterPhour[:, DATA_HOURLY["fire"] :].round(2)

    # Round to 4
    InterPhour[:, DATA_HOURLY["type"] : DATA_HOURLY["prob"]] = InterPhour[
        :, DATA_HOURLY["type"] : DATA_HOURLY["prob"]
    ].round(4)
    InterPhour[:, DATA_HOURLY["error"] : DATA_HOURLY["temp"]] = InterPhour[
        :, DATA_HOURLY["error"] : DATA_HOURLY["temp"]
    ].round(4)
    InterPhour[:, DATA_HOURLY["accum"]] = InterPhour[:, DATA_HOURLY["accum"]].round(4)
    InterPhour[:, DATA_HOURLY["rain"] : DATA_HOURLY["fire"]] = InterPhour[
        :, DATA_HOURLY["rain"] : DATA_HOURLY["fire"]
    ].round(4)

    # Fix very small neg from interp to solve -0
    InterPhour[((InterPhour > -0.001) & (InterPhour < 0.001))] = 0

    # Replace NaN with -999 for json
    InterPhour[np.isnan(InterPhour)] = MISSING_DATA

    # Timing Check
    if TIMING:
        print("Hourly Loop start")
        print(datetime.datetime.now(datetime.UTC).replace(tzinfo=None) - T_Start)

    # for idx in range(int(baseTimeOffset), hourly_hours + int(baseTimeOffset)):
    # For day 0 summary, need to calculate hourly data from midnight local
    for idx in range(0, numHours):
        # Check if day or night
        if hour_array_grib[idx] < InterSday[hourlyDayIndex[idx], DATA_DAY["sunrise"]]:
            isDay = False
        elif (
            hour_array_grib[idx] >= InterSday[hourlyDayIndex[idx], DATA_DAY["sunrise"]]
            and hour_array_grib[idx]
            <= InterSday[hourlyDayIndex[idx], DATA_DAY["sunset"]]
        ):
            isDay = True
        elif hour_array_grib[idx] > InterSday[hourlyDayIndex[idx], DATA_DAY["sunset"]]:
            isDay = False

        # Set text
        if InterPhour[idx, DATA_HOURLY["prob"]] >= PRECIP_PROB_THRESHOLD and (
            (
                (
                    InterPhour[idx, DATA_HOURLY["rain"]]
                    + InterPhour[idx, DATA_HOURLY["ice"]]
                )
                > (HOURLY_PRECIP_ACCUM_ICON_THRESHOLD_MM * prepAccumUnit)
            )
            or (
                InterPhour[idx, DATA_HOURLY["snow"]]
                > (HOURLY_PRECIP_ACCUM_ICON_THRESHOLD_MM * prepAccumUnit)
            )
        ):
            # If more than 30% chance of precip at any point throughout the day, then the icon for whatever is happening
            # Thresholds set in mm
            hourIcon = PTypeHour[idx]
            hourText = PTextHour[idx]
        # If visibility <1000 and during the day
        # elif InterPhour[idx,14]<1000 and (hour_array_grib[idx]>InterPday[dCount,16] and hour_array_grib[idx]<InterPday[dCount,17]):
        elif InterPhour[idx, DATA_HOURLY["vis"]] < (FOG_THRESHOLD_METERS * visUnits):
            hourIcon = "fog"
            hourText = "Fog"
        # If wind is greater than 10 m/s
        elif InterPhour[idx, DATA_HOURLY["wind"]] > (
            WIND_THRESHOLDS["light"] * windUnit
        ):
            hourIcon = "wind"
            hourText = "Windy"
        elif InterPhour[idx, DATA_HOURLY["cloud"]] > CLOUD_COVER_THRESHOLDS["cloudy"]:
            hourIcon = "cloudy"
            hourText = "Cloudy"
        elif (
            InterPhour[idx, DATA_HOURLY["cloud"]]
            > CLOUD_COVER_THRESHOLDS["partly_cloudy"]
        ):
            hourText = "Partly Cloudy"

            if (
                hour_array_grib[idx]
                < InterSday[hourlyDayIndex[idx], DATA_DAY["sunrise"]]
            ):
                # Before sunrise
                hourIcon = "partly-cloudy-night"
            elif (
                hour_array_grib[idx]
                >= InterSday[hourlyDayIndex[idx], DATA_DAY["sunrise"]]
                and hour_array_grib[idx]
                <= InterSday[hourlyDayIndex[idx], DATA_DAY["sunset"]]
            ):
                # After sunrise before sunset
                hourIcon = "partly-cloudy-day"
            elif (
                hour_array_grib[idx]
                > InterSday[hourlyDayIndex[idx], DATA_DAY["sunset"]]
            ):
                # After sunset
                hourIcon = "partly-cloudy-night"
        else:
            hourText = "Clear"

            if (
                hour_array_grib[idx]
                < InterSday[hourlyDayIndex[idx], DATA_DAY["sunrise"]]
            ):
                # Before sunrise
                hourIcon = "clear-night"
            elif (
                hour_array_grib[idx]
                >= InterSday[hourlyDayIndex[idx], DATA_DAY["sunrise"]]
                and hour_array_grib[idx]
                <= InterSday[hourlyDayIndex[idx], DATA_DAY["sunset"]]
            ):
                # After sunrise before sunset
                hourIcon = "clear-day"
            elif (
                hour_array_grib[idx]
                > InterSday[hourlyDayIndex[idx], DATA_DAY["sunset"]]
            ):
                # After sunset
                hourIcon = "clear-night"

        hourItem = {
            "time": int(hour_array_grib[idx]),
            "summary": hourText,
            "icon": hourIcon,
            "precipIntensity": InterPhour[idx, DATA_HOURLY["intensity"]],
            "precipProbability": InterPhour[idx, DATA_HOURLY["prob"]],
            "precipIntensityError": InterPhour[idx, DATA_HOURLY["error"]],
            "precipAccumulation": InterPhour[idx, DATA_HOURLY["rain"]]
            + InterPhour[idx, DATA_HOURLY["snow"]]
            + InterPhour[idx, DATA_HOURLY["ice"]],
            "precipType": PTypeHour[idx],
            "temperature": InterPhour[idx, DATA_HOURLY["temp"]],
            "apparentTemperature": InterPhour[idx, DATA_HOURLY["apparent"]],
            "dewPoint": InterPhour[idx, DATA_HOURLY["dew"]],
            "humidity": InterPhour[idx, DATA_HOURLY["humidity"]],
            "pressure": InterPhour[idx, DATA_HOURLY["pressure"]],
            "windSpeed": InterPhour[idx, DATA_HOURLY["wind"]],
            "windGust": InterPhour[idx, DATA_HOURLY["gust"]],
            "windBearing": int(InterPhour[idx, DATA_HOURLY["bearing"]]),
            "cloudCover": InterPhour[idx, DATA_HOURLY["cloud"]],
            "uvIndex": InterPhour[idx, DATA_HOURLY["uv"]],
            "visibility": InterPhour[idx, DATA_HOURLY["vis"]],
            "ozone": InterPhour[idx, DATA_HOURLY["ozone"]],
            "smoke": InterPhour[idx, DATA_HOURLY["smoke"]],
            "liquidAccumulation": InterPhour[idx, DATA_HOURLY["rain"]],
            "snowAccumulation": InterPhour[idx, DATA_HOURLY["snow"]],
            "iceAccumulation": InterPhour[idx, DATA_HOURLY["ice"]],
            "nearestStormDistance": InterPhour[idx, DATA_HOURLY["storm_dist"]],
            "nearestStormBearing": int(InterPhour[idx, DATA_HOURLY["storm_dir"]]),
            "fireIndex": InterPhour[idx, DATA_HOURLY["fire"]],
            "feelsLike": InterPhour[idx, DATA_HOURLY["feels_like"]],
        }

        # Add station pressure if requested
        if "stationPressure" in extraVars:
            hourItem["stationPressure"] = InterPhour[
                idx, DATA_HOURLY["station_pressure"]
            ]

        try:
            hourText, hourIcon = calculate_text(
                hourItem,
                prepAccumUnit,
                visUnits,
                windUnit,
                tempUnits,
                isDay,
                InterPhour[idx, DATA_HOURLY["rain"]],
                InterPhour[idx, DATA_HOURLY["snow"]],
                InterPhour[idx, DATA_HOURLY["ice"]],
                "hour",
                InterPhour[idx, DATA_HOURLY["intensity"]],
                icon,
            )

            if summaryText:
                hourItem["summary"] = translation.translate(["title", hourText])
                hourItem["icon"] = hourIcon

        except Exception:
            print("HOURLY TEXT GEN ERROR:")
            print(traceback.print_exc())

        if version < 2:
            hourItem.pop("liquidAccumulation", None)
            hourItem.pop("snowAccumulation", None)
            hourItem.pop("iceAccumulation", None)
            hourItem.pop("nearestStormDistance", None)
            hourItem.pop("nearestStormBearing", None)
            hourItem.pop("fireIndex", None)
            hourItem.pop("feelsLike", None)

        if timeMachine and not tmExtra:
            hourItem.pop("uvIndex", None)
            hourItem.pop("ozone", None)

        hourList.append(hourItem)

        hourIconList.append(hourIcon)
        hourTextList.append(hourItem["summary"])

    # Daily calculations #################################################
    # Timing Check
    if TIMING:
        print("Daily start")
        print(datetime.datetime.now(datetime.UTC).replace(tzinfo=None) - T_Start)

    mean_results = []
    sum_results = []
    max_results = []
    min_results = []
    argmax_results = []
    argmin_results = []
    high_results = []
    low_results = []
    arghigh_results = []
    arglow_results = []
    mean_4am_results = []
    sum_4am_results = []
    max_4am_results = []
    maxPchanceDay = np.zeros((daily_days))

    # Pre-calculate masks for each group to avoid redundant computation
    masks = [hourlyDayIndex == day_index for day_index in range(daily_days)]
    for mask in masks:
        filtered_data = InterPhour[mask]

        # Calculate and store each statistic for the current group
        mean_results.append(np.mean(filtered_data, axis=0))
        sum_results.append(np.sum(filtered_data, axis=0))
        max_results.append(np.max(filtered_data, axis=0))
        min_results.append(np.min(filtered_data, axis=0))
        maxTime = np.argmax(filtered_data, axis=0)
        minTime = np.argmin(filtered_data, axis=0)
        argmax_results.append(filtered_data[maxTime, 0])
        argmin_results.append(filtered_data[minTime, 0])

    # Icon/ summary parameters go from 4 am to 4 am
    masks = [hourlyDay4amIndex == day_index for day_index in range(daily_days)]
    for mIDX, mask in enumerate(masks):
        filtered_data = InterPhour[mask]

        # Calculate and store each statistic for the current group
        mean_4am_results.append(np.mean(filtered_data, axis=0))
        sum_4am_results.append(np.sum(filtered_data, axis=0))
        max_4am_results.append(np.max(filtered_data, axis=0))

        dailyTypeCount = Counter(filtered_data[:, 1]).most_common(2)

        # Check if the most common type is zero, in that case return the second most common
        if dailyTypeCount[0][0] == 0:
            if len(dailyTypeCount) == 2:
                maxPchanceDay[mIDX] = dailyTypeCount[1][0]
            else:
                maxPchanceDay[mIDX] = dailyTypeCount[0][
                    0
                ]  # If all ptypes are none, then really shouldn't be any precipitation

        else:
            maxPchanceDay[mIDX] = dailyTypeCount[0][0]

    # Daily High
    masks = [hourlyHighIndex == day_index for day_index in range(daily_days)]

    for mask in masks:
        filtered_data = InterPhour[mask]

        # Calculate and store each statistic for the current group
        high_results.append(np.max(filtered_data, axis=0))
        maxTime = np.argmax(filtered_data, axis=0)
        arghigh_results.append(filtered_data[maxTime, 0])

    # Daily Low
    masks = [hourlyLowIndex == day_index for day_index in range(daily_days)]

    for mask in masks:
        filtered_data = InterPhour[mask]

        # Calculate and store each statistic for the current group
        low_results.append(np.min(filtered_data, axis=0))
        minTime = np.argmin(filtered_data, axis=0)
        arglow_results.append(filtered_data[minTime, 0])

    # Convert lists to numpy arrays if necessary
    InterPday = np.array(mean_results)
    InterPdaySum = np.array(sum_results)
    InterPdayMax = np.array(max_results)
    InterPdayMin = np.array(min_results)
    InterPdayMaxTime = np.array(argmax_results)
    InterPdayMinTime = np.array(argmin_results)
    InterPdayHigh = np.array(high_results)
    InterPdayLow = np.array(low_results)
    InterPdayHighTime = np.array(arghigh_results)
    InterPdayLowTime = np.array(arglow_results)
    InterPday4am = np.array(mean_4am_results)
    InterPdaySum4am = np.array(sum_4am_results)
    InterPdayMax4am = np.array(max_4am_results)

    # Select the daily accum type:
    # Start with the most common type for the day as a baseline

    # The logic here is trying to guess what the most "useful" type of precipitation would be, while avoiding strange results
    # First, if there is a ton of rain, that should show up even if there's a lot of snow "hours"
    # Then, since snow is 10x rain, the rain icon shouldn't appear is there is much snow,
    # otherwise it looks like an unreasonable amount of rain. So snow greater than 1 cm takes priority over rain.
    # Finally, if there is much ice at all, that takes priority over rain or snow.

    # Improved logic: if all types are present, use sleet (3).
    all_types = (
        (InterPdaySum[:, DATA_DAY["rain"]] > 0)
        & (InterPdaySum[:, DATA_DAY["snow"]] > 0)
        & (InterPdaySum[:, DATA_DAY["ice"]] > 0)
    )
    maxPchanceDay[all_types] = 3

    # Otherwise, use the type with the most accumulation.
    # 21: rain, 22: snow, 23: ice
    precip_accum = np.stack(
        [
            InterPdaySum[:, DATA_DAY["rain"]],  # rain
            InterPdaySum[:, DATA_DAY["snow"]],  # snow
            InterPdaySum[:, DATA_DAY["ice"]],  # ice
        ],
        axis=1,
    )
    # 4: rain, 1: snow, 2: ice (map index to type)

    type_map = np.array([PRECIP_IDX["rain"], PRECIP_IDX["snow"], PRECIP_IDX["ice"]])
    dominant_type = type_map[np.argmax(precip_accum, axis=1)]

    # Only update where not all types are present.
    not_all_types = ~all_types
    has_precip = np.max(precip_accum, axis=1) > 0
    update_mask = not_all_types & has_precip
    maxPchanceDay[update_mask] = dominant_type[update_mask]

    # The following thresholds are applied after the dominant type (by volume) is determined.
    # They serve to highlight significant precipitation events, overriding the volume-based
    # determination if a certain threshold is met. The priority for these overrides is:
    # Ice > Snow > Rain.
    # If more than 10 mm of rain is forecast, then rain.
    maxPchanceDay[InterPdaySum[:, DATA_DAY["rain"]] > (10 * prepAccumUnit)] = (
        PRECIP_IDX["rain"]
    )

    # If more than 5 mm of snow is forecast, then snow.
    maxPchanceDay[InterPdaySum[:, DATA_DAY["snow"]] > (5 * prepAccumUnit)] = PRECIP_IDX[
        "snow"
    ]

    # Else, if more than 1 mm of ice is forecast, then ice.
    maxPchanceDay[InterPdaySum[:, DATA_DAY["ice"]] > (1 * prepAccumUnit)] = PRECIP_IDX[
        "ice"
    ]

    # Process Daily Data for ouput
    dayList = []
    dayIconList = []
    dayTextList = []

    maxPchanceDay = np.array(maxPchanceDay).astype(int)
    PTypeDay = pTypeMap[maxPchanceDay]
    PTextDay = pTextMap[maxPchanceDay]

    # Round
    # Round all to 2 except precipitations
    InterPday[:, 5:18] = InterPday[:, 5:18].round(2)
    InterPday[:, DATA_DAY["station_pressure"]] = InterPday[
        :, DATA_DAY["station_pressure"]
    ].round(2)

    InterPdayMax[:, DATA_DAY["prob"]] = InterPdayMax[:, DATA_DAY["prob"]].round(2)
    InterPdayMax[:, 5:18] = InterPdayMax[:, 5:18].round(2)
    InterPdayMax[:, DATA_DAY["fire"]] = InterPdayMax[:, DATA_DAY["fire"]].round(2)

    InterPdayMin[:, 5:18] = InterPdayMin[:, 5:18].round(2)
    InterPdaySum[:, 5:18] = InterPdaySum[:, 5:18].round(2)
    InterPdayHigh[:, 5:18] = InterPdayHigh[:, 5:18].round(2)
    InterPdayLow[:, 5:18] = InterPdayLow[:, 5:18].round(2)

    InterPday[:, 1:5] = InterPday[:, 1:5].round(4)
    InterPdaySum[:, 1:5] = InterPdaySum[:, 1:5].round(4)
    InterPdayMax[:, 1:3] = InterPdayMax[:, 1:3].round(4)
    InterPdayMax[:, 4:5] = InterPdayMax[:, 4:5].round(4)
    InterPdaySum[:, 21:24] = InterPdaySum[:, 21:24].round(4)
    InterPdayMax[:, 21:24] = InterPdayMax[:, 21:24].round(4)

    if TIMING:
        print("Daily Loop start")
        print(datetime.datetime.now(datetime.UTC).replace(tzinfo=None) - T_Start)

    for idx in range(0, daily_days):
        if InterPdayMax4am[idx, DATA_DAY["prob"]] > PRECIP_PROB_THRESHOLD and (
            (
                (
                    InterPdaySum4am[idx, DATA_DAY["rain"]]
                    + InterPdaySum4am[idx, DATA_DAY["ice"]]
                )
                > (DAILY_PRECIP_ACCUM_ICON_THRESHOLD_MM * prepAccumUnit)
            )
            or (
                InterPdaySum4am[idx, DATA_DAY["snow"]]
                > (DAILY_SNOW_ACCUM_ICON_THRESHOLD_MM * prepAccumUnit)
            )
        ):
            # If more than 30% chance of precip at any point throughout the day, and either more than 1 mm of rain or 5 mm of snow
            # Thresholds set in mm
            dayIcon = PTypeDay[idx]
            dayText = PTextDay[idx]

            # Fallback if no ptype for some reason. This should never occur though
            if dayIcon == "none":
                if tempUnits == 0:
                    tempThresh = TEMPERATURE_UNITS_THRESH["f"]
                else:
                    tempThresh = TEMPERATURE_UNITS_THRESH["c"]

                if InterPday[idx, DATA_DAY["temp"]] > tempThresh:
                    dayIcon = "rain"
                    dayText = "Rain"
                else:
                    dayIcon = "snow"
                    dayText = "Snow"

        elif InterPday4am[idx, DATA_DAY["vis"]] < (FOG_THRESHOLD_METERS * visUnits):
            dayIcon = "fog"
            dayText = "Fog"
        elif InterPday4am[idx, DATA_DAY["wind"]] > (
            WIND_THRESHOLDS["light"] * windUnit
        ):
            dayIcon = "wind"
            dayText = "Windy"
        elif InterPday4am[idx, DATA_DAY["cloud"]] > CLOUD_COVER_THRESHOLDS["cloudy"]:
            dayIcon = "cloudy"
            dayText = "Cloudy"
        elif (
            InterPday4am[idx, DATA_DAY["cloud"]]
            > CLOUD_COVER_THRESHOLDS["partly_cloudy"]
        ):
            dayIcon = "partly-cloudy-day"
            dayText = "Partly Cloudy"
        else:
            dayIcon = "clear-day"
            dayText = "Clear"

        # Temperature High is daytime high, so 6 am to 6 pm
        # First index is 6 am, then index 2
        # Nightime is index 1, 3, etc.
        dayObject = {
            "time": int(day_array_grib[idx]),
            "summary": dayText,
            "icon": dayIcon,
            "dawnTime": int(InterSday[idx, DATA_DAY["dawn"]]),
            "sunriseTime": int(InterSday[idx, DATA_DAY["sunrise"]]),
            "sunsetTime": int(InterSday[idx, DATA_DAY["sunset"]]),
            "duskTime": int(InterSday[idx, DATA_DAY["dusk"]]),
            "moonPhase": InterSday[idx, DATA_DAY["moon_phase"]].round(2),
            "precipIntensity": InterPday[idx, DATA_DAY["intensity"]],
            "precipIntensityMax": InterPdayMax[idx, DATA_DAY["intensity"]],
            "precipIntensityMaxTime": int(InterPdayMaxTime[idx, DATA_DAY["intensity"]]),
            "precipProbability": InterPdayMax[idx, DATA_DAY["prob"]],
            "precipAccumulation": round(
                InterPdaySum[idx, DATA_DAY["rain"]]
                + InterPdaySum[idx, DATA_DAY["snow"]]
                + InterPdaySum[idx, DATA_DAY["ice"]],
                4,
            ),
            "precipType": PTypeDay[idx],
            "temperatureHigh": InterPdayHigh[idx, DATA_DAY["temp"]],
            "temperatureHighTime": int(InterPdayHighTime[idx, DATA_DAY["temp"]]),
            "temperatureLow": InterPdayLow[idx, DATA_DAY["temp"]],
            "temperatureLowTime": int(InterPdayLowTime[idx, DATA_DAY["temp"]]),
            "apparentTemperatureHigh": InterPdayHigh[idx, DATA_DAY["apparent"]],
            "apparentTemperatureHighTime": int(
                InterPdayHighTime[idx, DATA_DAY["apparent"]]
            ),
            "apparentTemperatureLow": InterPdayLow[idx, DATA_DAY["apparent"]],
            "apparentTemperatureLowTime": int(
                InterPdayLowTime[idx, DATA_DAY["apparent"]]
            ),
            "dewPoint": InterPday[idx, DATA_DAY["dew"]],
            "humidity": InterPday[idx, DATA_DAY["humidity"]],
            "pressure": InterPday[idx, DATA_DAY["pressure"]],
            "windSpeed": InterPday[idx, DATA_DAY["wind"]],
            "windGust": InterPday[idx, DATA_DAY["gust"]],
            "windGustTime": int(InterPdayMaxTime[idx, DATA_DAY["gust"]]),
            "windBearing": int(InterPday[idx, DATA_DAY["bearing"]]),
            "cloudCover": InterPday[idx, DATA_DAY["cloud"]],
            "uvIndex": InterPdayMax[idx, DATA_DAY["uv"]],
            "uvIndexTime": int(InterPdayMaxTime[idx, DATA_DAY["uv"]]),
            "visibility": InterPday[idx, DATA_DAY["vis"]],
            "temperatureMin": InterPdayMin[idx, DATA_DAY["temp"]],
            "temperatureMinTime": int(InterPdayMinTime[idx, DATA_DAY["temp"]]),
            "temperatureMax": InterPdayMax[idx, DATA_DAY["temp"]],
            "temperatureMaxTime": int(InterPdayMaxTime[idx, DATA_DAY["temp"]]),
            "apparentTemperatureMin": InterPdayMin[idx, DATA_DAY["apparent"]],
            "apparentTemperatureMinTime": int(
                InterPdayMinTime[idx, DATA_DAY["apparent"]]
            ),
            "apparentTemperatureMax": InterPdayMax[idx, DATA_DAY["apparent"]],
            "apparentTemperatureMaxTime": int(
                InterPdayMaxTime[idx, DATA_DAY["apparent"]]
            ),
            "smokeMax": InterPdayMax[idx, DATA_DAY["smoke"]],
            "smokeMaxTime": int(InterPdayMaxTime[idx, DATA_DAY["smoke"]]),
            "liquidAccumulation": InterPdaySum[idx, DATA_DAY["rain"]],
            "snowAccumulation": InterPdaySum[idx, DATA_DAY["snow"]],
            "iceAccumulation": InterPdaySum[idx, DATA_DAY["ice"]],
            "fireIndexMax": InterPdayMax[idx, DATA_DAY["fire"]],
            "fireIndexMaxTime": int(InterPdayMaxTime[idx, DATA_DAY["fire"]]),
        }

        # Add station pressure if requested
        if "stationPressure" in extraVars:
            dayObject["stationPressure"] = InterPday[idx, DATA_DAY["station_pressure"]]

        try:
            if idx < 8:
                # Calculate the day summary from 4 to 4
                dayIcon, dayText = calculate_day_text(
                    hourList[((idx) * 24) + 4 : ((idx + 1) * 24) + 4],
                    prepAccumUnit,
                    visUnits,
                    windUnit,
                    tempUnits,
                    True,
                    str(tz_name),
                    int(time.time()),
                    "day",
                    icon,
                )

                # Translate the text
                if summaryText:
                    dayObject["summary"] = translation.translate(["sentence", dayText])
                    dayObject["icon"] = dayIcon
        except Exception:
            print("DAILY TEXT GEN ERROR:")
            print(traceback.print_exc())

        if version < 2:
            dayObject.pop("dawnTime", None)
            dayObject.pop("duskTime", None)
            dayObject.pop("smokeMax", None)
            dayObject.pop("smokeMaxTime", None)
            dayObject.pop("liquidAccumulation", None)
            dayObject.pop("snowAccumulation", None)
            dayObject.pop("iceAccumulation", None)
            dayObject.pop("fireIndexMax", None)
            dayObject.pop("fireIndexMaxTime", None)

        if timeMachine and not tmExtra:
            dayObject.pop("precipProbability", None)
            dayObject.pop("humidity", None)
            dayObject.pop("uvIndex", None)
            dayObject.pop("uvIndexTime", None)
            dayObject.pop("visibility", None)

        dayList.append(dayObject)

        dayTextList.append(dayObject["summary"])
        dayIconList.append(dayIcon)

    # Timing Check
    if TIMING:
        print("Alert Start")
        print(datetime.datetime.now(datetime.UTC).replace(tzinfo=None) - T_Start)

    alertDict = []
    # If alerts are requested and in the US
    try:
        if (
            (not timeMachine)
            and (exAlerts == 0)
            and (az_Lon > -127)
            and (az_Lon < -65)
            and (lat > 24)
            and (lat < 50)
        ):
            # Read in NetCDF
            # Find NetCDF Point based on alerts grid
            alerts_lons = np.arange(-127, -65, 0.025)
            alerts_lats = np.arange(24, 50, 0.025)

            abslat = np.abs(alerts_lats - lat)
            abslon = np.abs(alerts_lons - az_Lon)
            alerts_y_p = np.argmin(abslat)
            alerts_x_p = np.argmin(abslon)

            alertList = []

            alertDat = NWS_Alerts_Zarr[alerts_y_p, alerts_x_p]

            if alertDat == "":
                alertList = []
            else:
                # Match if any alerts
                alerts = str(alertDat).split("|")
                # Loop through each alert
                for alert in alerts:
                    # Extract alert details
                    alertDetails = alert.split("}{")

                    alertOnset = datetime.datetime.strptime(
                        alertDetails[3], "%Y-%m-%dT%H:%M:%S%z"
                    ).astimezone(utc)
                    alertEnd = datetime.datetime.strptime(
                        alertDetails[4], "%Y-%m-%dT%H:%M:%S%z"
                    ).astimezone(utc)

                    # Format description newlines
                    alertDescript = alertDetails[1]
                    # Step 1: Replace double newlines with a single newline
                    formatted_text = re.sub(r"(?<!\n)\n(?!\n)", " ", alertDescript)

                    # Step 2: Replace remaining single newlines with a space
                    formatted_text = re.sub(r"\n\n", "\n", formatted_text)

                    alertDict = {
                        "title": alertDetails[0],
                        "regions": [s.lstrip() for s in alertDetails[2].split(";")],
                        "severity": alertDetails[5],
                        "time": int(
                            (
                                alertOnset
                                - datetime.datetime(1970, 1, 1, 0, 0, 0).astimezone(utc)
                            ).total_seconds()
                        ),
                        "expires": int(
                            (
                                alertEnd
                                - datetime.datetime(1970, 1, 1, 0, 0, 0).astimezone(utc)
                            ).total_seconds()
                        ),
                        "description": formatted_text,
                        "uri": alertDetails[6],
                    }

                    alertList.append(dict(alertDict))
        else:
            alertList = []

    except Exception:
        print("An Alert error occurred:")
        print(traceback.print_exc())

    # Timing Check
    if TIMING:
        print("Current Start")
        print(datetime.datetime.now(datetime.UTC).replace(tzinfo=None) - T_Start)

    # Currently data, find points for linear averaging
    # Use GFS, since should also be there and the should cover all times... this could be an issue at some point

    # If within 2 minutes of a hour, do not using rounding
    if np.min(np.abs(GFS_Merged[:, 0] - minute_array_grib[0])) < 120:
        currentIDX_hrrrh = np.argmin(np.abs(GFS_Merged[:, 0] - minute_array_grib[0]))
        interpFac1 = 0
        interpFac2 = 1
    else:
        currentIDX_hrrrh = np.searchsorted(
            GFS_Merged[:, 0], minute_array_grib[0], side="left"
        )

        # Find weighting factors for hourly data
        # Weighting factors for linear interpolation
        interpFac1 = 1 - (
            abs(minute_array_grib[0] - GFS_Merged[currentIDX_hrrrh - 1, 0])
            / (GFS_Merged[currentIDX_hrrrh, 0] - GFS_Merged[currentIDX_hrrrh - 1, 0])
        )

        interpFac2 = 1 - (
            abs(minute_array_grib[0] - GFS_Merged[currentIDX_hrrrh, 0])
            / (GFS_Merged[currentIDX_hrrrh, 0] - GFS_Merged[currentIDX_hrrrh - 1, 0])
        )

    currentIDX_hrrrh_A = np.max((currentIDX_hrrrh - 1, 0))

    InterPcurrent = np.zeros(shape=22)  # Time, Intensity,Probability
    InterPcurrent[DATA_CURRENT["time"]] = int(minute_array_grib[0])

    # Get prep probability, intensity and error from minutely
    InterPcurrent[DATA_CURRENT["intensity"]] = InterPminute[
        0, DATA_MINUTELY["intensity"]
    ]
    InterPcurrent[DATA_CURRENT["prob"]] = InterPminute[
        0, DATA_MINUTELY["prob"]
    ]  # "precipProbability"
    InterPcurrent[DATA_CURRENT["error"]] = InterPminute[
        0, DATA_MINUTELY["error"]
    ]  # "precipIntensityError"

    # Temperature from subH, then NBM, the GFS
    if "hrrrsubh" in sourceList:
        InterPcurrent[DATA_CURRENT["temp"]] = hrrrSubHInterpolation[
            0, HRRR_SUBH["temp"]
        ]
    elif "nbm" in sourceList:
        InterPcurrent[DATA_CURRENT["temp"]] = (
            NBM_Merged[currentIDX_hrrrh_A, NBM["temp"]] * interpFac1
            + NBM_Merged[currentIDX_hrrrh, NBM["temp"]] * interpFac2
        )
    else:
        InterPcurrent[DATA_CURRENT["temp"]] = (
            GFS_Merged[currentIDX_hrrrh_A, GFS["temp"]] * interpFac1
            + GFS_Merged[currentIDX_hrrrh, GFS["temp"]] * interpFac2
        )

    # Clip between -90 and 60
    InterPcurrent[DATA_CURRENT["temp"]] = clipLog(
        InterPcurrent[DATA_CURRENT["temp"]],
        CLIP_TEMP["min"],
        CLIP_TEMP["max"],
        "Temperature Current",
    )

    # Dewpoint from subH, then NBM, the GFS
    if "hrrrsubh" in sourceList:
        InterPcurrent[DATA_CURRENT["dew"]] = hrrrSubHInterpolation[0, HRRR_SUBH["dew"]]
    elif "nbm" in sourceList:
        InterPcurrent[DATA_CURRENT["dew"]] = (
            NBM_Merged[currentIDX_hrrrh_A, NBM["dew"]] * interpFac1
            + NBM_Merged[currentIDX_hrrrh, NBM["dew"]] * interpFac2
        )
    else:
        InterPcurrent[DATA_CURRENT["dew"]] = (
            GFS_Merged[currentIDX_hrrrh_A, GFS["dew"]] * interpFac1
            + GFS_Merged[currentIDX_hrrrh, GFS["dew"]] * interpFac2
        )

        # Clip between -90 and 60
        InterPcurrent[DATA_CURRENT["dew"]] = clipLog(
            InterPcurrent[DATA_CURRENT["dew"]],
            CLIP_TEMP["min"],
            CLIP_TEMP["max"],
            "Dewpoint Current",
        )

    # humidity, NBM then HRRR, then GFS
    if ("hrrr_0-18" in sourceList) and ("hrrr_18-48" in sourceList):
        InterPcurrent[DATA_CURRENT["humidity"]] = (
            HRRR_Merged[currentIDX_hrrrh_A, HRRR["humidity"]] * interpFac1
            + HRRR_Merged[currentIDX_hrrrh, HRRR["humidity"]] * interpFac2
        ) * humidUnit
    elif "nbm" in sourceList:
        InterPcurrent[DATA_CURRENT["humidity"]] = (
            NBM_Merged[currentIDX_hrrrh_A, NBM["humidity"]] * interpFac1
            + NBM_Merged[currentIDX_hrrrh, NBM["humidity"]] * interpFac2
        ) * humidUnit
    else:
        InterPcurrent[DATA_CURRENT["humidity"]] = (
            GFS_Merged[currentIDX_hrrrh_A, GFS["humidity"]] * interpFac1
            + GFS_Merged[currentIDX_hrrrh, GFS["humidity"]] * interpFac2
        ) * humidUnit

    # Clip between 0 and 1
    InterPcurrent[DATA_CURRENT["humidity"]] = clipLog(
        InterPcurrent[DATA_CURRENT["humidity"]],
        CLIP_HUMIDITY["min"],
        CLIP_HUMIDITY["max"],
        "Humidity Current",
    )

    # Pressure from HRRR, then GFS
    if ("hrrr_0-18" in sourceList) and ("hrrr_18-48" in sourceList):
        InterPcurrent[DATA_CURRENT["pressure"]] = (
            HRRR_Merged[currentIDX_hrrrh_A, HRRR["pressure"]] * interpFac1
            + HRRR_Merged[currentIDX_hrrrh, HRRR["pressure"]] * interpFac2
        )
    else:
        InterPcurrent[DATA_CURRENT["pressure"]] = (
            GFS_Merged[currentIDX_hrrrh_A, GFS["pressure"]] * interpFac1
            + GFS_Merged[currentIDX_hrrrh, GFS["pressure"]] * interpFac2
        )

    # Clip between 800 and 1100
    InterPcurrent[DATA_CURRENT["pressure"]] = (
        clipLog(
            InterPcurrent[DATA_CURRENT["pressure"]],
            CLIP_PRESSURE["min"],
            CLIP_PRESSURE["max"],
            "Pressure Current",
        )
        * pressUnits
    )

    # WindSpeed from subH, then NBM, the GFS
    if "hrrrsubh" in sourceList:
        InterPcurrent[DATA_CURRENT["wind"]] = math.sqrt(
            hrrrSubHInterpolation[0, HRRR_SUBH["wind_u"]] ** 2
            + hrrrSubHInterpolation[0, HRRR_SUBH["wind_v"]] ** 2
        )
    elif "nbm" in sourceList:
        InterPcurrent[DATA_CURRENT["wind"]] = (
            NBM_Merged[currentIDX_hrrrh_A, NBM["wind"]] * interpFac1
            + NBM_Merged[currentIDX_hrrrh, NBM["wind"]] * interpFac2
        )
    else:
        InterPcurrent[DATA_CURRENT["wind"]] = math.sqrt(
            (
                GFS_Merged[currentIDX_hrrrh_A, GFS["wind_u"]] * interpFac1
                + GFS_Merged[currentIDX_hrrrh, GFS["wind_u"]] * interpFac2
            )
            ** 2
            + (
                GFS_Merged[currentIDX_hrrrh_A, GFS["wind_v"]] * interpFac1
                + GFS_Merged[currentIDX_hrrrh, GFS["wind_v"]] * interpFac2
            )
            ** 2
        )
    InterPcurrent[DATA_CURRENT["wind"]] = (
        clipLog(
            InterPcurrent[DATA_CURRENT["wind"]],
            CLIP_WIND["min"],
            CLIP_WIND["max"],
            "WindSpeed Current",
        )
        * windUnit
    )

    # Gust from subH, then NBM, the GFS
    if "hrrrsubh" in sourceList:
        InterPcurrent[DATA_CURRENT["gust"]] = hrrrSubHInterpolation[
            0, HRRR_SUBH["gust"]
        ]
    elif "nbm" in sourceList:
        InterPcurrent[DATA_CURRENT["gust"]] = (
            NBM_Merged[currentIDX_hrrrh_A, NBM["gust"]] * interpFac1
            + NBM_Merged[currentIDX_hrrrh, NBM["gust"]] * interpFac2
        )
    else:
        InterPcurrent[DATA_CURRENT["gust"]] = (
            GFS_Merged[currentIDX_hrrrh_A, GFS["gust"]] * interpFac1
            + GFS_Merged[currentIDX_hrrrh, GFS["gust"]] * interpFac2
        )

    # Clip between 0 and 400
    InterPcurrent[DATA_CURRENT["gust"]] = (
        clipLog(
            InterPcurrent[DATA_CURRENT["gust"]],
            CLIP_WIND["min"],
            CLIP_WIND["max"],
            "Gust Current",
        )
        * windUnit
    )

    # WindDir from subH, then NBM, the GFS
    if "hrrrsubh" in sourceList:
        InterPcurrent[DATA_CURRENT["bearing"]] = np.rad2deg(
            np.mod(
                np.arctan2(
                    hrrrSubHInterpolation[0, HRRR_SUBH["wind_u"]],
                    hrrrSubHInterpolation[0, HRRR_SUBH["wind_v"]],
                )
                + np.pi,
                2 * np.pi,
            )
        )
    elif "nbm" in sourceList:
        InterPcurrent[DATA_CURRENT["bearing"]] = NBM_Merged[
            currentIDX_hrrrh, NBM["bearing"]
        ]
    else:
        InterPcurrent[DATA_CURRENT["bearing"]] = np.rad2deg(
            np.mod(
                np.arctan2(
                    GFS_Merged[currentIDX_hrrrh, GFS["wind_u"]],
                    GFS_Merged[currentIDX_hrrrh, GFS["wind_v"]],
                )
                + np.pi,
                2 * np.pi,
            )
        )

    # Cloud, NBM then HRRR, then GFS
    if "nbm" in sourceList:
        InterPcurrent[DATA_CURRENT["cloud"]] = (
            NBM_Merged[currentIDX_hrrrh_A, NBM["cloud"]] * interpFac1
            + NBM_Merged[currentIDX_hrrrh, NBM["cloud"]] * interpFac2
        ) * 0.01
    elif ("hrrr_0-18" in sourceList) and ("hrrr_18-48" in sourceList):
        InterPcurrent[DATA_CURRENT["cloud"]] = (
            HRRR_Merged[currentIDX_hrrrh_A, HRRR["cloud"]] * interpFac1
            + HRRR_Merged[currentIDX_hrrrh, HRRR["cloud"]] * interpFac2
        ) * 0.01
    else:
        InterPcurrent[DATA_CURRENT["cloud"]] = (
            GFS_Merged[currentIDX_hrrrh_A, GFS["cloud"]] * interpFac1
            + GFS_Merged[currentIDX_hrrrh, GFS["cloud"]] * interpFac2
        ) * 0.01

    # Clip
    InterPcurrent[DATA_CURRENT["cloud"]] = clipLog(
        InterPcurrent[DATA_CURRENT["cloud"]],
        CLIP_CLOUD["min"],
        CLIP_CLOUD["max"],
        "Cloud Current",
    )

    # UV Index from GFS
    InterPcurrent[DATA_CURRENT["uv"]] = clipLog(
        (
            GFS_Merged[currentIDX_hrrrh_A, GFS["uv"]] * interpFac1
            + GFS_Merged[currentIDX_hrrrh, GFS["uv"]] * interpFac2
        )
        * 18.9
        * 0.025,
        CLIP_UV["min"],
        CLIP_UV["max"],
        "UV Current",
    )

    # Station Pressure from GFS
    InterPcurrent[DATA_CURRENT["station_pressure"]] = (
        clipLog(
            (
                GFS_Merged[currentIDX_hrrrh_A, GFS["station_pressure"]] * interpFac1
                + GFS_Merged[currentIDX_hrrrh, GFS["station_pressure"]] * interpFac2
            ),
            CLIP_PRESSURE["min"],
            CLIP_PRESSURE["max"],
            "Station Pressure Current",
        )
        * pressUnits
    )

    # VIS, SubH, NBM then HRRR, then GFS
    if "hrrrsubh" in sourceList:
        InterPcurrent[DATA_CURRENT["vis"]] = hrrrSubHInterpolation[0, HRRR_SUBH["vis"]]
    elif "nbm" in sourceList:
        InterPcurrent[DATA_CURRENT["vis"]] = (
            NBM_Merged[currentIDX_hrrrh_A, NBM["vis"]] * interpFac1
            + NBM_Merged[currentIDX_hrrrh, NBM["vis"]] * interpFac2
        )
    elif ("hrrr_0-18" in sourceList) and ("hrrr_18-48" in sourceList):
        InterPcurrent[DATA_CURRENT["vis"]] = (
            HRRR_Merged[currentIDX_hrrrh_A, HRRR["vis"]] * interpFac1
            + HRRR_Merged[currentIDX_hrrrh, HRRR["vis"]] * interpFac2
        )
    else:
        InterPcurrent[DATA_CURRENT["vis"]] = (
            GFS_Merged[currentIDX_hrrrh_A, GFS["vis"]] * interpFac1
            + GFS_Merged[currentIDX_hrrrh, GFS["vis"]] * interpFac2
        )

    InterPcurrent[DATA_CURRENT["vis"]] = np.clip(InterPcurrent[14], 0, 16090) * visUnits

    # Ozone from GFS
    InterPcurrent[DATA_CURRENT["ozone"]] = clipLog(
        GFS_Merged[currentIDX_hrrrh_A, GFS["ozone"]] * interpFac1
        + GFS_Merged[currentIDX_hrrrh, GFS["ozone"]] * interpFac2,
        CLIP_OZONE["min"],
        CLIP_OZONE["max"],
        "Ozone Current",
    )

    # Storm Distance from GFS
    InterPcurrent[DATA_CURRENT["storm_dist"]] = np.maximum(
        (
            GFS_Merged[currentIDX_hrrrh_A, GFS["storm_dist"]] * interpFac1
            + GFS_Merged[currentIDX_hrrrh, GFS["storm_dist"]] * interpFac2
        )
        * visUnits,
        0,
    )

    # Storm Bearing from GFS
    InterPcurrent[DATA_CURRENT["storm_dir"]] = GFS_Merged[
        currentIDX_hrrrh, GFS["storm_dir"]
    ]

    # Smoke from HRRR
    if ("hrrr_0-18" in sourceList) and ("hrrr_18-48" in sourceList):
        InterPcurrent[DATA_CURRENT["smoke"]] = clipLog(
            (
                HRRR_Merged[currentIDX_hrrrh_A, HRRR["smoke"]] * interpFac1
                + HRRR_Merged[currentIDX_hrrrh, HRRR["smoke"]] * interpFac2
            ),
            CLIP_SMOKE["min"],
            CLIP_SMOKE["max"],
            "Smoke Current",
        )
    else:
        InterPcurrent[DATA_CURRENT["smoke"]] = MISSING_DATA

    # Convert wind speed from its display unit to m/s for the apparent temperature function
    currentWindSpeedMps = InterPcurrent[9] / windUnit

    # Calculate the apparent temperature
    InterPcurrent[DATA_CURRENT["apparent"]] = calculate_apparent_temperature(
        InterPcurrent[DATA_CURRENT["temp"]],  # Air temperature in Kelvin
        InterPcurrent[DATA_CURRENT["humidity"]],  # Relative humidity (0.0 to 1.0)
        currentWindSpeedMps,  # Wind speed in meters per second
    )

    if "nbm" in sourceList:
        InterPcurrent[DATA_CURRENT["feels_like"]] = (
            NBM_Merged[currentIDX_hrrrh_A, NBM["apparent"]] * interpFac1
            + NBM_Merged[currentIDX_hrrrh, NBM["apparent"]] * interpFac2
        )
    else:
        InterPcurrent[DATA_CURRENT["feels_like"]] = (
            GFS_Merged[currentIDX_hrrrh_A, GFS["apparent"]] * interpFac1
            + GFS_Merged[currentIDX_hrrrh, GFS["apparent"]] * interpFac2
        )

    # Clip
    InterPcurrent[DATA_CURRENT["feels_like"]] = clipLog(
        InterPcurrent[DATA_CURRENT["feels_like"]],
        CLIP_TEMP["min"],
        CLIP_TEMP["max"],
        "Apparent Temperature Current",
    )

    # Fire index from NBM Fire
    if "nbm_fire" in sourceList:
        InterPcurrent[DATA_CURRENT["fire"]] = clipLog(
            (
                NBM_Fire_Merged[currentIDX_hrrrh_A, NBM_FIRE_INDEX] * interpFac1
                + NBM_Fire_Merged[currentIDX_hrrrh, NBM_FIRE_INDEX] * interpFac2
            ),
            CLIP_FIRE["min"],
            CLIP_FIRE["max"],
            "Fire index Current",
        )

    else:
        InterPcurrent[DATA_CURRENT["fire"]] = MISSING_DATA

    # Current temperature in Celsius
    curr_temp = (
        InterPcurrent[DATA_CURRENT["temp"]] - KELVIN_TO_CELSIUS
    )  # temperature in Celsius

    # Put temperature into units
    if tempUnits == 0:
        InterPcurrent[DATA_CURRENT["temp"]] = (
            InterPcurrent[DATA_CURRENT["temp"]] - KELVIN_TO_CELSIUS
        ) * 9 / 5 + 32  # "temperature"
        InterPcurrent[DATA_CURRENT["apparent"]] = (
            InterPcurrent[DATA_CURRENT["apparent"]] - KELVIN_TO_CELSIUS
        ) * 9 / 5 + 32  # "apparentTemperature"
        InterPcurrent[DATA_CURRENT["dew"]] = (
            InterPcurrent[DATA_CURRENT["dew"]] - KELVIN_TO_CELSIUS
        ) * 9 / 5 + 32  # "dewPoint"
        InterPcurrent[DATA_CURRENT["feels_like"]] = (
            InterPcurrent[DATA_CURRENT["feels_like"]] - KELVIN_TO_CELSIUS
        ) * 9 / 5 + 32  # "FeelsLike"

    else:
        InterPcurrent[DATA_CURRENT["temp"]] = (
            InterPcurrent[DATA_CURRENT["temp"]] - tempUnits
        )  # "temperature"
        InterPcurrent[DATA_CURRENT["apparent"]] = (
            InterPcurrent[DATA_CURRENT["apparent"]] - tempUnits
        )  # "apparentTemperature"
        InterPcurrent[DATA_CURRENT["dew"]] = (
            InterPcurrent[DATA_CURRENT["dew"]] - tempUnits
        )  # "dewPoint"
        InterPcurrent[DATA_CURRENT["feels_like"]] = (
            InterPcurrent[DATA_CURRENT["feels_like"]] - tempUnits
        )  # "FeelsLike"

    if (
        (minuteDict[0]["precipIntensity"])
        > (HOURLY_PRECIP_ACCUM_ICON_THRESHOLD_MM * prepIntensityUnit)
    ) & (minuteDict[0]["precipType"] is not None):
        # If more than 25% chance of precip, then the icon for whatever is happening, so long as the icon exists
        cIcon = minuteDict[0]["precipType"]
        cText = minuteDict[0]["precipType"][0].upper() + minuteDict[0]["precipType"][1:]

        # Because soemtimes there's precipitation not no type, don't use an icon in those cases

    # If visibility <1km and during the day
    elif InterPcurrent[DATA_CURRENT["vis"]] < (FOG_THRESHOLD_METERS * visUnits):
        cIcon = "fog"
        cText = "Fog"
    elif InterPcurrent[DATA_CURRENT["wind"]] > (WIND_THRESHOLDS["light"] * windUnit):
        cIcon = "wind"
        cText = "Windy"
    elif InterPcurrent[DATA_CURRENT["cloud"]] > CLOUD_COVER_THRESHOLDS["cloudy"]:
        cIcon = "cloudy"
        cText = "Cloudy"
    elif InterPcurrent[DATA_CURRENT["cloud"]] > CLOUD_COVER_THRESHOLDS["partly_cloudy"]:
        cText = "Partly Cloudy"

        if InterPcurrent[DATA_CURRENT["time"]] < InterSday[0, DATA_DAY["sunrise"]]:
            # Before sunrise
            cIcon = "partly-cloudy-night"
        elif (
            InterPcurrent[DATA_CURRENT["time"]] > InterSday[0, DATA_DAY["sunrise"]]
            and InterPcurrent[DATA_CURRENT["time"]] < InterSday[0, DATA_DAY["sunset"]]
        ):
            # After sunrise before sunset
            cIcon = "partly-cloudy-day"
        elif InterPcurrent[DATA_CURRENT["time"]] > InterSday[0, DATA_DAY["sunset"]]:
            # After sunset
            cIcon = "partly-cloudy-night"
    else:
        cText = "Clear"
        if InterPcurrent[DATA_CURRENT["time"]] < InterSday[0, DATA_DAY["sunrise"]]:
            # Before sunrise
            cIcon = "clear-night"
        elif (
            InterPcurrent[DATA_CURRENT["time"]] > InterSday[0, DATA_DAY["sunrise"]]
            and InterPcurrent[DATA_CURRENT["time"]] < InterSday[0, DATA_DAY["sunset"]]
        ):
            # After sunrise before sunset
            cIcon = "clear-day"
        elif InterPcurrent[DATA_CURRENT["time"]] > InterSday[0, DATA_DAY["sunset"]]:
            # After sunset
            cIcon = "clear-night"

    # Timing Check
    if TIMING:
        print("Object Start")
        print(datetime.datetime.now(datetime.UTC).replace(tzinfo=None) - T_Start)

    InterPcurrent = InterPcurrent.round(2)
    InterPcurrent[np.isnan(InterPcurrent)] = MISSING_DATA

    # Fix small neg zero
    InterPcurrent[((InterPcurrent > -0.01) & (InterPcurrent < 0.01))] = 0

    # Convert intensity to accumulation based on type
    currnetRainAccum = 0
    currnetSnowAccum = 0
    currnetIceAccum = 0

    if minuteDict[0]["precipType"] in ("rain", "none"):
        currnetRainAccum = (
            minuteDict[0]["precipIntensity"] / prepIntensityUnit * prepAccumUnit
        )
    elif minuteDict[0]["precipType"] == "snow":
        # Use the new snow height estimation (in mm), then convert to requested units
        curr_liquid = minuteDict[0]["precipIntensity"] / prepIntensityUnit
        currnetSnowAccum = (
            estimate_snow_height(curr_liquid, curr_temp, currentWindSpeedMps)
            * prepAccumUnit
        )
    elif minuteDict[0]["precipType"] == "sleet":
        currnetIceAccum = (
            minuteDict[0]["precipIntensity"] / prepIntensityUnit * prepAccumUnit
        )

    ### RETURN ###
    returnOBJ = dict()

    returnOBJ["latitude"] = round(float(lat), 4)
    returnOBJ["longitude"] = round(float(lon_IN), 4)
    returnOBJ["timezone"] = str(tz_name)
    returnOBJ["offset"] = float(tz_offset / 60)
    returnOBJ["elevation"] = round(float(ETOPO * elevUnit))

    if exCurrently != 1:
        returnOBJ["currently"] = dict()
        returnOBJ["currently"]["time"] = int(minute_array_grib[0])
        returnOBJ["currently"]["summary"] = cText
        returnOBJ["currently"]["icon"] = cIcon
        returnOBJ["currently"]["nearestStormDistance"] = InterPcurrent[
            DATA_CURRENT["storm_dist"]
        ]
        returnOBJ["currently"]["nearestStormBearing"] = int(
            InterPcurrent[DATA_CURRENT["storm_dir"]].round()
        )
        returnOBJ["currently"]["precipIntensity"] = minuteDict[0]["precipIntensity"]
        returnOBJ["currently"]["precipProbability"] = minuteDict[0]["precipProbability"]
        returnOBJ["currently"]["precipIntensityError"] = minuteDict[0][
            "precipIntensityError"
        ]
        returnOBJ["currently"]["precipType"] = minuteDict[0]["precipType"]
        returnOBJ["currently"]["temperature"] = InterPcurrent[DATA_CURRENT["temp"]]
        returnOBJ["currently"]["apparentTemperature"] = InterPcurrent[
            DATA_CURRENT["apparent"]
        ]
        returnOBJ["currently"]["dewPoint"] = InterPcurrent[DATA_CURRENT["dew"]]
        returnOBJ["currently"]["humidity"] = InterPcurrent[DATA_CURRENT["humidity"]]
        returnOBJ["currently"]["pressure"] = InterPcurrent[DATA_CURRENT["pressure"]]
        returnOBJ["currently"]["windSpeed"] = InterPcurrent[DATA_CURRENT["wind"]]
        returnOBJ["currently"]["windGust"] = InterPcurrent[DATA_CURRENT["gust"]]
        returnOBJ["currently"]["windBearing"] = int(
            np.mod(InterPcurrent[DATA_CURRENT["bearing"]], 360).round()
        )
        returnOBJ["currently"]["cloudCover"] = InterPcurrent[DATA_CURRENT["cloud"]]
        returnOBJ["currently"]["uvIndex"] = InterPcurrent[DATA_CURRENT["uv"]]
        returnOBJ["currently"]["visibility"] = InterPcurrent[DATA_CURRENT["vis"]]
        returnOBJ["currently"]["ozone"] = InterPcurrent[DATA_CURRENT["ozone"]]
        returnOBJ["currently"]["smoke"] = InterPcurrent[
            DATA_CURRENT["smoke"]
        ]  # kg/m3 to ug/m3
        returnOBJ["currently"]["fireIndex"] = InterPcurrent[DATA_CURRENT["fire"]]
        returnOBJ["currently"]["feelsLike"] = InterPcurrent[DATA_CURRENT["feels_like"]]
        returnOBJ["currently"]["currentDayIce"] = dayZeroIce
        returnOBJ["currently"]["currentDayLiquid"] = dayZeroRain
        returnOBJ["currently"]["currentDaySnow"] = dayZeroSnow

        if "stationPressure" in extraVars:
            returnOBJ["currently"]["stationPressure"] = InterPcurrent[
                DATA_CURRENT["station_pressure"]
            ]

        # Update the text
        if InterPcurrent[DATA_CURRENT["time"]] < InterSday[0, DATA_DAY["sunrise"]]:
            # Before sunrise
            currentDay = False
        elif (
            InterPcurrent[DATA_CURRENT["time"]] > InterSday[0, DATA_DAY["sunrise"]]
            and InterPcurrent[DATA_CURRENT["time"]] < InterSday[0, DATA_DAY["sunset"]]
        ):
            # After sunrise before sunset
            currentDay = True
        elif InterPcurrent[DATA_CURRENT["time"]] > InterSday[0, DATA_DAY["sunset"]]:
            # After sunset
            currentDay = False

        try:
            currentText, currentIcon = calculate_text(
                returnOBJ["currently"],
                prepAccumUnit,
                visUnits,
                windUnit,
                tempUnits,
                currentDay,
                currnetRainAccum,
                currnetSnowAccum,
                currnetIceAccum,
                "current",
                minuteDict[0]["precipIntensity"],
                icon,
            )
            if summaryText:
                returnOBJ["currently"]["summary"] = translation.translate(
                    ["title", currentText]
                )
                returnOBJ["currently"]["icon"] = currentIcon
        except Exception:
            print("CURRENTLY TEXT GEN ERROR:")
            print(traceback.print_exc())

        if version < 2:
            returnOBJ["currently"].pop("smoke", None)
            returnOBJ["currently"].pop("currentDayIce", None)
            returnOBJ["currently"].pop("currentDayLiquid", None)
            returnOBJ["currently"].pop("currentDaySnow", None)
            returnOBJ["currently"].pop("fireIndex", None)
            returnOBJ["currently"].pop("feelsLike", None)

        if timeMachine and not tmExtra:
            returnOBJ["currently"].pop("nearestStormDistance", None)
            returnOBJ["currently"].pop("nearestStormBearing", None)
            returnOBJ["currently"].pop("precipProbability", None)
            returnOBJ["currently"].pop("precipIntensityError", None)
            returnOBJ["currently"].pop("humidity", None)
            returnOBJ["currently"].pop("uvIndex", None)
            returnOBJ["currently"].pop("visibility", None)
            returnOBJ["currently"].pop("ozone", None)

    if exMinutely != 1:
        returnOBJ["minutely"] = dict()
        try:
            if summaryText:
                minuteText, minuteIcon = calculate_minutely_text(
                    minuteDict, currentText, currentIcon, icon, prepIntensityUnit
                )
                returnOBJ["minutely"]["summary"] = translation.translate(
                    ["sentence", minuteText]
                )
                returnOBJ["minutely"]["icon"] = minuteIcon
            else:
                returnOBJ["minutely"]["summary"] = pTypesText[
                    int(Counter(maxPchance).most_common(1)[0][0])
                ]
                returnOBJ["minutely"]["icon"] = pTypesIcon[
                    int(Counter(maxPchance).most_common(1)[0][0])
                ]

        except Exception:
            print("MINUTELY TEXT GEN ERROR:")
            print(traceback.print_exc())
            returnOBJ["minutely"]["summary"] = pTypesText[
                int(Counter(maxPchance).most_common(1)[0][0])
            ]
            returnOBJ["minutely"]["icon"] = pTypesIcon[
                int(Counter(maxPchance).most_common(1)[0][0])
            ]

        returnOBJ["minutely"]["data"] = minuteDict

    if exHourly != 1:
        returnOBJ["hourly"] = dict()
        if (not timeMachine) or (tmExtra):
            try:
                hourIcon, hourText = calculate_day_text(
                    hourList[int(baseTimeOffset) : int(baseTimeOffset) + 24],
                    prepAccumUnit,
                    visUnits,
                    windUnit,
                    tempUnits,
                    True,
                    str(tz_name),
                    int(time.time()),
                    "hour",
                    icon,
                )
                if summaryText:
                    returnOBJ["hourly"]["summary"] = translation.translate(
                        ["sentence", hourText]
                    )
                    returnOBJ["hourly"]["icon"] = hourIcon
                else:
                    returnOBJ["hourly"]["summary"] = max(
                        set(hourTextList), key=hourTextList.count
                    )
                    returnOBJ["hourly"]["icon"] = max(
                        set(hourIconList), key=hourIconList.count
                    )

            except Exception:
                print("TEXT GEN ERROR:")
                print(traceback.print_exc())
                returnOBJ["hourly"]["summary"] = max(
                    set(hourTextList), key=hourTextList.count
                )
                returnOBJ["hourly"]["icon"] = max(
                    set(hourIconList), key=hourIconList.count
                )

        # Final hourly cleanup.
        fieldsToRemove = []

        # Remove 'smoke' if the version is less than 2.
        if version < 2:
            fieldsToRemove.append("smoke")

        # Remove extra fields for basic Time Machine requests.
        if timeMachine and not tmExtra:
            fieldsToRemove.extend(
                [
                    "precipProbability",
                    "precipIntensityError",
                    "humidity",
                    "visibility",
                ]
            )

        # Apply all identified removals to the final hourList.
        if fieldsToRemove:
            for hourItem in hourList:
                for field in fieldsToRemove:
                    hourItem.pop(field, None)

        # If a timemachine request, do not offset to now
        if timeMachine or timeMachineNear:
            returnOBJ["hourly"]["data"] = hourList[0:ouputHours]
        else:
            returnOBJ["hourly"]["data"] = hourList[
                int(baseTimeOffset) : int(baseTimeOffset) + ouputHours
            ]

    if exDaily != 1:
        returnOBJ["daily"] = dict()
        if (not timeMachine) or (tmExtra):
            try:
                if summaryText:
                    weekText, weekIcon = calculate_weekly_text(
                        dayList, prepAccumUnit, tempUnits, str(tz_name), icon
                    )
                    returnOBJ["daily"]["summary"] = translation.translate(
                        ["sentence", weekText]
                    )
                    returnOBJ["daily"]["icon"] = weekIcon
                else:
                    returnOBJ["daily"]["summary"] = max(
                        set(dayTextList), key=dayTextList.count
                    )
                    returnOBJ["daily"]["icon"] = max(
                        set(dayIconList), key=dayIconList.count
                    )

            except Exception:
                print("DAILY SUMMARY TEXT GEN ERROR:")
                print(traceback.print_exc())
                returnOBJ["daily"]["summary"] = max(
                    set(dayTextList), key=dayTextList.count
                )
                returnOBJ["daily"]["icon"] = max(
                    set(dayIconList), key=dayIconList.count
                )
        returnOBJ["daily"]["data"] = dayList[0:ouputDays]

    if exAlerts != 1:
        returnOBJ["alerts"] = alertList

    # Timing Check
    if TIMING:
        print("Final Time")
        print(datetime.datetime.now(datetime.UTC).replace(tzinfo=None) - T_Start)

    if exFlags != 1:
        returnOBJ["flags"] = dict()
        returnOBJ["flags"]["sources"] = sourceList
        returnOBJ["flags"]["sourceTimes"] = sourceTimes
        returnOBJ["flags"]["nearest-station"] = int(0)
        returnOBJ["flags"]["units"] = unitSystem
        returnOBJ["flags"]["version"] = API_VERSION
        if version >= 2:
            returnOBJ["flags"]["sourceIDX"] = sourceIDX
            returnOBJ["flags"]["processTime"] = (
                datetime.datetime.now(datetime.UTC).replace(tzinfo=None) - T_Start
            ).microseconds
            returnOBJ["flags"]["ingestVersion"] = ingestVersion
            # Return the approx city name
<<<<<<< HEAD
            returnOBJ["flags"]["nearestCity"] = loc_name['city']
=======
            returnOBJ["flags"]["nearestCity"] = loc_name["city"]
>>>>>>> ac0e799f

        # if timeMachine:
        # lock.release()

    return ORJSONResponse(
        content=returnOBJ,
        headers={
            "X-Node-ID": platform.node(),
            "X-Response-Time": str(
                (
                    datetime.datetime.now(datetime.UTC).replace(tzinfo=None) - T_Start
                ).microseconds
            ),
            "Cache-Control": "max-age=900, must-revalidate",
        },
    )


if __name__ == "__main__":
    import uvicorn

    uvicorn.run(app, host="0.0.0.0", port=8080, log_level="info")


@app.on_event("startup")
def initialDataSync() -> None:
    global zarrReady

    zarrReady = False
    print("Initial Download")

    STAGE = os.environ.get("STAGE", "PROD")
    if STAGE == "PROD":
        download_if_newer(
            s3_bucket,
            "ForecastTar_v2/" + ingestVersion + "/SubH.zarr.zip",
            "/tmp/SubH_TMP.zarr.zip",
            "/tmp/SubH.zarr.prod.zip",
            True,
        )
        print("SubH Download!")
        download_if_newer(
            s3_bucket,
            "ForecastTar_v2/" + ingestVersion + "/HRRR_6H.zarr.zip",
            "/tmp/HRRR_6H_TMP.zarr.zip",
            "/tmp/HRRR_6H.zarr.prod.zip",
            True,
        )
        print("HRRR_6H Download!")
        download_if_newer(
            s3_bucket,
            "ForecastTar_v2/" + ingestVersion + "/GFS.zarr.zip",
            "/tmp/GFS.zarr_TMP.zip",
            "/tmp/GFS.zarr.prod.zip",
            True,
        )
        print("GFS Download!")
        download_if_newer(
            s3_bucket,
            "ForecastTar_v2/" + ingestVersion + "/NBM.zarr.zip",
            "/tmp/NBM.zarr_TMP.zip",
            "/tmp/NBM.zarr.prod.zip",
            True,
        )
        print("NBM Download!")
        download_if_newer(
            s3_bucket,
            "ForecastTar_v2/" + ingestVersion + "/NBM_Fire.zarr.zip",
            "/tmp/NBM_Fire_TMP.zarr.zip",
            "/tmp/NBM_Fire.zarr.prod.zip",
            True,
        )
        print("NBM_Fire Download!")
        download_if_newer(
            s3_bucket,
            "ForecastTar_v2/" + ingestVersion + "/GEFS.zarr.zip",
            "/tmp/GEFS_TMP.zarr.zip",
            "/tmp/GEFS.zarr.prod.zip",
            True,
        )
        print("GEFS  Download!")
        download_if_newer(
            s3_bucket,
            "ForecastTar_v2/" + ingestVersion + "/HRRR.zarr.zip",
            "/tmp/HRRR_TMP.zarr.zip",
            "/tmp/HRRR.zarr.prod.zip",
            True,
        )
        print("HRRR  Download!")
        download_if_newer(
            s3_bucket,
            "ForecastTar_v2/" + ingestVersion + "/NWS_Alerts.zarr.zip",
            "/tmp/NWS_Alerts_TMP.zarr.zip",
            "/tmp/NWS_Alerts.zarr.prod.zip",
            True,
        )
        print("Alerts Download!")

        if useETOPO:
            download_if_newer(
                s3_bucket,
                "ForecastTar_v2/" + ingestVersion + "/ETOPO_DA_C.zarr.zip",
                "/tmp/ETOPO_DA_C_TMP.zarr.zip",
                "/tmp/ETOPO_DA_C.zarr.prod.zip",
                True,
            )
            print("ETOPO Download!")
    else:
        print(STAGE)
    if (STAGE == "PROD") or (STAGE == "DEV"):
        update_zarr_store(True)

    zarrReady = True

    print("Initial Download End!")


@app.on_event("startup")
@repeat_every(seconds=60 * 5, logger=logger)  # 5 Minute
def dataSync() -> None:
    global zarrReady

    logger.info(zarrReady)

    STAGE = os.environ.get("STAGE", "PROD")

    if zarrReady:
        if STAGE == "PROD":
            time.sleep(20)
            logger.info("Starting Update")

            download_if_newer(
                s3_bucket,
                "ForecastTar_v2/" + ingestVersion + "/SubH.zarr.zip",
                "/tmp/SubH_TMP.zarr.zip",
                "/tmp/SubH.zarr.prod.zip",
                False,
            )
            logger.info("SubH Download!")
            download_if_newer(
                s3_bucket,
                "ForecastTar_v2/" + ingestVersion + "/HRRR_6H.zarr.zip",
                "/tmp/HRRR_6H_TMP.zarr.zip",
                "/tmp/HRRR_6H.zarr.prod.zip",
                False,
            )
            logger.info("HRRR_6H Download!")
            download_if_newer(
                s3_bucket,
                "ForecastTar_v2/" + ingestVersion + "/GFS.zarr.zip",
                "/tmp/GFS.zarr_TMP.zip",
                "/tmp/GFS.zarr.prod.zip",
                False,
            )
            logger.info("GFS Download!")
            download_if_newer(
                s3_bucket,
                "ForecastTar_v2/" + ingestVersion + "/NBM.zarr.zip",
                "/tmp/NBM.zarr_TMP.zip",
                "/tmp/NBM.zarr.prod.zip",
                False,
            )
            logger.info("NBM Download!")
            download_if_newer(
                s3_bucket,
                "ForecastTar_v2/" + ingestVersion + "/NBM_Fire.zarr.zip",
                "/tmp/NBM_Fire_TMP.zarr.zip",
                "/tmp/NBM_Fire.zarr.prod.zip",
                False,
            )
            logger.info("NBM_Fire Download!")
            download_if_newer(
                s3_bucket,
                "ForecastTar_v2/" + ingestVersion + "/GEFS.zarr.zip",
                "/tmp/GEFS_TMP.zarr.zip",
                "/tmp/GEFS.zarr.prod.zip",
                False,
            )
            logger.info("GEFS  Download!")
            download_if_newer(
                s3_bucket,
                "ForecastTar_v2/" + ingestVersion + "/HRRR.zarr.zip",
                "/tmp/HRRR_TMP.zarr.zip",
                "/tmp/HRRR.zarr.prod.zip",
                False,
            )
            logger.info("HRRR  Download!")
            download_if_newer(
                s3_bucket,
                "ForecastTar_v2/" + ingestVersion + "/NWS_Alerts.zarr.zip",
                "/tmp/NWS_Alerts_TMP.zarr.zip",
                "/tmp/NWS_Alerts.zarr.prod.zip",
                False,
            )
            logger.info("Alerts Download!")

            if useETOPO:
                download_if_newer(
                    s3_bucket,
                    "ForecastTar_v2/" + ingestVersion + "/ETOPO_DA_C.zarr.zip",
                    "/tmp/ETOPO_DA_C_TMP.zarr.zip",
                    "/tmp/ETOPO_DA_C.zarr.prod.zip",
                    False,
                )
                logger.info("ETOPO Download!")
        else:
            print(STAGE)

        if (STAGE == "PROD") or (STAGE == "DEV"):
            update_zarr_store(False)

    logger.info("Sync End!")


def calculate_apparent_temperature(airTemp, humidity, wind):
    """
    Calculates the apparent temperature temperature based on air temperature, wind speed and humidity
    Formula from: https://github.com/breezy-weather/breezy-weather/discussions/1085
    AT = Ta + 0.33 * rh / 100 * 6.105 * exp(17.27 * Ta / (237.7 + Ta)) - 0.70 * ws - 4.00

    Parameters:
    - airTemperature (float): Air temperature
    - humidity (float): Relative humidity
    - windSpeed (float): Wind speed in meters per second

    Returns:
    - float: Apparent temperature
    """

    # Convert air_temp from Kelvin to Celsius for the formula parts that use Celsius
    airTempC = airTemp - KELVIN_TO_CELSIUS

    # Calculate water vapor pressure 'e'
    # Ensure humidity is not 0 for calculation, replace with a small non-zero value if needed
    # The original equation does not guard for zero humidity. If relative_humidity_0_1 is 0, e will be 0.
    e = (
        humidity
        * APPARENT_TEMP_CONSTS["e_const"]
        * np.exp(
            APPARENT_TEMP_CONSTS["exp_a"]
            * airTempC
            / (APPARENT_TEMP_CONSTS["exp_b"] + airTempC)
        )
    )

    # Calculate apparent temperature in Celsius
    apparentTempC = (
        airTempC
        + APPARENT_TEMP_CONSTS["humidity_factor"] * e
        - APPARENT_TEMP_CONSTS["wind_factor"] * wind
        + APPARENT_TEMP_CONSTS["const"]
    )

    # Convert back to Kelvin
    apparentTempK = apparentTempC + KELVIN_TO_CELSIUS

    # Clip between -90 and 60
    return clipLog(
        apparentTempK,
        CLIP_TEMP["min"],
        CLIP_TEMP["max"],
        "Apparent Temperature Current",
    )


def clipLog(data, min, max, name):
    """
    Clip the data between min and max. Log if there is an error
    """

    # Print if the clipping is larger than 25 of the min
    if data.min() < (min - 0.25):
        # Print the data and the index it occurs
        logger.error("Min clipping required for " + name)
        logger.error("Min Value: " + str(data.min()))
        if isinstance(data, np.ndarray):
            logger.error("Min Index: " + str(np.where(data == data.min())))

        # Replace values below the threshold with np.nan
        if np.isscalar(data):
            if data < min:
                data = np.nan
        else:
            data = np.array(data, dtype=float)
            data[data < min] = np.nan

    else:
        data = np.clip(data, a_min=min, a_max=None)

    # Same for max
    if data.max() > (max + 0.25):
        logger.error("Max clipping required for " + name)
        logger.error("Max Value: " + str(data.max()))

        # Print the data and the index it occurs
        if isinstance(data, np.ndarray):
            logger.error("Max Index: " + str(np.where(data == data.max())))

        # Replace values above the threshold with np.nan
        if np.isscalar(data):
            if data > max:
                data = np.nan
        else:
            data = np.array(data, dtype=float)
            data[data > max] = np.nan

    else:
        data = np.clip(data, a_min=None, a_max=max)

    return data


def nearest_index(a, v):
    # Slightly faster than a simple linear search for large arrays
    # Find insertion point
    idx = np.searchsorted(a, v)
    # Clip so we don’t run off the ends
    idx = np.clip(idx, 1, len(a) - 1)
    # Look at neighbors, pick the closer one
    left, right = a[idx - 1], a[idx]
    return idx if abs(right - v) < abs(v - left) else idx - 1<|MERGE_RESOLUTION|>--- conflicted
+++ resolved
@@ -1356,11 +1356,7 @@
     tzReq = tf.timezone_at(lat=lat, lng=az_Lon)
 
     # Reverse geocode the location to return a city name and approx unit system
-<<<<<<< HEAD
-    loc_name = reverse_geocode.get((lat, az_lon))
-=======
     loc_name = await asyncio.to_thread(reverse_geocode.get, (lat, az_Lon))
->>>>>>> ac0e799f
 
     # Timing Check
     if TIMING:
@@ -1453,13 +1449,8 @@
     elevUnit = 3.28084  # ft
 
     if units:
-<<<<<<< HEAD
-        if units == 'auto':
-            unitSystem = country_units[loc_name['country_code']].lower()
-=======
         if units == "auto":
             unitSystem = country_units.get(loc_name["country_code"], "us").lower()
->>>>>>> ac0e799f
         else:
             unitSystem = units[0:2]
 
@@ -5171,11 +5162,7 @@
             ).microseconds
             returnOBJ["flags"]["ingestVersion"] = ingestVersion
             # Return the approx city name
-<<<<<<< HEAD
-            returnOBJ["flags"]["nearestCity"] = loc_name['city']
-=======
             returnOBJ["flags"]["nearestCity"] = loc_name["city"]
->>>>>>> ac0e799f
 
         # if timeMachine:
         # lock.release()
