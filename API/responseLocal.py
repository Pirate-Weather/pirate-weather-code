--- conflicted
+++ resolved
@@ -103,12 +103,7 @@
 force_now = os.getenv("force_now", default=False)
 
 # Version code for ingest files
-<<<<<<< HEAD
 ingestVersion = INGEST_VERSION_STR
-=======
-ingestVersion = "v27"
-API_VERSION = "V2.7.7e"
->>>>>>> f0aaffb3
 
 
 def setup_logging():
@@ -3157,7 +3152,6 @@
         np.argmin(np.isnan(TemperatureHour), axis=1), TemperatureHour.T
     )
 
-<<<<<<< HEAD
     # Clip between -90 and 60
     InterPhour[:, DATA_HOURLY["temp"]] = clipLog(
         InterPhour[:, DATA_HOURLY["temp"]],
@@ -3165,10 +3159,6 @@
         CLIP_TEMP["max"],
         "Temperature Hour",
     )
-=======
-    # Clip between -90 and 60 C (data in K)
-    InterPhour[:, 5] = clipLog(InterPhour[:, 5], 183, 333, "Temperature Hour")
->>>>>>> f0aaffb3
 
     ### Dew Point
     DewPointHour = np.full((len(hour_array_grib), 3), np.nan)
@@ -3183,16 +3173,12 @@
     )
 
     # Clip between -90 and 60 C
-<<<<<<< HEAD
     InterPhour[:, DATA_HOURLY["dew"]] = clipLog(
         InterPhour[:, DATA_HOURLY["dew"]],
         CLIP_TEMP["min"],
         CLIP_TEMP["max"],
         "Dew Point Hour",
     )
-=======
-    InterPhour[:, 7] = clipLog(InterPhour[:, 7], 183, 333, "Dew Point Hour")
->>>>>>> f0aaffb3
 
     ### Humidity
     HumidityHour = np.full((len(hour_array_grib), 3), np.nan)
@@ -3450,16 +3436,12 @@
     )
 
     # Clip between -90 and 60
-<<<<<<< HEAD
     InterPhour[:, DATA_HOURLY["feels_like"]] = clipLog(
         InterPhour[:, DATA_HOURLY["feels_like"]],
         CLIP_FEELS_LIKE["min"],
         CLIP_FEELS_LIKE["max"],
         "Feels Like Hour",
     )
-=======
-    InterPhour[:, 25] = clipLog(InterPhour[:, 25], 183, 333, "Feels Like Hour")
->>>>>>> f0aaffb3
 
     # Set temperature units
     if tempUnits == 0:
@@ -3540,13 +3522,8 @@
         dayZeroPrepSnow[int(baseTimeOffset) :] = 0
 
     # Sleet
-<<<<<<< HEAD
-    # Calculate prep accumilation for current day before zeroing
+    # Calculate prep accumulation for current day before zeroing
     dayZeroPrepSleet = InterPhour[:, DATA_HOURLY["ice"]].copy()
-=======
-    # Calculate prep accumulation for current day before zeroing
-    dayZeroPrepSleet = InterPhour[:, 23].copy()
->>>>>>> f0aaffb3
     # Everything that isn't the current day
     dayZeroPrepSleet[hourlyDayIndex != 0] = 0
     # Everything after the request time
@@ -5066,16 +5043,12 @@
     apparentTempK = apparentTempC + 273.15
 
     # Clip between -90 and 60
-<<<<<<< HEAD
     return clipLog(
         apparentTempK,
         CLIP_TEMP["min"],
         CLIP_TEMP["max"],
         "Apparent Temperature Current",
     )
-=======
-    return clipLog(apparentTempK, 183, 333, "Apparent Temperature Current")
->>>>>>> f0aaffb3
 
 
 def clipLog(data, min, max, name):
