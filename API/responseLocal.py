import asyncio
import datetime
import logging

# Standard library imports
import math
import os
import pickle
import platform
import re
import shutil
import subprocess
import sys
import threading
import time
import traceback
import random
from collections import Counter
from typing import Union

# Third-party imports
import boto3
import s3fs
import numpy as np
import pandas as pd
import xarray as xr
import zarr
from astral import LocationInfo, moon
from astral.sun import sun
from boto3.s3.transfer import TransferConfig
from fastapi import FastAPI, HTTPException, Request
from fastapi.responses import ORJSONResponse
from fastapi_utils.tasks import repeat_every
from pirateweather_translations.dynamic_loader import load_all_translations
from PirateText import calculate_text
from PirateMinutelyText import calculate_minutely_text
from PirateWeeklyText import calculate_weekly_text
from PirateDailyText import calculate_day_text
from API.shared_const import MISSING_DATA
from pytz import timezone, utc
from timemachine import TimeMachine
from timezonefinder import TimezoneFinder

# Project imports
from API.model_const import HRRR_SUBH, HRRR, NBM_FIRE_INDEX, NBM, GFS, GEFS
from API.api_const import (
    MAX_S3_RETRIES,
    S3_BASE_DELAY,
    S3_MAX_BANDWIDTH,
    LARGEST_DIR_INIT,
    API_VERSION,
    INGEST_VERSION_STR,
    NICE_PRIORITY,
    SOLAR_RAD_CONST,
    SOLAR_IRRADIANCE_CONST,
    GLOBE_TEMP_CONST,
    WBGT_CONST,
    DBZ_CONST,
    APPARENT_TEMP_CONSTS,
)
from API.clip_const import (
    DATA_POINT_CLIPS,
    CLIP_GLOBAL,
    CLIP_HUMIDITY,
    CLIP_PRESSURE,
    CLIP_WIND,
    CLIP_CLOUD,
    CLIP_UV,
    CLIP_VIS,
    CLIP_OZONE,
    CLIP_SMOKE,
    CLIP_FIRE,
    CLIP_FEELS_LIKE,
    CLIP_PROB,
    CLIP_TEMP,
)
from API.forecast_const import DATA_HOURLY
from API.grid_const import (
    HRRR_X_MIN,
    HRRR_Y_MIN,
    HRRR_X_MAX,
    HRRR_Y_MAX,
    NBM_X_MIN,
    NBM_Y_MIN,
    NBM_X_MAX,
    NBM_Y_MAX,
    US_BOUNDING_BOX,
)
from API.shared_const import REFC_THRESHOLD

Translations = load_all_translations()

lock = threading.Lock()

aws_access_key_id = os.environ.get("AWS_KEY", "")
aws_secret_access_key = os.environ.get("AWS_SECRET", "")
pw_api_key = os.environ.get("PW_API", "")
save_type = os.getenv("save_type", default="S3")
s3_bucket = os.getenv("s3_bucket", default="piratezarr2")
useETOPO = os.getenv("useETOPO", default=True)
TIMING = os.environ.get("TIMING", False)

force_now = os.getenv("force_now", default=False)

# Version code for ingest files
<<<<<<< HEAD
ingestVersion = INGEST_VERSION_STR
=======
ingestVersion = "v27"
API_VERSION = "V2.7.7f"
>>>>>>> e2deb841


def setup_logging():
    handler = logging.StreamHandler(sys.stdout)
    # include timestamp, level, logger name, module, line number, message
    fmt = "%(asctime)s %(levelname)s [%(name)s:%(module)s:%(lineno)d] %(message)s"
    handler.setFormatter(logging.Formatter(fmt, datefmt="%Y-%m-%dT%H:%M:%S%z"))

    root = logging.getLogger()
    root.setLevel(logging.INFO)
    root.addHandler(handler)


class S3ZipStore(zarr.storage.ZipStore):
    def __init__(self, path: s3fs.S3File) -> None:
        super().__init__(path="", mode="r")
        self.path = path


def _add_custom_header(request, **kwargs):
    request.headers["apikey"] = pw_api_key


def _retry_s3_operation(
    operation, max_retries=MAX_S3_RETRIES, base_delay=S3_BASE_DELAY
):
    """Retry S3 operations with exponential backoff for rate limiting."""
    for attempt in range(max_retries):
        try:
            return operation()
        except Exception as e:
            # Check if it's a rate limiting error
            if "429" in str(e) or "Too Many Requests" in str(e):
                if attempt < max_retries - 1:
                    # Calculate delay with exponential backoff and jitter
                    delay = base_delay * (2**attempt) + random.uniform(0, 1)
                    print(
                        f"S3 rate limit hit (attempt {attempt + 1}/{max_retries}), retrying in {delay:.2f}s: {e}"
                    )
                    time.sleep(delay)
                    continue
            # Re-raise the exception if it's not rate limiting or max retries reached
            raise e
    raise Exception(f"Failed after {max_retries} attempts")


def download_if_newer(
    s3_bucket, s3_object_key, local_file_path, local_lmdb_path, initialDownload
):
    if initialDownload:
        config = TransferConfig(use_threads=True, max_bandwidth=None)
    else:
        config = TransferConfig(use_threads=False, max_bandwidth=S3_MAX_BANDWIDTH)

    # Initialize the S3 client
    if save_type == "S3":
        s3_client = boto3.client(
            "s3",
            aws_access_key_id=aws_access_key_id,
            aws_secret_access_key=aws_secret_access_key,
        )

        # Get the last modified timestamp of the S3 object
        # Use retry logic to handle rate limiting
        s3_response = _retry_s3_operation(
            lambda: s3_client.head_object(Bucket=s3_bucket, Key=s3_object_key)
        )
        s3_last_modified = s3_response["LastModified"].timestamp()
    else:
        # If saved locally, get the last modified timestamp of the local file
        s3_last_modified = os.path.getmtime(s3_bucket + "/" + s3_object_key)

    newFile = False

    # Check if the local file exists
    # Read pickle with last modified time
    if os.path.exists(local_file_path + ".modtime.pickle"):
        # Open the file in binary mode
        with open(local_file_path + ".modtime.pickle", "rb") as file:
            # Deserialize and retrieve the variable from the file
            local_last_modified = pickle.load(file)

        # Compare timestamps and download if the S3 object is more recent
        if s3_last_modified > local_last_modified:
            # Download the file
            if save_type == "S3":
                _retry_s3_operation(
                    lambda: s3_client.download_file(
                        s3_bucket, s3_object_key, local_file_path, Config=config
                    )
                )
            else:
                # Copy the local file over
                shutil.copy(s3_bucket + "/" + s3_object_key, local_file_path)

            newFile = True
            with open(local_file_path + ".modtime.pickle", "wb") as file:
                # Serialize and write the variable to the file
                pickle.dump(s3_last_modified, file)

        else:
            (f"{s3_object_key} is already up to date.")

    else:
        # Download the file
        if save_type == "S3":
            _retry_s3_operation(
                lambda: s3_client.download_file(
                    s3_bucket, s3_object_key, local_file_path, Config=config
                )
            )
        else:
            # Otherwise copy local file
            shutil.copy(s3_bucket + "/" + s3_object_key, local_file_path)

        with open(local_file_path + ".modtime.pickle", "wb") as file:
            # Serialize and write the variable to the file
            pickle.dump(s3_last_modified, file)

        newFile = True
        # Untar the file
        # shutil.unpack_archive(local_file_path, extract_path, 'tar')

    if newFile:
        # Write a file to show an update is in progress, do not reload
        with open(local_lmdb_path + ".lock", "w"):
            pass

        # Rename
        shutil.move(local_file_path, local_lmdb_path + "_" + str(s3_last_modified))

        # ZipZarr.close()
        # os.remove(local_file_path)
        os.remove(local_lmdb_path + ".lock")


logger = logging.getLogger("dataSync")
logger.setLevel(logging.INFO)
handler = logging.StreamHandler()
formatter = logging.Formatter("%(asctime)s - %(name)s - %(levelname)s - %(message)s")
handler.setFormatter(formatter)
logger.addHandler(handler)


def find_largest_integer_directory(parent_dir, key_string, initialRun):
    largest_value = LARGEST_DIR_INIT
    largest_dir = None
    old_dirs = []

    STAGE = os.environ.get("STAGE", "PROD")

    for entry in os.listdir(parent_dir):
        # entry_path = os.path.join(parent_dir, entry)
        if (key_string in entry) & ("TMP" not in entry):
            old_dirs.append(entry)
            try:
                # Extract the integer value from the directory name
                value = float(
                    entry[-12:]
                )  # No constant needed, this is a filename slice

                if value > largest_value:
                    largest_value = value
                    largest_dir = entry
            except ValueError:
                # If the directory name is not an integer, skip it
                continue

    # Remove the latest dir from old_dirs
    if STAGE == "PROD":
        old_dirs.remove(largest_dir)

    if (not initialRun) & (len(old_dirs) == 0):
        largest_dir = None

    return largest_dir, old_dirs


def update_zarr_store(initialRun):
    global ETOPO_f
    global SubH_Zarr
    global HRRR_6H_Zarr
    global GFS_Zarr
    global NBM_Zarr
    global NBM_Fire_Zarr
    global GEFS_Zarr
    global HRRR_Zarr
    global NWS_Alerts_Zarr

    STAGE = os.environ.get("STAGE", "PROD")
    # Create empty dir
    os.makedirs("/tmp/empty", exist_ok=True)

    # Find the latest file that's ready
    latest_Alert, old_Alert = find_largest_integer_directory(
        "/tmp", "NWS_Alerts.zarr", initialRun
    )
    if latest_Alert is not None:
        NWS_Alerts_Zarr = zarr.open(
            zarr.storage.ZipStore("/tmp/" + latest_Alert, mode="r"), mode="r"
        )
        logger.info("Loading new: " + latest_Alert)
    for old_dir in old_Alert:
        if STAGE == "PROD":
            logger.info("Removing old: " + old_dir)
            # command = f"nice -n {NICE_PRIORITY} rsync -a --bwlimit=200 --delete /tmp/empty/ /tmp/{old_dir}/"
            # subprocess.run(command, shell=True)
            command = f"nice -n {NICE_PRIORITY} rm -rf /tmp/{old_dir}"
            subprocess.run(command, shell=True)

    latest_SubH, old_SubH = find_largest_integer_directory(
        "/tmp", "SubH.zarr", initialRun
    )
    if latest_SubH is not None:
        SubH_Zarr = zarr.open(
            zarr.storage.ZipStore("/tmp/" + latest_SubH, mode="r"), mode="r"
        )
        logger.info("Loading new: " + latest_SubH)
    for old_dir in old_SubH:
        if STAGE == "PROD":
            logger.info("Removing old: " + old_dir)
            # command = f"nice -n 20 rsync -a --bwlimit=200 --delete /tmp/empty/ /tmp/{old_dir}/"
            # subprocess.run(command, shell=True)
            command = f"nice -n 20 rm -rf /tmp/{old_dir}"
            subprocess.run(command, shell=True)

    latest_HRRR_6H, old_HRRR_6H = find_largest_integer_directory(
        "/tmp", "HRRR_6H.zarr", initialRun
    )
    if latest_HRRR_6H is not None:
        HRRR_6H_Zarr = zarr.open(
            zarr.storage.ZipStore("/tmp/" + latest_HRRR_6H, mode="r"), mode="r"
        )
        logger.info("Loading new: " + latest_HRRR_6H)
    for old_dir in old_HRRR_6H:
        if STAGE == "PROD":
            logger.info("Removing old: " + old_dir)
            # command = f"nice -n 20 rsync -a --bwlimit=200 --delete /tmp/empty/ /tmp/{old_dir}/"
            # subprocess.run(command, shell=True)
            command = f"nice -n 20 rm -rf /tmp/{old_dir}"
            subprocess.run(command, shell=True)

    latest_GFS, old_GFS = find_largest_integer_directory("/tmp", "GFS.zarr", initialRun)
    if latest_GFS is not None:
        GFS_Zarr = zarr.open(
            zarr.storage.ZipStore("/tmp/" + latest_GFS, mode="r"), mode="r"
        )
        logger.info("Loading new: " + latest_GFS)
    for old_dir in old_GFS:
        if STAGE == "PROD":
            logger.info("Removing old: " + old_dir)
            # command = f"nice -n 20 rsync -a --bwlimit=200 --delete /tmp/empty/ /tmp/{old_dir}/"
            # subprocess.run(command, shell=True)
            command = f"nice -n 20 rm -rf /tmp/{old_dir}"
            subprocess.run(command, shell=True)

    latest_NBM, old_NBM = find_largest_integer_directory("/tmp", "NBM.zarr", initialRun)
    if latest_NBM is not None:
        NBM_Zarr = zarr.open(
            zarr.storage.ZipStore("/tmp/" + latest_NBM, mode="r"), mode="r"
        )
        logger.info("Loading new: " + latest_NBM)
    for old_dir in old_NBM:
        if STAGE == "PROD":
            logger.info("Removing old: " + old_dir)
            # command = f"nice -n 20 rsync -a --bwlimit=200 --delete /tmp/empty/ /tmp/{old_dir}/"
            # subprocess.run(command, shell=True)
            command = f"nice -n 20 rm -rf /tmp/{old_dir}"
            subprocess.run(command, shell=True)

    latest_NBM_Fire, old_NBM_Fire = find_largest_integer_directory(
        "/tmp", "NBM_Fire.zarr", initialRun
    )
    if latest_NBM_Fire is not None:
        NBM_Fire_Zarr = zarr.open(
            zarr.storage.ZipStore("/tmp/" + latest_NBM_Fire, mode="r"), mode="r"
        )
        logger.info("Loading new: " + latest_NBM_Fire)
    for old_dir in old_NBM_Fire:
        if STAGE == "PROD":
            logger.info("Removing old: " + old_dir)
            # command = f"nice -n 20 rsync -a --bwlimit=200 --delete /tmp/empty/ /tmp/{old_dir}/"
            # subprocess.run(command, shell=True)
            command = f"nice -n 20 rm -rf /tmp/{old_dir}"
            subprocess.run(command, shell=True)

    latest_GEFS, old_GEFS = find_largest_integer_directory(
        "/tmp", "GEFS.zarr", initialRun
    )
    if latest_GEFS is not None:
        GEFS_Zarr = zarr.open(
            zarr.storage.ZipStore("/tmp/" + latest_GEFS, mode="r"), mode="r"
        )
        logger.info("Loading new: " + latest_GEFS)
    for old_dir in old_GEFS:
        if STAGE == "PROD":
            logger.info("Removing old: " + old_dir)
            # command = f"nice -n 20 rsync -a --bwlimit=200 --delete /tmp/empty/ /tmp/{old_dir}/"
            # subprocess.run(command, shell=True)
            command = f"nice -n 20 rm -rf /tmp/{old_dir}"
            subprocess.run(command, shell=True)

    latest_HRRR, old_HRRR = find_largest_integer_directory(
        "/tmp", "HRRR.zarr", initialRun
    )
    if latest_HRRR is not None:
        HRRR_Zarr = zarr.open(
            zarr.storage.ZipStore("/tmp/" + latest_HRRR, mode="r"), mode="r"
        )
        logger.info("Loading new: " + latest_HRRR)
    for old_dir in old_HRRR:
        if STAGE == "PROD":
            logger.info("Removing old: " + old_dir)
            # command = f"nice -n 20 rsync -a --bwlimit=200 --delete /tmp/empty/ /tmp/{old_dir}/"
            # subprocess.run(command, shell=True)
            command = f"nice -n 20 rm -rf /tmp/{old_dir}"
            subprocess.run(command, shell=True)

    if (initialRun) and (useETOPO):
        latest_ETOPO, old_ETOPO = find_largest_integer_directory(
            "/tmp", "ETOPO_DA_C.zarr", initialRun
        )
        ETOPO_f = zarr.open(
            zarr.storage.ZipStore("/tmp/" + latest_ETOPO, mode="r"), mode="r"
        )

    print("Refreshed Zarrs")


setup_logging()
logger = logging.getLogger(__name__)

app = FastAPI()


def solar_rad(D_t, lat, t_t):
    """
    returns The theortical clear sky short wave radiation
    https://www.mdpi.com/2072-4292/5/10/4735/htm
    """

    d = 1 + SOLAR_RAD_CONST["eccentricity"] * math.sin(
        (2 * math.pi * (D_t - SOLAR_RAD_CONST["offset"])) / 365
    )
    r = SOLAR_RAD_CONST["r"]
    S_0 = SOLAR_RAD_CONST["S0"]
    delta = SOLAR_RAD_CONST["delta_factor"] * math.sin(
        (2 * math.pi * (D_t + SOLAR_RAD_CONST["delta_offset"])) / 365
    )
    radLat = np.deg2rad(lat)
    solarHour = math.pi * ((t_t - SOLAR_RAD_CONST["hour_offset"]) / 12)
    cosTheta = math.sin(delta) * math.sin(radLat) + math.cos(delta) * math.cos(
        radLat
    ) * math.cos(solarHour)
    R_s = r * (S_0 / d**2) * cosTheta

    if R_s < 0:
        R_s = 0

    return R_s


def toTimestamp(d):
    return d.timestamp()


# If testing, read zarrs directly from S3
# This should be implemented as a fallback at some point
STAGE = os.environ.get("STAGE", "PROD")
if STAGE == "TESTING":
    print("Setting up S3 zarrs")
    # If S3, use that, otherwise use local
    if save_type == "S3":
        # s3 = s3fs.S3FileSystem(key=aws_access_key_id, secret=aws_secret_access_key, asynchronous=False)
        s3 = s3fs.S3FileSystem(
            anon=True,
            asynchronous=False,
            endpoint_url="https://api.pirateweather.net/files/",
        )
        s3.s3.meta.events.register("before-sign.s3.*", _add_custom_header)

        f = _retry_s3_operation(
            lambda: s3.open(
                "s3://ForecastTar_v2/" + ingestVersion + "/NWS_Alerts.zarr.zip"
            )
        )
        store = S3ZipStore(f)
    elif save_type == "S3Zarr":
        s3 = s3fs.S3FileSystem(
            key=aws_access_key_id, secret=aws_secret_access_key, version_aware=True
        )

        f = _retry_s3_operation(
            lambda: s3.open(
                "s3://"
                + s3_bucket
                + "/ForecastTar_v2/"
                + ingestVersion
                + "/NWS_Alerts.zarr.zip"
            )
        )
        store = S3ZipStore(f)

    else:
        f = s3_bucket + "NWS_Alerts.zarr.zip"
        store = zarr.storage.ZipStore(f, mode="r")

    NWS_Alerts_Zarr = zarr.open(store, mode="r")

    if save_type == "S3":
        f = _retry_s3_operation(
            lambda: s3.open("s3://ForecastTar_v2/" + ingestVersion + "/SubH.zarr.zip")
        )
        store = S3ZipStore(f)
    elif save_type == "S3Zarr":
        f = _retry_s3_operation(
            lambda: s3.open(
                "s3://"
                + s3_bucket
                + "/ForecastTar_v2/"
                + ingestVersion
                + "/SubH.zarr.zip"
            )
        )
        store = S3ZipStore(f)
    else:
        f = s3_bucket + "SubH_v2.zarr.zip"
        store = zarr.storage.ZipStore(f, mode="r")

    SubH_Zarr = zarr.open(store, mode="r")
    print("SubH Read")

    if save_type == "S3":
        f = _retry_s3_operation(
            lambda: s3.open(
                "s3://ForecastTar_v2/" + ingestVersion + "/HRRR_6H.zarr.zip"
            )
        )
        store = S3ZipStore(f)
    elif save_type == "S3Zarr":
        f = _retry_s3_operation(
            lambda: s3.open(
                "s3://"
                + s3_bucket
                + "/ForecastTar_v2/"
                + ingestVersion
                + "/HRRR_6H.zarr.zip"
            )
        )
        store = S3ZipStore(f)
    else:
        f = s3_bucket + "HRRR_6H.zarr.zip"
        store = zarr.storage.ZipStore(f, mode="r")

    HRRR_6H_Zarr = zarr.open(store, mode="r")
    print("HRRR_6H Read")

    if save_type == "S3":
        f = _retry_s3_operation(
            lambda: s3.open("s3://ForecastTar_v2/" + ingestVersion + "/GFS.zarr.zip")
        )
        store = S3ZipStore(f)
    elif save_type == "S3Zarr":
        f = _retry_s3_operation(
            lambda: s3.open(
                "s3://"
                + s3_bucket
                + "/ForecastTar_v2/"
                + ingestVersion
                + "/GFS.zarr.zip"
            )
        )
        store = S3ZipStore(f)
    else:
        f = s3_bucket + "GFS.zarr.zip"
        store = zarr.storage.ZipStore(f, mode="r")

    GFS_Zarr = zarr.open(store, mode="r")
    print("GFS Read")

    if save_type == "S3":
        f = _retry_s3_operation(
            lambda: s3.open("s3://ForecastTar_v2/" + ingestVersion + "/GEFS.zarr.zip")
        )
        store = S3ZipStore(f)
    elif save_type == "S3Zarr":
        f = _retry_s3_operation(
            lambda: s3.open(
                "s3://"
                + s3_bucket
                + "/ForecastTar_v2/"
                + ingestVersion
                + "/GEFS.zarr.zip"
            )
        )
        store = S3ZipStore(f)
    else:
        f = s3_bucket + "GEFS.zarr.zip"
        store = zarr.storage.ZipStore(f, mode="r")

    GEFS_Zarr = zarr.open(store, mode="r")
    print("GEFS Read")

    if save_type == "S3":
        f = _retry_s3_operation(
            lambda: s3.open("s3://ForecastTar_v2/" + ingestVersion + "/NBM.zarr.zip")
        )
        store = S3ZipStore(f)
    elif save_type == "S3Zarr":
        # print('USE VERSION NBM')
        # f = s3.open("s3://" + s3_bucket + "/NBM.zarr.zip",
        #             version_id="sfWxulLYHDWCQTiM2u0v.x_Sg4pTwpG7")
        f = _retry_s3_operation(
            lambda: s3.open(
                "s3://"
                + s3_bucket
                + "/ForecastTar_v2/"
                + ingestVersion
                + "/NBM.zarr.zip"
            )
        )

        store = S3ZipStore(f)
    else:
        f = s3_bucket + "NBM.zarr.zip"
        store = zarr.storage.ZipStore(f, mode="r")

    NBM_Zarr = zarr.open(store, mode="r")
    print("NBM Read")

    if save_type == "S3":
        f = _retry_s3_operation(
            lambda: s3.open(
                "s3://ForecastTar_v2/" + ingestVersion + "/NBM_Fire.zarr.zip"
            )
        )
        store = S3ZipStore(f)
    elif save_type == "S3Zarr":
        f = _retry_s3_operation(
            lambda: s3.open(
                "s3://"
                + s3_bucket
                + "/ForecastTar_v2/"
                + ingestVersion
                + "/NBM_Fire.zarr.zip"
            )
        )
        store = S3ZipStore(f)
    else:
        f = s3_bucket + "NBM_Fire.zarr.zip"
        store = zarr.storage.ZipStore(f, mode="r")

    NBM_Fire_Zarr = zarr.open(store, mode="r")
    print("NBM Fire Read")

    if save_type == "S3":
        f = _retry_s3_operation(
            lambda: s3.open("s3://ForecastTar_v2/" + ingestVersion + "/HRRR.zarr.zip")
        )
        store = S3ZipStore(f)
    elif save_type == "S3Zarr":
        f = _retry_s3_operation(
            lambda: s3.open(
                "s3://"
                + s3_bucket
                + "/ForecastTar_v2/"
                + ingestVersion
                + "/HRRR.zarr.zip"
            )
        )
        store = S3ZipStore(f)
    else:
        f = s3_bucket + "HRRR.zarr.zip"
        store = zarr.storage.ZipStore(f, mode="r")

    HRRR_Zarr = zarr.open(store, mode="r")
    print("HRRR Read")

    if useETOPO:
        if save_type == "S3":
            f = _retry_s3_operation(
                lambda: s3.open(
                    "s3://ForecastTar_v2/" + ingestVersion + "/ETOPO_DA_C.zarr.zip"
                )
            )
            store = S3ZipStore(f)
        elif save_type == "S3Zarr":
            f = _retry_s3_operation(
                lambda: s3.open(
                    "s3://"
                    + s3_bucket
                    + "/ForecastTar_v2/"
                    + ingestVersion
                    + "/ETOPO_DA_C.zarr.zip"
                )
            )
            store = S3ZipStore(f)
        else:
            f = s3_bucket + "ETOPO_DA_C.zarr.zip"
            store = zarr.storage.ZipStore(f, mode="r")

        ETOPO_f = zarr.open(store, mode="r")
    print("ETOPO Read")


async def get_zarr(store, X, Y):
    return store[:, :, X, Y]


lats_etopo = np.arange(-90, 90, 0.01666667)
lons_etopo = np.arange(-180, 180, 0.01666667)

tf = TimezoneFinder(in_memory=True)


def get_offset(*, lat, lng, utcTime, tf):
    # tf = TimezoneFinder()
    """
    returns a location's time zone offset from UTC in minutes.
    """

    today = utcTime
    tz_target = timezone(tf.timezone_at(lng=lng, lat=lat))
    # ATTENTION: tz_target could be None! handle error case
    today_target = tz_target.localize(today)
    today_utc = utc.localize(today)
    return (today_utc - today_target).total_seconds() / 60, tz_target


def has_interior_nan_holes(arr: np.ndarray) -> bool:
    """
    Return True if `arr` (2D: rows × cols) contains at least one
    contiguous block of NaNs that:
      - does *not* touch the first or last column
      - has at least one NaN
    """
    # 1) make a mask of NaNs
    mask = np.isnan(arr)

    # 2) pad left/right with False so that edges never count as run boundaries
    #    padded.shape == (rows, cols+2)
    padded = np.pad(mask, ((0, 0), (1, 1)), constant_values=False)

    # 3) compute a 1D diff along each row:
    #    diff == +1  → run *start* (False→True)
    #    diff == -1  → run *end*   (True→False)
    #    diff.shape == (rows, cols+1)
    diff = padded[:, 1:].astype(int) - padded[:, :-1].astype(int)
    starts = diff == 1  # potential run‐starts
    ends = diff == -1  # potential run‐ends

    # 4) ignore any that occur at the very first or last original column:
    #    we only want starts/ends in columns 1…(cols-2)
    interiorStarts = starts[:, 1:-1]
    interiorEnds = ends[:, 1:-1]

    # 5) a row has an interior hole iff it has at least one interior start
    #    *and* at least one interior end.  If any row meets that, we’re done.
    rowHasStart = interiorStarts.any(axis=1)
    rowHasEnd = interiorEnds.any(axis=1)

    return bool(np.any(rowHasStart & rowHasEnd))


# Interpolation function to interpolate nans in a row, keeping nan's at the start and end
def _interp_row(row: np.ndarray) -> np.ndarray:
    """
    Fill only strictly interior NaN‐runs in a 1D array
    (i.e. ignore any NaNs at index 0 or -1) by linear interpolation.
    """
    n = row.size
    x = np.arange(n)

    # mask of all NaNs
    mask = np.isnan(row)

    if mask.any() and not mask.all():
        good = ~mask

        # interp only at mask positions, using the remaining points
        row[mask] = np.interp(x[mask], x[good], row[good], left=np.nan, right=np.nan)

    return row


class WeatherParallel(object):
    async def zarr_read(self, model, opened_zarr, x, y):
        if TIMING:
            print("### " + model + " Reading!")
            print(datetime.datetime.now(datetime.UTC).replace(tzinfo=None))

        errCount = 0
        dataOut = False
        # Try to read Zarr file
        while errCount < 4:
            try:
                dataOut = await asyncio.to_thread(lambda: opened_zarr[:, :, y, x].T)

                # Fake some bad data for testing
                # if model == "GFS":
                # dataOut[10:100, 4] = np.nan

                # Check for missing/ bad data and interpolate
                # This should not occur, but good to have a fallback
                if has_interior_nan_holes(dataOut.T):
                    print("### " + model + " Interpolating missing data!")

                    # Print the location of the missing data
                    if TIMING:
                        print(
                            "### " + model + " Missing data at: ",
                            np.argwhere(np.isnan(dataOut)),
                        )

                    dataOut = np.apply_along_axis(_interp_row, 0, dataOut)

                if TIMING:
                    print("### " + model + " Done!")
                    print(datetime.datetime.now(datetime.UTC).replace(tzinfo=None))
                return dataOut

            except Exception:
                print("### " + model + " Failure!")
                errCount = errCount + 1
                print(traceback.print_exc())

        print("### " + model + " Failure!")
        dataOut = False
        return dataOut


def cull(lng, lat):
    """Accepts a list of lat/lng tuples.
    returns the list of tuples that are within the bounding box for the US.
    NB. THESE ARE NOT NECESSARILY WITHIN THE US BORDERS!
    https://gist.github.com/jsundram/1251783
    """

    ### TODO: Add Alaska somehow

    top = US_BOUNDING_BOX["top"]
    left = US_BOUNDING_BOX["left"]
    right = US_BOUNDING_BOX["right"]
    bottom = US_BOUNDING_BOX["bottom"]

    inside_box = 0
    if (bottom <= lat <= top) and (left <= lng <= right):
        inside_box = 1

    return inside_box


def lambertGridMatch(
    central_longitude,
    central_latitude,
    standard_parallel,
    semimajor_axis,
    lat,
    lon,
    hrrr_minX,
    hrrr_minY,
    hrrr_delta,
):
    # From https://en.wikipedia.org/wiki/Lambert_conformal_conic_projection

    hrr_n = math.sin(standard_parallel)
    hrrr_F = (
        math.cos(standard_parallel)
        * (math.tan(0.25 * math.pi + 0.5 * standard_parallel)) ** hrr_n
    ) / hrr_n
    hrrr_p = (
        semimajor_axis
        * hrrr_F
        * 1
        / (math.tan(0.25 * math.pi + 0.5 * math.radians(lat)) ** hrr_n)
    )
    hrrr_p0 = (
        semimajor_axis
        * hrrr_F
        * 1
        / (math.tan(0.25 * math.pi + 0.5 * central_latitude) ** hrr_n)
    )

    x_hrrrLoc = hrrr_p * math.sin(hrr_n * (math.radians(lon) - central_longitude))
    y_hrrrLoc = hrrr_p0 - hrrr_p * math.cos(
        hrr_n * (math.radians(lon) - central_longitude)
    )

    x_hrrr = round((x_hrrrLoc - hrrr_minX) / hrrr_delta)
    y_hrrr = round((y_hrrrLoc - hrrr_minY) / hrrr_delta)

    x_grid = x_hrrr * hrrr_delta + hrrr_minX
    y_grid = y_hrrr * hrrr_delta + hrrr_minY

    hrrr_p2 = math.copysign(math.sqrt(x_grid**2 + (hrrr_p0 - y_grid) ** 2), hrr_n)

    lat_grid = math.degrees(
        2 * math.atan((semimajor_axis * hrrr_F / hrrr_p2) ** (1 / hrr_n)) - math.pi / 2
    )

    hrrr_theta = math.atan((x_grid) / (hrrr_p0 - y_grid))

    lon_grid = math.degrees(central_longitude + hrrr_theta / hrr_n)

    return lat_grid, lon_grid, x_hrrr, y_hrrr


def rounder(t):
    if t.minute >= 30:
        # Round up to the next hour
        rounded_dt = t.replace(second=0, microsecond=0, minute=0) + datetime.timedelta(
            hours=1
        )
    else:
        # Round down to the current hour
        rounded_dt = t.replace(second=0, microsecond=0, minute=0)
    return rounded_dt


def unix_to_day_of_year_and_lst(dt, longitude):
    # Calculate the day of the year
    day_of_year = dt.timetuple().tm_yday

    # Calculate UTC time in hours
    utc_time = dt.hour + dt.minute / 60 + dt.second / 3600
    print(utc_time)

    # Calculate Local Solar Time (LST) considering the longitude
    lst = utc_time + (longitude / 15)
    print(lst)

    return day_of_year, lst


def solar_irradiance(latitude, longitude, unix_time):
    G_sc = SOLAR_IRRADIANCE_CONST["GSC"]

    # Get the day of the year and Local Solar Time (LST)
    day_of_year, local_solar_time = unix_to_day_of_year_and_lst(unix_time, longitude)

    # Calculate solar declination (delta) in radians
    delta = math.radians(SOLAR_IRRADIANCE_CONST["declination"]) * math.sin(
        math.radians(360 / 365 * (284 + day_of_year))
    )

    # Calculate hour angle (H) in degrees, then convert to radians
    H = math.radians(15 * (local_solar_time - 12))

    # Convert latitude to radians
    phi = math.radians(latitude)

    # Calculate solar elevation angle (alpha)
    sin_alpha = math.sin(phi) * math.sin(delta) + math.cos(phi) * math.cos(
        delta
    ) * math.cos(H)

    # Calculate air mass (AM)
    AM = 1 / sin_alpha if sin_alpha > 0 else float("inf")
    G_0 = G_sc * (
        1
        + SOLAR_IRRADIANCE_CONST["g0_coeff"]
        * math.cos(math.radians(360 * day_of_year / 365))
    )
    G = (
        G_0 * sin_alpha * math.exp(-SOLAR_IRRADIANCE_CONST["am_coeff"] * AM)
        if sin_alpha > 0
        else 0
    )

    return G


def calculate_globe_temperature(
    air_temperature, solar_radiation, wind_speed, globe_diameter=0.15, emissivity=0.95
):
    """
    Estimate the globe temperature based on ambient temperature, solar radiation, and wind speed.

    Parameters:
    air_temperature (float): Ambient air temperature in degrees Celsius.
    solar_radiation (float): Solar radiation in watts per square meter (W/m²).
    wind_speed (float): Wind speed in meters per second (m/s).
    globe_diameter (float, optional): Diameter of the globe thermometer in meters (default is 0.15m).
    emissivity (float, optional): Emissivity of the globe (default is 0.95 for a black globe).

    Returns:
    float: Estimated globe temperature in degrees Celsius.
    """
    globe_temperature = air_temperature + (
        GLOBE_TEMP_CONST["factor"] * (solar_radiation ** GLOBE_TEMP_CONST["temp_exp"])
    ) / (
        emissivity
        * (globe_diameter ** GLOBE_TEMP_CONST["diam_exp"])
        * (wind_speed ** GLOBE_TEMP_CONST["wind_exp"])
    )
    return globe_temperature


def calculate_wbgt(
    temperature,
    humidity,
    wind_speed=None,
    solar_radiation=None,
    globe_temperature=None,
    in_sun=False,
):
    """
    Calculate the Wet-Bulb Globe Temperature (WBGT).

    Parameters:
    temperature (float): The ambient air temperature in degrees Celsius.
    humidity (float): The relative humidity as a percentage (0-100).
    wind_speed (float, optional): The wind speed in meters per second. Required if `in_sun` is True.
    solar_radiation (float, optional): Solar radiation in watts per square meter (W/m²). Used to calculate globe temperature if `globe_temperature` is not provided.
    globe_temperature (float, optional): The globe temperature in degrees Celsius. Required if `in_sun` is True and `solar_radiation` is not provided.
    in_sun (bool, optional): If True, calculates WBGT for sunny conditions using wind_speed and globe_temperature.

    Returns:
    float: The Wet-Bulb Globe Temperature in degrees Celsius.
    """
    if in_sun:
        if globe_temperature is None:
            if wind_speed is None or solar_radiation is None:
                raise ValueError(
                    "Wind speed and solar radiation must be provided if globe temperature is not provided for outdoor WBGT calculation."
                )
            globe_temperature = calculate_globe_temperature(
                temperature, solar_radiation, wind_speed
            )
        wbgt = (
            WBGT_CONST["temp_weight"] * temperature
            + WBGT_CONST["globe_weight"] * globe_temperature
            + WBGT_CONST["wind_weight"] * wind_speed
        )
    else:
        wbgt = WBGT_CONST["temp_weight"] * temperature + WBGT_CONST[
            "humidity_weight"
        ] * (humidity / 100.0 * temperature)

    return wbgt


def dbz_to_rate(dbz_array, precip_type_array, min_dbz=REFC_THRESHOLD):
    """
    Convert dBZ to precipitation rate (mm/h) using a Z-R relationship with soft threshold.

    Args:
        dbz_array (np.ndarray): Radar reflectivity in dBZ.
        precip_type_array (np.ndarray): Array of precipitation types ('rain' or 'snow').
        min_dbz (float): Minimum dBZ for soft thresholding. Values below this are scaled linearly.

    Returns:
        np.ndarray: Precipitation rate in mm/h.
    """
    # Ensure no negative dBZ values
    dbz_array = np.maximum(dbz_array, 0.0)

    # Convert dBZ to Z
    z_array = 10 ** (dbz_array / 10.0)

    # Initialize rate coefficients for rain
    a_array = np.full_like(dbz_array, DBZ_CONST["rain_a"], dtype=float)
    b_array = np.full_like(dbz_array, DBZ_CONST["rain_b"], dtype=float)
    snow_mask = precip_type_array == "snow"
<<<<<<< HEAD
    a_array[snow_mask] = DBZ_CONST["snow_a"]
    b_array[snow_mask] = DBZ_CONST["snow_b"]
=======
    b_array[snow_mask] = 2.0
>>>>>>> e2deb841

    # Compute precipitation rate
    rate_array = (z_array / a_array) ** (1.0 / b_array)

    # Apply soft threshold for sub-threshold dBZ values
    below_threshold = dbz_array < min_dbz
    rate_array[below_threshold] *= dbz_array[below_threshold] / min_dbz

    # Final check: ensure no negative rates
    rate_array = np.maximum(rate_array, 0.0)
    return rate_array


@app.get("/timemachine/{apikey}/{location}", response_class=ORJSONResponse)
@app.get("/forecast/{apikey}/{location}", response_class=ORJSONResponse)
async def PW_Forecast(
    request: Request,
    location: str,
    units: Union[str, None] = None,
    extend: Union[str, None] = None,
    exclude: Union[str, None] = None,
    lang: Union[str, None] = None,
    version: Union[str, None] = None,
    tmextra: Union[str, None] = None,
    apikey: Union[str, None] = None,
    icon: Union[str, None] = None,
) -> dict:
    global ETOPO_f
    global SubH_Zarr
    global HRRR_6H_Zarr
    global GFS_Zarr
    global NBM_Zarr
    global NBM_Fire_Zarr
    global GEFS_Zarr
    global HRRR_Zarr
    global NWS_Alerts_Zarr

    readHRRR = False
    readGFS = False
    readNBM = False
    readGEFS = False

    print(os.environ.get("STAGE", "PROD"))
    STAGE = os.environ.get("STAGE", "PROD")

    # Timing Check
    T_Start = datetime.datetime.now(datetime.UTC).replace(tzinfo=None)

    # Current time
    if force_now is False:
        nowTime = datetime.datetime.now(datetime.UTC).replace(tzinfo=None)
    else:
        # Force now for testing with static inputs
        nowTime = datetime.datetime.fromtimestamp(int(force_now), datetime.UTC).replace(
            tzinfo=None
        )

        print("Forced Current Time to:")
        print(nowTime)

    ### If developing in REPL, uncomment to provide static variables
    # location = "47.1756,27.594,1741126460"
    # units = "ca"
    # extend = None
    # exclude = None
    # lang = "en"
    # version = "2"
    # tmextra: None
    # apikey: None

    locationReq = location.split(",")

    # Get the location
    try:
        lat = float(locationReq[0])
        lon_IN = float(locationReq[1])
    except Exception:
        raise HTTPException(status_code=400, detail="Invalid Location Specification")
        # return {
        #     'statusCode': 400,
        #     'body': json.dumps('Invalid Location Specification')
        # }
    lon = lon_IN % 360  # 0-360
    az_Lon = ((lon + 180) % 360) - 180  # -180-180

    if (lon_IN < -180) or (lon > 360):
        # print('ERROR')
        raise HTTPException(status_code=400, detail="Invalid Longitude")
    if (lat < -90) or (lat > 90):
        # print('ERROR')
        raise HTTPException(status_code=400, detail="Invalid Latitude")

    if len(locationReq) == 2:
        if STAGE == "TIMEMACHINE":
            raise HTTPException(status_code=400, detail="Missing Time Specification")

        else:
            utcTime = nowTime

    elif len(locationReq) == 3:
        # If time is specified as a unix time
        if locationReq[2].lstrip("-+").isnumeric():
            if float(locationReq[2]) > 0:
                utcTime = datetime.datetime.fromtimestamp(
                    float(locationReq[2]), datetime.UTC
                ).replace(tzinfo=None)
            elif float(locationReq[2]) < -100000:  # Very negatime time
                utcTime = datetime.datetime.fromtimestamp(
                    float(locationReq[2]), datetime.UTC
                ).replace(tzinfo=None)
            elif float(locationReq[2]) < 0:  # Negatime time
                utcTime = nowTime + datetime.timedelta(seconds=float(locationReq[2]))

        else:
            try:
                utcTime = datetime.datetime.strptime(
                    locationReq[2], "%Y-%m-%dT%H:%M:%S%z"
                )
                # Since it is in UTC time already
                utcTime = utcTime.replace(tzinfo=None)
            except Exception:
                try:
                    utcTime = datetime.datetime.strptime(
                        locationReq[2], "%Y-%m-%dT%H:%M:%S%Z"
                    )
                    # Since it is in UTC time already
                    utcTime = utcTime.replace(tzinfo=None)
                except Exception:
                    try:
                        localTime = datetime.datetime.strptime(
                            locationReq[2], "%Y-%m-%dT%H:%M:%S"
                        )

                        # If no time zome specified, assume local time, and convert
                        tz_offsetLocIN = {
                            "lat": lat,
                            "lng": az_Lon,
                            "utcTime": localTime,
                            "tf": tf,
                        }

                        tz_offsetIN, tz_name = get_offset(**tz_offsetLocIN)
                        utcTime = localTime - datetime.timedelta(minutes=tz_offsetIN)

                    except Exception:
                        # print('ERROR')
                        raise HTTPException(
                            status_code=400, detail="Invalid Time Specification"
                        )

    else:
        raise HTTPException(
            status_code=400, detail="Invalid Time or Location Specification"
        )

    timeMachine = False
    timeMachineNear = False
    # Set up translations
    if not lang:
        lang = "en"

    if icon != "pirate":
        icon = "darksky"

    # Check if langugage is supported
    if lang not in Translations:
        # Throw an error
        raise HTTPException(status_code=400, detail="Language Not Supported")

    translation = Translations[lang]

    if utcTime < datetime.datetime(2024, 5, 1):
        timeMachine = True

        if (
            ("localhost" in str(request.url))
            or ("timemachine" in str(request.url))
            or ("127.0.0.1" in str(request.url))
        ):
            TM_Response = await TimeMachine(
                lat, lon, az_Lon, utcTime, tf, units, exclude, lang, API_VERSION
            )

            return TM_Response
        else:
            raise HTTPException(
                status_code=400,
                detail="Requested Time is in the Past. Please Use Timemachine.",
            )
    elif (nowTime - utcTime) > datetime.timedelta(hours=47):
        # More than 47 hours ago must be time machine request
        if (
            ("localhost" in str(request.url))
            or ("timemachine" in str(request.url))
            or ("127.0.0.1" in str(request.url))
        ):
            timeMachine = True
        else:
            raise HTTPException(
                status_code=400,
                detail="Requested Time is in the Past. Please Use Timemachine.",
            )
            # lock.acquire(blocking=True, timeout=60)
    elif nowTime < utcTime:
        if (utcTime - nowTime) < datetime.timedelta(hours=1):
            utcTime = nowTime
        else:
            raise HTTPException(
                status_code=400, detail="Requested Time is in the Future"
            )
    elif (nowTime - utcTime) < datetime.timedelta(hours=47):
        # If within the last 47 hours, it may or may not be a timemachine request
        if "timemachine" in str(request.url):
            timeMachineNear = True
            # This results in the API using the live zip file, but only doing a 24 hour forecast from midnight of the requested day
            print("Near term timemachine request")
        # Otherwise, just a normal request

    # Timing Check
    if TIMING:
        print("Request process time")
        print(datetime.datetime.now(datetime.UTC).replace(tzinfo=None) - T_Start)

    # Calculate the timezone offset
    tz_offsetLoc = {"lat": lat, "lng": az_Lon, "utcTime": utcTime, "tf": tf}
    tz_offset, tz_name = get_offset(**tz_offsetLoc)

    tzReq = tf.timezone_at(lat=lat, lng=az_Lon)

    # Timing Check
    if TIMING:
        print("Timezone offset time")
        print(datetime.datetime.now(datetime.UTC).replace(tzinfo=None) - T_Start)

    # Set defaults
    if not extend:
        extendFlag = 0
    else:
        if extend == "hourly":
            extendFlag = 1
        else:
            extendFlag = 0

    if not version:
        version = 1

    version = float(version)

    # Check if extra information should be included with time machine
    if not tmextra:
        tmExtra = False
    else:
        tmExtra = True

    if not exclude:
        excludeParams = ""
    else:
        excludeParams = exclude

    exCurrently = 0
    exMinutely = 0
    exHourly = 0
    exDaily = 0
    exFlags = 0
    exAlerts = 0
    exNBM = 0
    exHRRR = 0
    exGEFS = 0
    summaryText = True

    if "currently" in excludeParams:
        exCurrently = 1
    if "minutely" in excludeParams:
        exMinutely = 1
    if "hourly" in excludeParams:
        exHourly = 1
    if "daily" in excludeParams:
        exDaily = 1
    if "flags" in excludeParams:
        exFlags = 1
    if "alerts" in excludeParams:
        exAlerts = 1
    if "nbm" in excludeParams:
        exNBM = 1
    if "hrrr" in excludeParams:
        exHRRR = 1
    if "gefs" in excludeParams:
        exGEFS = 1
    if "summary" in excludeParams:
        summaryText = False

    # Set up timemache params
    if timeMachine and not tmExtra:
        exMinutely = 1

    if timeMachine:
        exAlerts = 1

    # Exclude Alerts outside US
    if exAlerts == 0:
        if cull(az_Lon, lat) == 0:
            exAlerts = 1

    # Default to US
    unitSystem = "us"
    windUnit = 2.234  # mph
    prepIntensityUnit = 0.0394  # inches/hour
    prepAccumUnit = 0.0394  # inches
    tempUnits = 0  # F. This is harder
    pressUnits = 0.01  # Hectopascals
    visUnits = 0.00062137  # miles
    humidUnit = 0.01  # %
    elevUnit = 3.28084  # ft

    if units:
        unitSystem = units[0:2]

        if unitSystem == "ca":
            windUnit = 3.600  # kph
            prepIntensityUnit = 1  # mm/h
            prepAccumUnit = 0.1  # cm
            tempUnits = 273.15  # Celsius
            pressUnits = 0.01  # Hectopascals
            visUnits = 0.001  # km
            humidUnit = 0.01  # %
            elevUnit = 1  # m
        elif unitSystem == "uk":
            windUnit = 2.234  # mph
            prepIntensityUnit = 1  # mm/h
            prepAccumUnit = 0.1  # cm
            tempUnits = 273.15  # Celsius
            pressUnits = 0.01  # Hectopascals
            visUnits = 0.00062137  # miles
            humidUnit = 0.01  # %
            elevUnit = 1  # m
        elif unitSystem == "si":
            windUnit = 1  # m/s
            prepIntensityUnit = 1  # mm/h
            prepAccumUnit = 0.1  # cm
            tempUnits = 273.15  # Celsius
            pressUnits = 0.01  # Hectopascals
            visUnits = 0.001  # km
            humidUnit = 0.01  # %
            elevUnit = 1  # m

    weather = WeatherParallel()

    zarrTasks = dict()

    # Base times
    pytzTZ = timezone(tzReq)

    # utcTime  = datetime.datetime(year=2024, month=3, day=8, hour=6, minute=15)
    baseTime = utc.localize(
        datetime.datetime(
            year=utcTime.year,
            month=utcTime.month,
            day=utcTime.day,
            hour=utcTime.hour,
            minute=utcTime.minute,
        )
    ).astimezone(pytzTZ)
    baseHour = pytzTZ.localize(
        datetime.datetime(
            year=baseTime.year,
            month=baseTime.month,
            day=baseTime.day,
            hour=baseTime.hour,
        )
    )

    baseDay = baseTime.replace(hour=0, minute=0, second=0, microsecond=0)

    baseDayUTC = baseDay.astimezone(utc)

    # Find UTC time for the base day
    baseDayUTC_Grib = (
        (
            np.datetime64(baseDay.astimezone(utc).replace(tzinfo=None))
            - np.datetime64(datetime.datetime(1970, 1, 1, 0, 0, 0))
        )
        .astype("timedelta64[s]")
        .astype(np.int32)
    )

    # Timing Check
    if TIMING:
        print("### HRRR Start ###")
        print(datetime.datetime.now(datetime.UTC).replace(tzinfo=None) - T_Start)

    sourceIDX = dict()

    # Ignore areas outside of HRRR coverage
    if az_Lon < -134 or az_Lon > -61 or lat < 21 or lat > 53 or exHRRR == 1:
        dataOut = False
        dataOut_hrrrh = False
        dataOut_h2 = False

    else:
        # HRRR
        central_longitude_hrrr = math.radians(262.5)
        central_latitude_hrrr = math.radians(38.5)
        standard_parallel_hrrr = math.radians(38.5)
        semimajor_axis_hrrr = 6371229
        hrrr_minX = -2697500
        hrrr_minY = -1587300
        hrrr_delta = 3000

        hrrr_lat, hrrr_lon, x_hrrr, y_hrrr = lambertGridMatch(
            central_longitude_hrrr,
            central_latitude_hrrr,
            standard_parallel_hrrr,
            semimajor_axis_hrrr,
            lat,
            lon,
            hrrr_minX,
            hrrr_minY,
            hrrr_delta,
        )

        if (
            (x_hrrr < HRRR_X_MIN)
            or (y_hrrr < HRRR_Y_MIN)
            or (x_hrrr > HRRR_X_MAX)
            or (y_hrrr > HRRR_Y_MAX)
        ):
            dataOut = False
            dataOut_h2 = False
            dataOut_hrrrh = False
        else:
            # Subh
            # Check if timemachine request, use different sources
            if timeMachine:
                date_range = pd.date_range(
                    start=baseDayUTC - datetime.timedelta(hours=1),
                    end=baseDayUTC + datetime.timedelta(days=1, hours=1),
                    freq="1h",
                ).to_list()
                if utcTime < datetime.datetime(2025, 6, 10):
                    zarrList = [
                        "s3://"
                        + s3_bucket
                        + "/HRRRH/HRRRH_Hist"
                        + t.strftime("%Y%m%dT%H0000Z")
                        + ".zarr/"
                        for t in date_range
                    ]
                    consolidateZarr = True
                else:
                    zarrList = [
                        "s3://"
                        + s3_bucket
                        + "/Hist_v2/HRRR/HRRR_Hist_v2"
                        + t.strftime("%Y%m%dT%H0000Z")
                        + ".zarr/"
                        for t in date_range
                    ]
                    consolidateZarr = False

                now = time.time()
                with xr.open_mfdataset(
                    zarrList,
                    engine="zarr",
                    consolidated=consolidateZarr,
                    decode_cf=False,
                    parallel=True,
                    storage_options={
                        "key": aws_access_key_id,
                        "secret": aws_secret_access_key,
                    },
                    cache=False,
                    drop_variables=[
                        "DSWRF_surface",
                        "CAPE_surface",
                    ],
                ) as xr_mf:
                    # Correct for Pressure Switch
                    if "PRES_surface" in xr_mf.data_vars:
                        HRRRHzarrVars = (
                            "time",
                            "VIS_surface",
                            "GUST_surface",
                            "PRES_surface",
                            "TMP_2maboveground",
                            "DPT_2maboveground",
                            "RH_2maboveground",
                            "UGRD_10maboveground",
                            "VGRD_10maboveground",
                            "PRATE_surface",
                            "APCP_surface",
                            "CSNOW_surface",
                            "CICEP_surface",
                            "CFRZR_surface",
                            "CRAIN_surface",
                            "TCDC_entireatmosphere",
                            "MASSDEN_8maboveground",
                            "REFC_entireatmosphere",
                        )
                    else:
                        HRRRHzarrVars = (
                            "time",
                            "VIS_surface",
                            "GUST_surface",
                            "MSLMA_meansealevel",
                            "TMP_2maboveground",
                            "DPT_2maboveground",
                            "RH_2maboveground",
                            "UGRD_10maboveground",
                            "VGRD_10maboveground",
                            "PRATE_surface",
                            "APCP_surface",
                            "CSNOW_surface",
                            "CICEP_surface",
                            "CFRZR_surface",
                            "CRAIN_surface",
                            "TCDC_entireatmosphere",
                            "MASSDEN_8maboveground",
                            "REFC_entireatmosphere",
                        )

                    dataOut_hrrrh = np.zeros((len(xr_mf.time), len(HRRRHzarrVars)))

                    # Add time
                    dataOut_hrrrh[:, 0] = xr_mf.time.compute().data

                    for vIDX, v in enumerate(HRRRHzarrVars[1:]):
                        if v in xr_mf.data_vars:
                            dataOut_hrrrh[:, vIDX + 1] = (
                                xr_mf[v][:, y_hrrr, x_hrrr].compute().data
                            )
                        else:
                            print("Variable not in HRRR Zarr:")
                            print(v)
                    now2 = time.time()

                # Timing Check
                if TIMING:
                    print("HRRRH Hist Time")
                    print(now2 - now)

                dataOut = False
                dataOut_h2 = False

                subhRunTime = 0
                hrrrhRunTime = 0
                h2RunTime = 0

                readHRRR = False
            else:
                readHRRR = True

        sourceIDX["hrrr"] = dict()
        sourceIDX["hrrr"]["x"] = int(x_hrrr)
        sourceIDX["hrrr"]["y"] = int(y_hrrr)
        sourceIDX["hrrr"]["lat"] = round(hrrr_lat, 2)
        sourceIDX["hrrr"]["lon"] = round(((hrrr_lon + 180) % 360) - 180, 2)

    # Timing Check
    if TIMING:
        print("### NBM Start ###")
        print(datetime.datetime.now(datetime.UTC).replace(tzinfo=None) - T_Start)
    # Ignore areas outside of NBM coverage
    if az_Lon < -138.3 or az_Lon > -59 or lat < 19.3 or lat > 57 or exNBM == 1:
        dataOut_nbm = False
        dataOut_nbmFire = False
    else:
        # NBM
        central_longitude_nbm = math.radians(265)
        central_latitude_nbm = math.radians(25)
        standard_parallel_nbm = math.radians(25.0)
        semimajor_axis_nbm = 6371200
        nbm_minX = -3271152.8
        nbm_minY = -263793.46
        nbm_delta = 2539.703000

        nbm_lat, nbm_lon, x_nbm, y_nbm = lambertGridMatch(
            central_longitude_nbm,
            central_latitude_nbm,
            standard_parallel_nbm,
            semimajor_axis_nbm,
            lat,
            lon,
            nbm_minX,
            nbm_minY,
            nbm_delta,
        )

        if (
            (x_nbm < NBM_X_MIN)
            or (y_nbm < NBM_Y_MIN)
            or (x_nbm > NBM_X_MAX)
            or (y_nbm > NBM_Y_MAX)
        ):
            dataOut_nbm = False
            dataOut_nbmFire = False
        else:
            # Timing Check
            if TIMING:
                print("### NBM Detail Start ###")
                print(
                    datetime.datetime.now(datetime.UTC).replace(tzinfo=None) - T_Start
                )

            if timeMachine:
                date_range = pd.date_range(
                    start=baseDayUTC - datetime.timedelta(hours=1),
                    end=baseDayUTC + datetime.timedelta(days=1, hours=1),
                    freq="1h",
                ).to_list()

                if utcTime < datetime.datetime(2025, 6, 10):
                    zarrList = [
                        "s3://"
                        + s3_bucket
                        + "/NBM/NBM_Hist"
                        + t.strftime("%Y%m%dT%H0000Z")
                        + ".zarr/"
                        for t in date_range
                    ]
                    consolidateZarr = True

                else:
                    zarrList = [
                        "s3://"
                        + s3_bucket
                        + "/Hist_v2/NBM/NBM_Hist"
                        + t.strftime("%Y%m%dT%H0000Z")
                        + ".zarr/"
                        for t in date_range
                    ]
                    consolidateZarr = False

                now = time.time()

                with xr.open_mfdataset(
                    zarrList,
                    engine="zarr",
                    consolidated=consolidateZarr,
                    decode_cf=False,
                    parallel=True,
                    storage_options={
                        "key": aws_access_key_id,
                        "secret": aws_secret_access_key,
                    },
                    cache=False,
                    drop_variables=["DSWRF_surface", "CAPE_surface"],
                ) as xr_mf:
                    now2 = time.time()
                    if TIMING:
                        print("NBM Open Time")
                        print(now2 - now)

                    # Correct for Pressure Switch
                    NBMzarrVars = (
                        "time",
                        "GUST_10maboveground",
                        "TMP_2maboveground",
                        "APTMP_2maboveground",
                        "DPT_2maboveground",
                        "RH_2maboveground",
                        "WIND_10maboveground",
                        "WDIR_10maboveground",
                        "APCP_surface",
                        "TCDC_surface",
                        "VIS_surface",
                        "PWTHER_surfaceMreserved",
                        "PPROB",
                        "PACCUM",
                        "PTYPE_prob_GE_1_LT_2_prob_fcst_1_1_surface",
                        "PTYPE_prob_GE_3_LT_4_prob_fcst_1_1_surface",
                        "PTYPE_prob_GE_5_LT_7_prob_fcst_1_1_surface",
                        "PTYPE_prob_GE_8_LT_9_prob_fcst_1_1_surface",
                    )

                    dataOut_nbm = np.zeros((len(xr_mf.time), len(NBMzarrVars)))
                    # Add time
                    dataOut_nbm[:, 0] = xr_mf.time.compute().data

                    for vIDX, v in enumerate(NBMzarrVars[1:]):
                        dataOut_nbm[:, vIDX + 1] = (
                            xr_mf[v][:, y_nbm, x_nbm].compute().data
                        )
                    now3 = time.time()

                if TIMING:
                    print("NBM Hist Time")
                    print(now3 - now)

                dataOut_nbmFire = False

                nbmRunTime = 0
                nbmFireRunTime = 0

                readNBM = False
            else:
                readNBM = True

    # Timing Check
    if TIMING:
        print("### GFS/GEFS Start ###")
        print(datetime.datetime.now(datetime.UTC).replace(tzinfo=None) - T_Start)

    # GFS
    lats_gfs = np.arange(-90, 90, 0.25)
    lons_gfs = np.arange(0, 360, 0.25)

    abslat = np.abs(lats_gfs - lat)
    abslon = np.abs(lons_gfs - lon)
    y_p = np.argmin(abslat)
    x_p = np.argmin(abslon)

    gfs_lat = lats_gfs[y_p]
    gfs_lon = lons_gfs[x_p]

    # Timing Check
    if TIMING:
        print("### GFS Detail Start ###")
        print(datetime.datetime.now(datetime.UTC).replace(tzinfo=None) - T_Start)

    if timeMachine:
        now = time.time()
        # Create list of zarrs
        # Negative 1 since the first timestep of a model run is used
        hours_to_subtract = (baseDayUTC.hour - 1) % 6
        rounded_time = baseDayUTC - datetime.timedelta(
            hours=hours_to_subtract + 1,
            minutes=baseDayUTC.minute,
            seconds=baseDayUTC.second,
            microseconds=baseDayUTC.microsecond,
        )

        date_range = pd.date_range(
            start=rounded_time,
            end=rounded_time + datetime.timedelta(days=1, hours=6),
            freq="6h",
        ).to_list()

        # Select either <v2.7 or >=v2.7 bucket
        if utcTime < datetime.datetime(2025, 6, 10):
            zarrList = [
                "s3://"
                + s3_bucket
                + "/GFS/GFS_Hist"
                + t.strftime("%Y%m%dT%H0000Z")
                + ".zarr/"
                for t in date_range
            ]
            consolidateZarr = True
        else:
            zarrList = [
                "s3://"
                + s3_bucket
                + "/Hist_v2/GFS/GFS_Hist_v2"
                + t.strftime("%Y%m%dT%H0000Z")
                + ".zarr/"
                for t in date_range
            ]
            consolidateZarr = False

        with xr.open_mfdataset(
            zarrList,
            engine="zarr",
            consolidated=consolidateZarr,
            decode_cf=False,
            parallel=True,
            storage_options={"key": aws_access_key_id, "secret": aws_secret_access_key},
            cache=False,
            drop_variables=["DSWRF_surface", "CAPE_surface"],
        ) as xr_mf:
            now2 = time.time()
            if TIMING:
                print("GFS Open Time")
                print(now2 - now)

            # Correct for Pressure Switch
            if "PRES_surface" in xr_mf.data_vars:
                GFSzarrVars = (
                    "time",
                    "VIS_surface",
                    "GUST_surface",
                    "PRES_surface",
                    "TMP_2maboveground",
                    "DPT_2maboveground",
                    "RH_2maboveground",
                    "APTMP_2maboveground",
                    "UGRD_10maboveground",
                    "VGRD_10maboveground",
                    "PRATE_surface",
                    "APCP_surface",
                    "CSNOW_surface",
                    "CICEP_surface",
                    "CFRZR_surface",
                    "CRAIN_surface",
                    "TOZNE_entireatmosphere_consideredasasinglelayer_",
                    "TCDC_entireatmosphere",
                    "DUVB_surface",
                    "Storm_Distance",
                    "Storm_Direction",
                    "REFC_entireatmosphere",
                )
            else:
                GFSzarrVars = (
                    "time",
                    "VIS_surface",
                    "GUST_surface",
                    "PRES_surface",
                    "TMP_2maboveground",
                    "DPT_2maboveground",
                    "RH_2maboveground",
                    "APTMP_2maboveground",
                    "UGRD_10maboveground",
                    "VGRD_10maboveground",
                    "PRATE_surface",
                    "APCP_surface",
                    "CSNOW_surface",
                    "CICEP_surface",
                    "CFRZR_surface",
                    "CRAIN_surface",
                    "TOZNE_entireatmosphere_consideredasasinglelayer_",
                    "TCDC_entireatmosphere",
                    "DUVB_surface",
                    "Storm_Distance",
                    "Storm_Direction",
                    "REFC_entireatmosphere",
                )

            dataOut_gfs = np.zeros((len(xr_mf.time), len(GFSzarrVars)))
            # Add time
            dataOut_gfs[:, 0] = xr_mf.time.compute().data

            for vIDX, v in enumerate(GFSzarrVars[1:]):
                if v in xr_mf.data_vars:
                    dataOut_gfs[:, vIDX + 1] = xr_mf[v][:, y_p, x_p].compute().data
                else:
                    print("Variable not in GFS Zarr:")
                    print(v)
            now3 = time.time()

        if TIMING:
            print("GFS Hist Time")
            print(now3 - now)

        gfsRunTime = 0

        readGFS = False
    else:
        readGFS = True

    # Timing Check
    if TIMING:
        print("### GFS Detail END ###")
        print(datetime.datetime.now(datetime.UTC).replace(tzinfo=None) - T_Start)

    # GEFS
    # Timing Check
    if TIMING:
        print("### GEFS Detail Start ###")
        print(datetime.datetime.now(datetime.UTC).replace(tzinfo=None) - T_Start)
    if exGEFS == 1:
        dataOut_gefs = False
    else:
        if timeMachine:
            now = time.time()
            # Create list of zarrs
            # Negative 3 since the first timestep (hour 3) of a model run is used
            hours_to_subtract = (baseDayUTC.hour - 3) % 6
            rounded_time = baseDayUTC - datetime.timedelta(
                hours=hours_to_subtract + 3,
                minutes=baseDayUTC.minute,
                seconds=baseDayUTC.second,
                microseconds=baseDayUTC.microsecond,
            )

            date_range = pd.date_range(
                start=rounded_time,
                end=rounded_time + datetime.timedelta(days=1, hours=6),
                freq="6h",
            ).to_list()

            if utcTime < datetime.datetime(2025, 6, 10):
                zarrList = [
                    "s3://"
                    + s3_bucket
                    + "/GEFS/GEFS_HistProb_"
                    + t.strftime("%Y%m%dT%H0000Z")
                    + ".zarr/"
                    for t in date_range
                ]
                consolidateZarr = True
            else:
                zarrList = [
                    "s3://"
                    + s3_bucket
                    + "/Hist_v2/GEFS/GEFS_HistProb_"
                    + t.strftime("%Y%m%dT%H0000Z")
                    + ".zarr/"
                    for t in date_range
                ]
                consolidateZarr = False
            with xr.open_mfdataset(
                zarrList,
                engine="zarr",
                consolidated=consolidateZarr,
                decode_cf=False,
                parallel=True,
                storage_options={
                    "key": aws_access_key_id,
                    "secret": aws_secret_access_key,
                },
                cache=False,
            ) as xr_mf:
                GEFSzarrVars = (
                    "time",
                    "Precipitation_Prob",
                    "APCP_Mean",
                    "APCP_StdDev",
                    "CSNOW_Prob",
                    "CICEP_Prob",
                    "CFRZR_Prob",
                    "CRAIN_Prob",
                )

                dataOut_gefs = np.zeros((len(xr_mf.time), len(GEFSzarrVars)))
                # Add time
                dataOut_gefs[:, 0] = xr_mf.time.compute().data
                for vIDX, v in enumerate(GEFSzarrVars[1:]):
                    dataOut_gefs[:, vIDX + 1] = xr_mf[v][:, y_p, x_p].compute().data
                now2 = time.time()

            if TIMING:
                print("GEFS Hist Time")
                print(now2 - now)

            gefsRunTime = 0

            readGEFS = False
        else:
            readGEFS = True

    # Timing Check
    if TIMING:
        print("### GEFS Detail Start ###")
        print(datetime.datetime.now(datetime.UTC).replace(tzinfo=None) - T_Start)

    sourceIDX["gfs"] = dict()
    sourceIDX["gfs"]["x"] = int(x_p)
    sourceIDX["gfs"]["y"] = int(y_p)
    sourceIDX["gfs"]["lat"] = round(gfs_lat, 2)
    sourceIDX["gfs"]["lon"] = round(((gfs_lon + 180) % 360) - 180, 2)

    if readHRRR:
        zarrTasks["SubH"] = weather.zarr_read("SubH", SubH_Zarr, x_hrrr, y_hrrr)

        # HRRR_6H
        zarrTasks["HRRR_6H"] = weather.zarr_read(
            "HRRR_6H", HRRR_6H_Zarr, x_hrrr, y_hrrr
        )

        # HRRR
        zarrTasks["HRRR"] = weather.zarr_read("HRRR", HRRR_Zarr, x_hrrr, y_hrrr)

    if readNBM:
        zarrTasks["NBM"] = weather.zarr_read("NBM", NBM_Zarr, x_nbm, y_nbm)
        zarrTasks["NBM_Fire"] = weather.zarr_read(
            "NBM_Fire", NBM_Fire_Zarr, x_nbm, y_nbm
        )

    if readGFS:
        zarrTasks["GFS"] = weather.zarr_read("GFS", GFS_Zarr, x_p, y_p)

    if readGEFS:
        zarrTasks["GEFS"] = weather.zarr_read("GEFS", GEFS_Zarr, x_p, y_p)

    results = await asyncio.gather(*zarrTasks.values())
    zarr_results = {key: result for key, result in zip(zarrTasks.keys(), results)}

    if readHRRR:
        dataOut = zarr_results["SubH"]
        dataOut_h2 = zarr_results["HRRR_6H"]
        dataOut_hrrrh = zarr_results["HRRR"]

        if (
            (dataOut is not False)
            and (dataOut_h2 is not False)
            and (dataOut_hrrrh is not False)
        ):
            # Calculate run times from specific time step for each model
            subhRunTime = dataOut[0, 0]

            # Check if the model times are valid for the request time
            if (
                utcTime
                - datetime.datetime.fromtimestamp(
                    subhRunTime.astype(int), datetime.UTC
                ).replace(tzinfo=None)
            ) > datetime.timedelta(hours=4):
                dataOut = False
                print("OLD SubH")

            hrrrhRunTime = dataOut_hrrrh[48, 0]
            # print( datetime.datetime.fromtimestamp(dataOut_hrrrh[35, 0].astype(int)))
            if (
                utcTime
                - datetime.datetime.fromtimestamp(
                    hrrrhRunTime.astype(int), datetime.UTC
                ).replace(tzinfo=None)
            ) > datetime.timedelta(hours=16):
                dataOut_hrrrh = False
                print("OLD HRRRH")

            h2RunTime = dataOut_h2[0, 0]
            if (
                utcTime
                - datetime.datetime.fromtimestamp(
                    h2RunTime.astype(int), datetime.UTC
                ).replace(tzinfo=None)
            ) > datetime.timedelta(hours=46):
                dataOut_h2 = False
                print("OLD HRRR_6H")

    if readNBM:
        dataOut_nbm = zarr_results["NBM"]
        dataOut_nbmFire = zarr_results["NBM_Fire"]

        if dataOut_nbm is not False:
            nbmRunTime = dataOut_nbm[48, 0]

        sourceIDX["nbm"] = dict()
        sourceIDX["nbm"]["x"] = int(x_nbm)
        sourceIDX["nbm"]["y"] = int(y_nbm)
        sourceIDX["nbm"]["lat"] = round(nbm_lat, 2)
        sourceIDX["nbm"]["lon"] = round(((nbm_lon + 180) % 360) - 180, 2)

        # Timing Check
        if TIMING:
            print("### NMB Detail End ###")
            print(datetime.datetime.now(datetime.UTC).replace(tzinfo=None) - T_Start)

        if dataOut_nbmFire is not False:
            nbmFireRunTime = dataOut_nbmFire[42, 0]  # 48-6

    if readGFS:
        dataOut_gfs = zarr_results["GFS"]
        if dataOut_gfs is not False:
            gfsRunTime = dataOut_gfs[47, 0]  # 48-1

    if readGEFS:
        dataOut_gefs = zarr_results["GEFS"]
        gefsRunTime = dataOut_gefs[45, 0]  # 48-3

    sourceTimes = dict()
    if timeMachine is False:
        if useETOPO:
            sourceList = ["ETOPO1", "gfs"]
        else:
            sourceList = ["gfs"]
    else:
        sourceList = ["gfs"]

    # Timing Check
    if TIMING:
        print("### Sources Start ###")
        print(datetime.datetime.now(datetime.UTC).replace(tzinfo=None) - T_Start)

    # If point is not in HRRR coverage or HRRR-subh is more than 4 hours old, the fallback to GFS
    if isinstance(dataOut, np.ndarray):
        sourceList.append("hrrrsubh")
        sourceTimes["hrrr_subh"] = rounder(
            datetime.datetime.fromtimestamp(
                subhRunTime.astype(int), datetime.UTC
            ).replace(tzinfo=None)
        ).strftime("%Y-%m-%d %HZ")

    if (isinstance(dataOut_hrrrh, np.ndarray)) & (not timeMachine):
        sourceList.append("hrrr_0-18")
        sourceTimes["hrrr_0-18"] = rounder(
            datetime.datetime.fromtimestamp(
                hrrrhRunTime.astype(int), datetime.UTC
            ).replace(tzinfo=None)
        ).strftime("%Y-%m-%d %HZ")
    elif (isinstance(dataOut_hrrrh, np.ndarray)) & (timeMachine):
        sourceList.append("hrrr")

    if (isinstance(dataOut_nbm, np.ndarray)) & (not timeMachine):
        sourceList.append("nbm")
        sourceTimes["nbm"] = rounder(
            datetime.datetime.fromtimestamp(
                nbmRunTime.astype(int), datetime.UTC
            ).replace(tzinfo=None)
        ).strftime("%Y-%m-%d %HZ")
    elif (isinstance(dataOut_nbm, np.ndarray)) & (timeMachine):
        sourceList.append("nbm")

    if (isinstance(dataOut_nbmFire, np.ndarray)) & (not timeMachine):
        sourceList.append("nbm_fire")
        sourceTimes["nbm_fire"] = rounder(
            datetime.datetime.fromtimestamp(
                nbmFireRunTime.astype(int), datetime.UTC
            ).replace(tzinfo=None)
        ).strftime("%Y-%m-%d %HZ")

    # If point is not in HRRR coverage or HRRR-hrrrh is more than 16 hours old, the fallback to GFS
    if isinstance(dataOut_h2, np.ndarray):
        sourceList.append("hrrr_18-48")
        # Subtract 18 hours since we're using the 18h time steo
        sourceTimes["hrrr_18-48"] = rounder(
            datetime.datetime.fromtimestamp(
                h2RunTime.astype(int), datetime.UTC
            ).replace(tzinfo=None)
            - datetime.timedelta(hours=18)
        ).strftime("%Y-%m-%d %HZ")

    # Always include GFS
    if timeMachine is False:
        sourceTimes["gfs"] = rounder(
            datetime.datetime.fromtimestamp(
                gfsRunTime.astype(int), datetime.UTC
            ).replace(tzinfo=None)
        ).strftime("%Y-%m-%d %HZ")

        if isinstance(dataOut_gefs, np.ndarray):
            sourceList.append("gefs")
            sourceTimes["gefs"] = rounder(
                datetime.datetime.fromtimestamp(
                    gefsRunTime.astype(int), datetime.UTC
                ).replace(tzinfo=None)
            ).strftime("%Y-%m-%d %HZ")
    elif (isinstance(dataOut_gefs, np.ndarray)) & (timeMachine):
        sourceList.append("gefs")

    # Timing Check
    if TIMING:
        print("### ETOPO Start ###")
        print(datetime.datetime.now(datetime.UTC).replace(tzinfo=None) - T_Start)

    ## ELEVATION
    abslat = np.abs(lats_etopo - lat)
    abslon = np.abs(lons_etopo - az_Lon)
    y_p = np.argmin(abslat)
    x_p = np.argmin(abslon)

    if (useETOPO) and ((STAGE == "PROD") or (STAGE == "DEV")):
        ETOPO = int(ETOPO_f[y_p, x_p])
    else:
        ETOPO = 0

    if ETOPO < 0:
        ETOPO = 0

    if useETOPO:
        sourceIDX["etopo"] = dict()
        sourceIDX["etopo"]["x"] = int(x_p)
        sourceIDX["etopo"]["y"] = int(y_p)
        sourceIDX["etopo"]["lat"] = round(lats_etopo[y_p], 4)
        sourceIDX["etopo"]["lon"] = round(lons_etopo[x_p], 4)

    # Timing Check
    if TIMING:
        print("Base Times")
        print(datetime.datetime.now(datetime.UTC).replace(tzinfo=None) - T_Start)

    # Number of hours to start at
    if timeMachine:
        baseTimeOffset = 0
    else:
        baseTimeOffset = (baseHour - baseDay).seconds / 3600

    # Merge hourly models onto a consistent time grid, starting from midnight on the requested day
    # Note that baseTime is the requested time, in TZ aware datetime format
    ### Minutely
    minute_array = np.arange(
        baseTime.astimezone(utc).replace(tzinfo=None),
        baseTime.astimezone(utc).replace(tzinfo=None) + datetime.timedelta(minutes=61),
        datetime.timedelta(minutes=1),
    )

    minute_array_grib = (
        (minute_array - np.datetime64(datetime.datetime(1970, 1, 1, 0, 0, 0)))
        .astype("timedelta64[s]")
        .astype(np.int32)
    )

    InterTminute = np.zeros((61, 5))  # Type
    InterPminute = np.full((61, 4), np.nan)  # Time, Intensity,Probability

    # Setup the time parameters for output and processing
    if timeMachine:
        daily_days = 1  # Number of days to output
        daily_day_hours = 1  # Additional hours to use in the processing
        ouputHours = 24
        ouputDays = 1

    elif timeMachineNear:
        daily_days = 8
        daily_day_hours = 5
        ouputHours = 24
        ouputDays = 1

    else:
        daily_days = 8
        daily_day_hours = 5

        if extendFlag:
            ouputHours = 168
        else:
            ouputHours = 48
        ouputDays = 8

    hour_array = np.arange(
        baseDay.astimezone(utc).replace(tzinfo=None),
        baseDay.astimezone(utc).replace(tzinfo=None)
        + datetime.timedelta(days=daily_days)
        + datetime.timedelta(hours=daily_day_hours),
        datetime.timedelta(hours=1),
    )

    numHours = len(hour_array)

    InterPhour = np.full((numHours, 27), np.nan)  # Time, Intensity,Probability

    hour_array_grib = (
        (hour_array - np.datetime64(datetime.datetime(1970, 1, 1, 0, 0, 0)))
        .astype("timedelta64[s]")
        .astype(np.int32)
    )

    # Timing Check
    if TIMING:
        print("Nearest IDX Start")
        print(datetime.datetime.now(datetime.UTC).replace(tzinfo=None) - T_Start)

    # HRRR
    if timeMachine is False:
        # Since the forecast files are pre-processed, they'll always be hourly and the same length. This avoids interpolation
        try:  # Add a fallback to GFS if these don't work
            # HRRR
            if ("hrrr_0-18" in sourceList) and ("hrrr_18-48" in sourceList):
                HRRR_StartIDX = nearest_index(dataOut_hrrrh[:, 0], baseDayUTC_Grib)
                H2_StartIDX = nearest_index(dataOut_h2[:, 0], dataOut_hrrrh[-1, 0]) + 1

                if (H2_StartIDX < 1) or (HRRR_StartIDX < 2):
                    if "hrrr_18-48" in sourceTimes:
                        sourceTimes.pop("hrrr_18-48", None)
                    if "hrrr_18-48" in sourceTimes:
                        sourceTimes.pop("hrrr_18-48", None)
                    if "hrrr_0-18" in sourceTimes:
                        sourceTimes.pop("hrrr_0-18", None)
                    if "hrrr_0-18" in sourceTimes:
                        sourceTimes.pop("hrrr_0-18", None)

                    # Log the error
                    logger.error(
                        "HRRR data not available for the requested time range."
                    )

                else:
                    HRRR_Merged = np.full((numHours, dataOut_h2.shape[1]), np.nan)
                    # The 0-18 hour HRRR data (dataOut_hrrrh) has fewer columns than the 18-48 hour data (dataOut_h2)
                    # when in timeMachine mode. Only concatenate the common columns (0-17).
                    common_cols = min(dataOut_hrrrh.shape[1], dataOut_h2.shape[1])
                    HRRR_Merged[
                        0 : (67 - HRRR_StartIDX) + (31 - H2_StartIDX), 0:common_cols
                    ] = np.concatenate(
                        (
                            dataOut_hrrrh[HRRR_StartIDX:, 0:common_cols],
                            dataOut_h2[H2_StartIDX:, 0:common_cols],
                        ),
                        axis=0,
                    )

            # NBM
            if "nbm" in sourceList:
                NBM_StartIDX = nearest_index(dataOut_nbm[:, 0], baseDayUTC_Grib)

                if NBM_StartIDX < 1:
                    if "nbm" in sourceList:
                        sourceList.remove("nbm")
                    if "nbm" in sourceTimes:
                        sourceTimes.pop("nbm", None)
                    logger.error("NBM data not available for the requested time range.")
                else:
                    NBM_Merged = np.full((numHours, dataOut_nbm.shape[1]), np.nan)
                    NBM_Merged[0 : (242 - NBM_StartIDX), :] = dataOut_nbm[
                        NBM_StartIDX : (numHours + NBM_StartIDX), :
                    ]

            # NBM FIre
            if "nbm_fire" in sourceList:
                NBM_Fire_StartIDX = nearest_index(
                    dataOut_nbmFire[:, 0], baseDayUTC_Grib
                )

                if NBM_Fire_StartIDX < 1:
                    if "nbm_fire" in sourceList:
                        sourceList.remove("nbm_fire")
                    if "nbm_fire" in sourceTimes:
                        sourceTimes.pop("nbm_fire", None)

                    logger.error(
                        "NBM Fire data not available for the requested time range."
                    )
                else:
                    NBM_Fire_Merged = np.full(
                        (numHours, dataOut_nbmFire.shape[1]), np.nan
                    )

                    NBM_Fire_Merged[0 : (229 - NBM_Fire_StartIDX), :] = dataOut_nbmFire[
                        NBM_Fire_StartIDX : (numHours + NBM_Fire_StartIDX), :
                    ]

        except Exception:
            print("HRRR or NBM data not available, falling back to GFS")
            print(traceback.print_exc())
            if "hrrr_18-48" in sourceTimes:
                sourceTimes.pop("hrrr_18-48", None)
            if "nbm_fire" in sourceTimes:
                sourceTimes.pop("nbm_fire", None)
            if "nbm" in sourceTimes:
                sourceTimes.pop("nbm", None)
            if "hrrr_0-18" in sourceTimes:
                sourceTimes.pop("hrrr_0-18", None)
            if "hrrr_subh" in sourceTimes:
                sourceTimes.pop("hrrr_subh", None)

            if "hrrrsubh" in sourceList:
                sourceList.remove("hrrrsubh")
            if "hrrr_0-18" in sourceList:
                sourceList.remove("hrrr_0-18")
            if "nbm" in sourceList:
                sourceList.remove("nbm")
            if "nbm_fire" in sourceList:
                sourceList.remove("nbm_fire")
            if "hrrr_18-48" in sourceList:
                sourceList.remove("hrrr_18-48")

        # GFS
        GFS_StartIDX = nearest_index(dataOut_gfs[:, 0], baseDayUTC_Grib)
        GFS_EndIDX = min((len(dataOut_gfs), (numHours + GFS_StartIDX)))
        GFS_Merged = np.zeros((numHours, dataOut_gfs.shape[1]))
        GFS_Merged[0 : (GFS_EndIDX - GFS_StartIDX), :] = dataOut_gfs[
            GFS_StartIDX:GFS_EndIDX, :
        ]

        # GEFS
        if "gefs" in sourceList:
            GEFS_StartIDX = nearest_index(dataOut_gefs[:, 0], baseDayUTC_Grib)
            GEFS_Merged = dataOut_gefs[GEFS_StartIDX : (numHours + GEFS_StartIDX), :]

    # Interpolate if Time Machine
    else:
        GFS_Merged = np.zeros((len(hour_array_grib), dataOut_gfs.shape[1]))
        for i in range(0, len(dataOut_gfs[0, :])):
            GFS_Merged[:, i] = np.interp(
                hour_array_grib,
                dataOut_gfs[:, 0].squeeze(),
                dataOut_gfs[:, i],
                left=np.nan,
                right=np.nan,
            )

        if "gefs" in sourceList:
            GEFS_Merged = np.zeros((len(hour_array_grib), dataOut_gefs.shape[1]))
            for i in range(0, len(dataOut_gefs[0, :])):
                GEFS_Merged[:, i] = np.interp(
                    hour_array_grib,
                    dataOut_gefs[:, 0].squeeze(),
                    dataOut_gefs[:, i],
                    left=np.nan,
                    right=np.nan,
                )
        if "nbm" in sourceList:
            NBM_Merged = np.zeros((len(hour_array_grib), dataOut_nbm.shape[1]))
            for i in range(0, len(dataOut_nbm[0, :])):
                NBM_Merged[:, i] = np.interp(
                    hour_array_grib,
                    dataOut_nbm[:, 0].squeeze(),
                    dataOut_nbm[:, i],
                    left=np.nan,
                    right=np.nan,
                )
        if "hrrr" in sourceList:
            HRRR_Merged = np.zeros((len(hour_array_grib), dataOut_hrrrh.shape[1]))
            for i in range(0, len(dataOut_hrrrh[0, :])):
                HRRR_Merged[:, i] = np.interp(
                    hour_array_grib,
                    dataOut_hrrrh[:, 0].squeeze(),
                    dataOut_hrrrh[:, i],
                    left=np.nan,
                    right=np.nan,
                )

    # Timing Check
    if TIMING:
        print("Array start")
        print(datetime.datetime.now(datetime.UTC).replace(tzinfo=None) - T_Start)

    InterPhour[:, DATA_HOURLY["time"]] = hour_array_grib

    # Daily array, 12 to 12
    # Have to redo the localize because of dayligt saving time
    day_array_grib = np.array(
        [
            pytzTZ.localize(
                datetime.datetime(
                    year=baseTime.year, month=baseTime.month, day=baseTime.day
                )
                + datetime.timedelta(days=i)
            )
            .astimezone(utc)
            .timestamp()
            for i in range(10)
        ]
    ).astype(np.int32)

    day_array_4am_grib = np.array(
        [
            pytzTZ.localize(
                datetime.datetime(
                    year=baseTime.year, month=baseTime.month, day=baseTime.day, hour=4
                )
                + datetime.timedelta(days=i)
            )
            .astimezone(utc)
            .timestamp()
            for i in range(10)
        ]
    ).astype(np.int32)

    day_array_6am_grib = np.array(
        [
            pytzTZ.localize(
                datetime.datetime(
                    year=baseTime.year, month=baseTime.month, day=baseTime.day, hour=6
                )
                + datetime.timedelta(days=i)
            )
            .astimezone(utc)
            .timestamp()
            for i in range(10)
        ]
    ).astype(np.int32)

    day_array_6pm_grib = np.array(
        [
            pytzTZ.localize(
                datetime.datetime(
                    year=baseTime.year, month=baseTime.month, day=baseTime.day, hour=18
                )
                + datetime.timedelta(days=i)
            )
            .astimezone(utc)
            .timestamp()
            for i in range(10)
        ]
    ).astype(np.int32)

    # day_array_grib = (np.datetime64(day_array) - np.datetime64(datetime.datetime(1970, 1, 1, 0, 0, 0))).astype(
    #    'timedelta64[s]').astype(np.int32)

    #    baseDay_6am_Local = datetime.datetime(year=baseTimeLocal.year, month=baseTimeLocal.month, day=baseTimeLocal.day,
    #                                          hour=6, minute=0, second=0)
    #    baseDayUTC_6am = baseDay_6am_Local - datetime.timedelta(minutes=tz_offset)
    #
    #    day_array_6am = np.arange(baseDayUTC_6am, baseDayUTC_6am + datetime.timedelta(days=9), datetime.timedelta(days=1))
    #    day_array_6am_grib = (day_array_6am - np.datetime64(datetime.datetime(1970, 1, 1, 0, 0, 0))).astype(
    #        'timedelta64[s]').astype(np.int32)
    #
    #    baseDay_6pm_Local = datetime.datetime(year=baseTimeLocal.year, month=baseTimeLocal.month, day=baseTimeLocal.day,
    #                                          hour=18, minute=0, second=0)
    #    baseDayUTC_6pm = baseDay_6pm_Local - datetime.timedelta(minutes=tz_offset)
    #    day_array_6pm = np.arange(baseDayUTC_6pm, baseDayUTC_6pm + datetime.timedelta(days=9), datetime.timedelta(days=1))
    #    day_array_6pm_grib = (day_array_6pm - np.datetime64(datetime.datetime(1970, 1, 1, 0, 0, 0))).astype(
    #        'timedelta64[s]').astype(np.int32)

    # Which hours map to which days
    hourlyDayIndex = np.full(len(hour_array_grib), int(MISSING_DATA))
    hourlyDay4amIndex = np.full(len(hour_array_grib), int(MISSING_DATA))
    hourlyHighIndex = np.full(len(hour_array_grib), int(MISSING_DATA))
    hourlyLowIndex = np.full(len(hour_array_grib), int(MISSING_DATA))

    # Zero to 9 to account for the four horus in day 8
    for d in range(0, 9):
        hourlyDayIndex[
            np.where(
                (hour_array_grib >= day_array_grib[d])
                & (hour_array_grib < day_array_grib[d + 1])
            )
        ] = d
        hourlyDay4amIndex[
            np.where(
                (hour_array_grib >= day_array_4am_grib[d])
                & (hour_array_grib < day_array_4am_grib[d + 1])
            )
        ] = d
        hourlyHighIndex[
            np.where(
                (hour_array_grib > day_array_6am_grib[d])
                & (hour_array_grib <= day_array_6pm_grib[d])
            )
        ] = d
        hourlyLowIndex[
            np.where(
                (hour_array_grib > day_array_6pm_grib[d])
                & (hour_array_grib <= day_array_6am_grib[d + 1])
            )
        ] = d

    if not timeMachine:
        hourlyDayIndex = hourlyDayIndex.astype(int)
        hourlyDay4amIndex = hourlyDay4amIndex.astype(int)
        hourlyHighIndex = hourlyHighIndex.astype(int)
        hourlyLowIndex = hourlyLowIndex.astype(int)
    else:
        # When running in timemachine mode, don't try to parse through different times, use the current 24h day for everything
        hourlyDayIndex = np.full(len(hour_array_grib), int(0))
        hourlyDay4amIndex = np.full(len(hour_array_grib), int(0))
        hourlyHighIndex = np.full(len(hour_array_grib), int(0))
        hourlyLowIndex = np.full(len(hour_array_grib), int(0))

    # +1 to account for the extra 4 hours of summary
    InterSday = np.zeros(shape=(daily_days + 1, 21))

    # Timing Check
    if TIMING:
        print("Sunrise start")
        print(datetime.datetime.now(datetime.UTC).replace(tzinfo=None) - T_Start)

    loc = LocationInfo("name", "region", tz_name, lat, az_Lon)

    # Calculate Sunrise, Sunset, Moon Phase
    for i in range(0, daily_days + 1):
        try:
            s = sun(
                loc.observer, date=baseDay + datetime.timedelta(days=i)
            )  # Use local to get the correct date

            InterSday[i, 17] = (
                (
                    np.datetime64(s["sunrise"].astimezone(utc).replace(tzinfo=None))
                    - np.datetime64(datetime.datetime(1970, 1, 1, 0, 0, 0))
                )
                .astype("timedelta64[s]")
                .astype(np.int32)
            )
            InterSday[i, 18] = (
                (
                    np.datetime64(s["sunset"].astimezone(utc).replace(tzinfo=None))
                    - np.datetime64(datetime.datetime(1970, 1, 1, 0, 0, 0))
                )
                .astype("timedelta64[s]")
                .astype(np.int32)
            )

            InterSday[i, 15] = (
                (
                    np.datetime64(s["dawn"].astimezone(utc).replace(tzinfo=None))
                    - np.datetime64(datetime.datetime(1970, 1, 1, 0, 0, 0))
                )
                .astype("timedelta64[s]")
                .astype(np.int32)
            )
            InterSday[i, 16] = (
                (
                    np.datetime64(s["dusk"].astimezone(utc).replace(tzinfo=None))
                    - np.datetime64(datetime.datetime(1970, 1, 1, 0, 0, 0))
                )
                .astype("timedelta64[s]")
                .astype(np.int32)
            )

        except ValueError:
            # If always sunny, (northern hemisphere during the summer) OR southern hemi during the winter
            if ((lat > 0) & (baseDay.month >= 4) & (baseDay.month <= 9)) or (
                (lat < 0) & (baseDay.month <= 3) | (baseDay.month >= 10)
            ):
                # Set sunrise to one second after midnight
                InterSday[i, 17] = day_array_grib[i] + np.timedelta64(1, "s").astype(
                    "timedelta64[s]"
                ).astype(np.int32)
                # Set sunset to one second before midnight the following day
                InterSday[i, 18] = (
                    day_array_grib[i]
                    + np.timedelta64(1, "D").astype("timedelta64[s]").astype(np.int32)
                    - np.timedelta64(1, "s").astype("timedelta64[s]").astype(np.int32)
                )

                # Set sunrise to one second after midnight
                InterSday[i, 15] = day_array_grib[i] + np.timedelta64(1, "s").astype(
                    "timedelta64[s]"
                ).astype(np.int32)
                # Set sunset to one second before midnight the following day
                InterSday[i, 16] = (
                    day_array_grib[i]
                    + np.timedelta64(1, "D").astype("timedelta64[s]").astype(np.int32)
                    - np.timedelta64(1, "s").astype("timedelta64[s]").astype(np.int32)
                )

            # Else
            else:
                # Set sunrise to two seconds before midnight
                InterSday[i, 17] = (
                    day_array_grib[i]
                    + np.timedelta64(1, "D").astype("timedelta64[s]").astype(np.int32)
                    - np.timedelta64(2, "s").astype("timedelta64[s]").astype(np.int32)
                )
                # Set sunset to one seconds before midnight
                InterSday[i, 18] = (
                    day_array_grib[i]
                    + np.timedelta64(1, "D").astype("timedelta64[s]").astype(np.int32)
                    - np.timedelta64(1, "s").astype("timedelta64[s]").astype(np.int32)
                )

                InterSday[i, 15] = (
                    day_array_grib[i]
                    + np.timedelta64(1, "D").astype("timedelta64[s]").astype(np.int32)
                    - np.timedelta64(2, "s").astype("timedelta64[s]").astype(np.int32)
                )
                # Set sunset to one seconds before midnight
                InterSday[i, 16] = (
                    day_array_grib[i]
                    + np.timedelta64(1, "D").astype("timedelta64[s]").astype(np.int32)
                    - np.timedelta64(1, "s").astype("timedelta64[s]").astype(np.int32)
                )

        m = moon.phase(baseDay + datetime.timedelta(days=i))
        InterSday[i, 19] = m / 27.99

    # Timing Check
    if TIMING:
        print("Interpolation Start")
        print(datetime.datetime.now(datetime.UTC).replace(tzinfo=None) - T_Start)

    # Interpolate for minutely
    # Concatenate HRRR and HRRR2
    if "gefs" in sourceList:
        gefsMinuteInterpolation = np.zeros(
            (len(minute_array_grib), len(dataOut_gefs[0, :]))
        )

    gfsMinuteInterpolation = np.zeros((len(minute_array_grib), len(dataOut_gfs[0, :])))

    nbmMinuteInterpolation = np.zeros((len(minute_array_grib), 18))

    if "hrrrsubh" in sourceList:
        hrrrSubHInterpolation = np.zeros((len(minute_array_grib), len(dataOut[0, :])))
        for i in range(len(dataOut[0, :]) - 1):
            hrrrSubHInterpolation[:, i + 1] = np.interp(
                minute_array_grib,
                dataOut[:, 0].squeeze(),
                dataOut[:, i + 1],
                left=np.nan,
                right=np.nan,
            )

        # Check for nan, which means SubH is out of range, and fall back to regular HRRR
        if np.isnan(hrrrSubHInterpolation[1, 1]):
            hrrrSubHInterpolation[:, HRRR_SUBH["gust"]] = np.interp(
                minute_array_grib,
                HRRR_Merged[:, 0].squeeze(),
                HRRR_Merged[:, HRRR["gust"]],
                left=np.nan,
                right=np.nan,
            )
            hrrrSubHInterpolation[:, HRRR_SUBH["pressure"]] = np.interp(
                minute_array_grib,
                HRRR_Merged[:, 0].squeeze(),
                HRRR_Merged[:, HRRR["pressure"]],
                left=np.nan,
                right=np.nan,
            )
            hrrrSubHInterpolation[:, HRRR_SUBH["temperature"]] = np.interp(
                minute_array_grib,
                HRRR_Merged[:, 0].squeeze(),
                HRRR_Merged[:, HRRR["temperature"]],
                left=np.nan,
                right=np.nan,
            )
            hrrrSubHInterpolation[:, HRRR_SUBH["dew_point"]] = np.interp(
                minute_array_grib,
                HRRR_Merged[:, 0].squeeze(),
                HRRR_Merged[:, HRRR["dew_point"]],
                left=np.nan,
                right=np.nan,
            )
            hrrrSubHInterpolation[:, HRRR_SUBH["wind_u"]] = np.interp(
                minute_array_grib,
                HRRR_Merged[:, 0].squeeze(),
                HRRR_Merged[:, HRRR["wind_u"]],
                left=np.nan,
                right=np.nan,
            )
            hrrrSubHInterpolation[:, HRRR_SUBH["wind_v"]] = np.interp(
                minute_array_grib,
                HRRR_Merged[:, 0].squeeze(),
                HRRR_Merged[:, HRRR["wind_v"]],
                left=np.nan,
                right=np.nan,
            )
            hrrrSubHInterpolation[:, HRRR_SUBH["precip_rate"]] = np.interp(
                minute_array_grib,
                HRRR_Merged[:, 0].squeeze(),
                HRRR_Merged[:, HRRR["precip_rate"]],
                left=np.nan,
                right=np.nan,
            )
            hrrrSubHInterpolation[:, HRRR_SUBH["snow"]] = np.interp(
                minute_array_grib,
                HRRR_Merged[:, 0].squeeze(),
                HRRR_Merged[:, HRRR["snow"]],
                left=np.nan,
                right=np.nan,
            )
            hrrrSubHInterpolation[:, HRRR_SUBH["ice"]] = np.interp(
                minute_array_grib,
                HRRR_Merged[:, 0].squeeze(),
                HRRR_Merged[:, HRRR["ice"]],
                left=np.nan,
                right=np.nan,
            )
            hrrrSubHInterpolation[:, HRRR_SUBH["freezing_rain"]] = np.interp(
                minute_array_grib,
                HRRR_Merged[:, 0].squeeze(),
                HRRR_Merged[:, HRRR["freezing_rain"]],
                left=np.nan,
                right=np.nan,
            )
            hrrrSubHInterpolation[:, HRRR_SUBH["rain"]] = np.interp(
                minute_array_grib,
                HRRR_Merged[:, 0].squeeze(),
                HRRR_Merged[:, HRRR["rain"]],
                left=np.nan,
                right=np.nan,
            )
            hrrrSubHInterpolation[:, HRRR_SUBH["refc"]] = np.interp(
                minute_array_grib,
                HRRR_Merged[:, 0].squeeze(),
                HRRR_Merged[:, HRRR["refc"]],
                left=np.nan,
                right=np.nan,
            )

            # Visibility is at a weird index
            hrrrSubHInterpolation[:, HRRR_SUBH["visibility"]] = np.interp(
                minute_array_grib,
                HRRR_Merged[:, 0].squeeze(),
                HRRR_Merged[:, HRRR["visibility"]],
                left=np.nan,
                right=np.nan,
            )
        if "gefs" in sourceList:
            gefsMinuteInterpolation[:, 3] = np.interp(
                minute_array_grib,
                dataOut_gefs[:, 0].squeeze(),
                dataOut_gefs[:, 3],
                left=np.nan,
                right=np.nan,
            )

    else:  # Use GEFS
        if "gefs" in sourceList:
            for i in range(len(dataOut_gefs[0, :]) - 1):
                gefsMinuteInterpolation[:, i + 1] = np.interp(
                    minute_array_grib,
                    dataOut_gefs[:, 0].squeeze(),
                    dataOut_gefs[:, i + 1],
                    left=np.nan,
                    right=np.nan,
                )

        else:  # GFS Fallback
            # This could be optimized by only interpolating the necessary columns
            for i in range(len(dataOut_gfs[0, :]) - 1):
                gfsMinuteInterpolation[:, i + 1] = np.interp(
                    minute_array_grib,
                    dataOut_gfs[:, 0].squeeze(),
                    dataOut_gfs[:, i + 1],
                    left=np.nan,
                    right=np.nan,
                )

    if "nbm" in sourceList:
        for i in [8, 12, 14, 15, 16, 17]:
            nbmMinuteInterpolation[:, i] = np.interp(
                minute_array_grib,
                dataOut_nbm[:, 0].squeeze(),
                dataOut_nbm[:, i],
                left=np.nan,
                right=np.nan,
            )

    # Timing Check
    if TIMING:
        print("Minutely Start")
        print(datetime.datetime.now(datetime.UTC).replace(tzinfo=None) - T_Start)

    InterPminute[:, 0] = minute_array_grib

    # "precipProbability"
    # Use NBM where available
    if "nbm" in sourceList:
        InterPminute[:, 2] = nbmMinuteInterpolation[:, 12] * 0.01
    elif "gefs" in sourceList:
        InterPminute[:, 2] = gefsMinuteInterpolation[:, 1]
    else:  # Missing (-999) fallback
        InterPminute[:, 2] = np.ones(len(minute_array_grib)) * MISSING_DATA

    # Less than 5% set to 0
    InterPminute[InterPminute[:, 2] < 0.05, 2] = 0

    # Precipitation Type
    # IF HRRR, use that, otherwise GEFS
    if "hrrrsubh" in sourceList:
        for i in [
            HRRR_SUBH["snow"],
            HRRR_SUBH["ice"],
            HRRR_SUBH["freezing_rain"],
            HRRR_SUBH["rain"],
        ]:
            InterTminute[:, i - 7] = hrrrSubHInterpolation[:, i]
    elif "nbm" in sourceList:
        # 14 = Rain (1,2), 15 = Freezing Rain/ Ice (3,4), 16 = Snow (5,6,7), 17 = Ice (8,9)
        # https://www.nco.ncep.noaa.gov/pmb/docs/grib2/grib2_doc/grib2_table4-201.shtml

        # Snow
        InterTminute[:, 1] = nbmMinuteInterpolation[:, 16]
        # Ice
        InterTminute[:, 2] = nbmMinuteInterpolation[:, 17]
        # Freezing Rain
        InterTminute[:, 3] = nbmMinuteInterpolation[:, 15]
        # Rain
        InterTminute[:, 4] = nbmMinuteInterpolation[:, 14]
    elif "gefs" in sourceList:
        for i in [4, 5, 6, 7]:
            InterTminute[:, i - 3] = gefsMinuteInterpolation[:, i]
    else:  # GFS Fallback
        for i in [12, 13, 14, 15]:
            InterTminute[:, i - 11] = gfsMinuteInterpolation[:, i]

    # If all nan, set pchance to -999, otherwise determine the predominant type
    maxPchance = (
        np.argmax(InterTminute, axis=1)
        if not np.any(np.isnan(InterTminute))
        else np.full(len(minute_array_grib), 5)
    )
    pTypes = ["none", "snow", "sleet", "sleet", "rain", MISSING_DATA]
    pTypesText = ["Clear", "Snow", "Sleet", "Sleet", "Rain", MISSING_DATA]
    pTypesIcon = ["clear", "snow", "sleet", "sleet", "rain", MISSING_DATA]

    minuteType = [pTypes[maxPchance[idx]] for idx in range(61)]

    precipTypes = np.array(minuteType)

    if "hrrrsubh" in sourceList:
        InterPminute[:, 1] = (
            dbz_to_rate(hrrrSubHInterpolation[:, 12], precipTypes) * prepIntensityUnit
        )
    elif "nbm" in sourceList:
        InterPminute[:, 1] = nbmMinuteInterpolation[:, 8] * prepIntensityUnit
    elif "gefs" in sourceList:
        InterPminute[:, 1] = gefsMinuteInterpolation[:, 2] * prepIntensityUnit
    else:
        InterPminute[:, 1] = (
            dbz_to_rate(gfsMinuteInterpolation[:, 21], precipTypes) * prepIntensityUnit
        )

    if "hrrrsubh" not in sourceList:
        # Set intensity to zero if POP == 0
        InterPminute[InterPminute[:, 2] == 0, 1] = 0

    # "precipIntensityError"
    if "gefs" in sourceList:
        InterPminute[:, 3] = gefsMinuteInterpolation[:, 3] * prepIntensityUnit
    else:  # Missing
        InterPminute[:, 3] = np.ones(len(minute_array_grib)) * MISSING_DATA

    # Create list of icons based off of maxPchance
    minuteKeys = [
        "time",
        "precipIntensity",
        "precipProbability",
        "precipIntensityError",
        "precipType",
    ]

    # Assign pfactors for rain and snow for intensity
    pFacMinute = np.zeros((len(minute_array_grib)))
    pFacMinute[((maxPchance == 4) | (maxPchance == 2) | (maxPchance == 3))] = (
        1  # Rain, Ice
    )
    # Note, this means that intensity is always in liquid water equivalent
    pFacMinute[(maxPchance == 1)] = 1  # Snow

    if "hrrrsubh" in sourceList:
        # Sometimes reflectivity shows precipitation when the type is none which causes the intensity to suddenly drop to 0
        # Setting the pFacMinute for None type to 1 will prevent this issue
        # Is worth testing to see if this causes unintended side effects
        pFacMinute[(maxPchance == 0)] = 1  # None

    minuteTimes = InterPminute[:, 0]
    minuteIntensity = np.maximum(np.round(InterPminute[:, 1] * pFacMinute, 4), 0)
    minuteProbability = np.minimum(np.maximum(np.round(InterPminute[:, 2], 2), 0), 1)
    minuteIntensityError = np.maximum(np.round(InterPminute[:, 3], 2), 0)

    # Convert nan to -999 for json
    minuteIntensity[np.isnan(minuteIntensity)] = MISSING_DATA
    minuteProbability[np.isnan(minuteProbability)] = MISSING_DATA
    minuteIntensityError[np.isnan(minuteIntensityError)] = MISSING_DATA

    minuteDict = [
        dict(
            zip(
                minuteKeys,
                [
                    int(minuteTimes[idx]),
                    float(minuteIntensity[idx]),
                    float(minuteProbability[idx]),
                    float(minuteIntensityError[idx]),
                    minuteType[idx],
                ],
            )
        )
        for idx in range(61)
    ]

    # Timing Check
    if TIMING:
        print("Hourly start")
        print(datetime.datetime.now(datetime.UTC).replace(tzinfo=None) - T_Start)

    ## Approach
    # Use NBM where available
    # Use GFS past the end of NBM
    # Use HRRRH/ HRRRH2 if requested (?)
    # Use HRRR for some other variables

    # Precipitation Type
    # NBM
    maxPchanceHour = np.full((len(hour_array_grib), 3), MISSING_DATA)

    if "nbm" in sourceList:
        InterThour = np.zeros(shape=(len(hour_array), 5))  # Type
        InterThour[:, 1] = NBM_Merged[:, NBM["snow"]]
        InterThour[:, 2] = NBM_Merged[:, NBM["ice"]]
        InterThour[:, 3] = NBM_Merged[:, NBM["freezing_rain"]]
        InterThour[:, 4] = NBM_Merged[:, NBM["rain"]]

        # 14 = Rain (1,2), 15 = Freezing Rain/ Ice (3,4), 16 = Snow (5,6,7), 17 = Ice (8,9)
        # https://www.nco.ncep.noaa.gov/pmb/docs/grib2/grib2_doc/grib2_table4-201.shtml

        # Fix rounding issues
        InterThour[InterThour < 0.01] = 0

        maxPchanceHour[:, 0] = np.argmax(InterThour, axis=1)

        # Put Nan's where they exist in the original data
        maxPchanceHour[np.isnan(InterThour[:, 1]), 0] = MISSING_DATA

    # HRRR
    if ("hrrr_0-18" in sourceList) and ("hrrr_18-48" in sourceList):
        InterThour = np.zeros(shape=(len(hour_array), 5))
        InterThour[:, 1] = HRRR_Merged[:, HRRR["snow"]]
        InterThour[:, 2] = HRRR_Merged[:, HRRR["ice"]]
        InterThour[:, 3] = HRRR_Merged[:, HRRR["freezing_rain"]]
        InterThour[:, 4] = HRRR_Merged[:, HRRR["rain"]]

        # Fix rounding issues
        InterThour[InterThour < 0.01] = 0
        maxPchanceHour[:, 1] = np.argmax(InterThour, axis=1)
        # Put Nan's where they exist in the original data
        maxPchanceHour[np.isnan(InterThour[:, 1]), 1] = MISSING_DATA

    # GEFS
    if "gefs" in sourceList:
        InterThour = np.zeros(shape=(len(hour_array), 5))  # Type
        for i in [GEFS["snow"], GEFS["ice"], GEFS["freezing_rain"], GEFS["rain"]]:
            InterThour[:, i - 3] = GEFS_Merged[:, i]

        # 4 = Snow, 5 = Sleet, 6 = Freezing Rain, 7 = Rain

        # Fix rounding issues
        InterThour[InterThour < 0.01] = 0

        maxPchanceHour[:, 2] = np.argmax(InterThour, axis=1)

        # Put Nan's where they exist in the original data
        maxPchanceHour[np.isnan(InterThour[:, 1]), 2] = MISSING_DATA
    else:  # GFS Fallback
        InterThour = np.zeros(shape=(len(hour_array), 5))  # Type
        for i in [GFS["snow"], GFS["ice"], GFS["freezing_rain"], GFS["rain"]]:
            InterThour[:, i - 11] = GFS_Merged[:, i]

        # 12 = Snow, 13 = Sleet, 14 = Freezing Rain, 15 = Rain

        # Fix rounding issues
        InterThour[InterThour < 0.01] = 0

        maxPchanceHour[:, 2] = np.argmax(InterThour, axis=1)

        # Put Nan's where they exist in the original data
        maxPchanceHour[np.isnan(InterThour[:, 1]), 2] = MISSING_DATA

    # Intensity
    # NBM
    prcipIntensityHour = np.full((len(hour_array_grib), 3), np.nan)
    if "nbm" in sourceList:
        prcipIntensityHour[:, 0] = NBM_Merged[:, NBM["precip_rate"]]
    # HRRR
    if ("hrrr_0-18" in sourceList) and ("hrrr_18-48" in sourceList):
        prcipIntensityHour[:, 1] = HRRR_Merged[:, HRRR["precip_rate"]] * 3600
    # GEFS
    if "gefs" in sourceList:
        prcipIntensityHour[:, 2] = GEFS_Merged[:, GEFS["accumulation"]]
    else:  # GFS Fallback
        prcipIntensityHour[:, 2] = GFS_Merged[:, GFS["precip_rate"]] * 3600

    # Take first non-NaN value
    InterPhour[:, DATA_HOURLY["intensity"]] = (
        np.choose(np.argmin(np.isnan(prcipIntensityHour), axis=1), prcipIntensityHour.T)
        * prepIntensityUnit
    )

    # Set zero as the floor
    InterPhour[:, DATA_HOURLY["intensity"]] = np.maximum(
        InterPhour[:, DATA_HOURLY["intensity"]], 0
    )

    # Use the same type value as the intensity
    InterPhour[:, DATA_HOURLY["type"]] = np.choose(
        np.argmin(np.isnan(prcipIntensityHour), axis=1), maxPchanceHour.T
    )
    # Probability
    # NBM
    prcipProbabilityHour = np.full((len(hour_array_grib), 2), np.nan)
    if "nbm" in sourceList:
        prcipProbabilityHour[:, 0] = NBM_Merged[:, NBM["pop"]] * 0.01
    # GEFS
    if "gefs" in sourceList:
        prcipProbabilityHour[:, 1] = GEFS_Merged[:, GEFS["pop"]]

    # Take first non-NaN value
    InterPhour[:, DATA_HOURLY["prob"]] = np.choose(
        np.argmin(np.isnan(prcipProbabilityHour), axis=1), prcipProbabilityHour.T
    )
    # Cap at 1
    InterPhour[:, DATA_HOURLY["prob"]] = clipLog(
        InterPhour[:, DATA_HOURLY["prob"]],
        CLIP_PROB["min"],
        CLIP_PROB["max"],
        "Probability Hour",
    )

    # Less than 5% set to 0
    InterPhour[InterPhour[:, DATA_HOURLY["prob"]] < 0.05, DATA_HOURLY["prob"]] = 0

    # Set intensity to zero if POP == 0
    InterPhour[InterPhour[:, DATA_HOURLY["prob"]] == 0, 2] = 0

    # Intensity Error
    # GEFS
    if "gefs" in sourceList:
        InterPhour[:, DATA_HOURLY["error"]] = np.maximum(
            GEFS_Merged[:, GEFS["error"]] * prepIntensityUnit, 0
        )

    ### Temperature
    TemperatureHour = np.full((len(hour_array_grib), 3), np.nan)
    if "nbm" in sourceList:
        TemperatureHour[:, 0] = NBM_Merged[:, NBM["temperature"]]

    if ("hrrr_0-18" in sourceList) and ("hrrr_18-48" in sourceList):
        TemperatureHour[:, 1] = HRRR_Merged[:, HRRR["temperature"]]

    if "gfs" in sourceList:
        TemperatureHour[:, 2] = GFS_Merged[:, GFS["temperature"]]

    # Take first non-NaN value
    InterPhour[:, DATA_HOURLY["temp"]] = np.choose(
        np.argmin(np.isnan(TemperatureHour), axis=1), TemperatureHour.T
    )

    # Clip between -90 and 60
    InterPhour[:, DATA_HOURLY["temp"]] = clipLog(
        InterPhour[:, DATA_HOURLY["temp"]],
        CLIP_TEMP["min"],
        CLIP_TEMP["max"],
        "Temperature Hour",
    )

    ### Dew Point
    DewPointHour = np.full((len(hour_array_grib), 3), np.nan)
    if "nbm" in sourceList:
        DewPointHour[:, 0] = NBM_Merged[:, NBM["dew_point"]]
    if ("hrrr_0-18" in sourceList) and ("hrrr_18-48" in sourceList):
        DewPointHour[:, 1] = HRRR_Merged[:, HRRR["dew_point"]]
    if "gfs" in sourceList:
        DewPointHour[:, 2] = GFS_Merged[:, GFS["dew_point"]]
    InterPhour[:, DATA_HOURLY["dew"]] = np.choose(
        np.argmin(np.isnan(DewPointHour), axis=1), DewPointHour.T
    )

    # Clip between -90 and 60 C
    InterPhour[:, DATA_HOURLY["dew"]] = clipLog(
        InterPhour[:, DATA_HOURLY["dew"]],
        CLIP_TEMP["min"],
        CLIP_TEMP["max"],
        "Dew Point Hour",
    )

    ### Humidity
    HumidityHour = np.full((len(hour_array_grib), 3), np.nan)
    if "nbm" in sourceList:
        HumidityHour[:, 0] = NBM_Merged[:, NBM["humidity"]]
    if ("hrrr_0-18" in sourceList) and ("hrrr_18-48" in sourceList):
        HumidityHour[:, 1] = HRRR_Merged[:, HRRR["humidity"]]
    if "gfs" in sourceList:
        HumidityHour[:, 2] = GFS_Merged[:, GFS["humidity"]]
    InterPhour[:, DATA_HOURLY["humidity"]] = (
        np.choose(np.argmin(np.isnan(HumidityHour), axis=1), HumidityHour.T) * humidUnit
    )

    # Clip between 0 and 1
    InterPhour[:, DATA_HOURLY["humidity"]] = clipLog(
        InterPhour[:, DATA_HOURLY["humidity"]],
        CLIP_HUMIDITY["min"],
        CLIP_HUMIDITY["max"],
        "Humidity Hour",
    )

    ### Pressure
    PressureHour = np.full((len(hour_array_grib), 2), np.nan)
    if ("hrrr_0-18" in sourceList) and ("hrrr_18-48" in sourceList):
        PressureHour[:, 0] = HRRR_Merged[:, HRRR["pressure"]]
    if "gfs" in sourceList:
        PressureHour[:, 1] = GFS_Merged[:, GFS["pressure"]]
    InterPhour[:, DATA_HOURLY["pressure"]] = (
        np.choose(np.argmin(np.isnan(PressureHour), axis=1), PressureHour.T)
        * pressUnits
    )

    # Clip between 800 and 1100
    InterPhour[:, DATA_HOURLY["pressure"]] = clipLog(
        InterPhour[:, DATA_HOURLY["pressure"]],
        CLIP_PRESSURE["min"],
        CLIP_PRESSURE["max"],
        "Pressure Hour",
    )

    ### Wind Speed
    WindSpeedHour = np.full((len(hour_array_grib), 3), np.nan)
    if "nbm" in sourceList:
        WindSpeedHour[:, 0] = NBM_Merged[:, NBM["wind_speed"]]
    if ("hrrr_0-18" in sourceList) and ("hrrr_18-48" in sourceList):
        WindSpeedHour[:, 1] = np.sqrt(
            HRRR_Merged[:, HRRR["wind_u"]] ** 2 + HRRR_Merged[:, HRRR["wind_v"]] ** 2
        )
    if "gfs" in sourceList:
        WindSpeedHour[:, 2] = np.sqrt(
            GFS_Merged[:, GFS["wind_u"]] ** 2 + GFS_Merged[:, GFS["wind_v"]] ** 2
        )

    InterPhour[:, DATA_HOURLY["wind"]] = np.choose(
        np.argmin(np.isnan(WindSpeedHour), axis=1), WindSpeedHour.T
    )

    # Clip between 0 and 400
    InterPhour[:, DATA_HOURLY["wind"]] = (
        clipLog(
            InterPhour[:, DATA_HOURLY["wind"]],
            CLIP_WIND["min"],
            CLIP_WIND["max"],
            "Wind Speed",
        )
        * windUnit
    )

    ### Wind Gust
    WindGustHour = np.full((len(hour_array_grib), 3), np.nan)
    if "nbm" in sourceList:
        WindGustHour[:, 0] = NBM_Merged[:, NBM["gust"]]
    if ("hrrr_0-18" in sourceList) and ("hrrr_18-48" in sourceList):
        WindGustHour[:, 1] = HRRR_Merged[:, HRRR["gust"]]
    if "gfs" in sourceList:
        WindGustHour[:, 2] = GFS_Merged[:, GFS["gust"]]
    InterPhour[:, DATA_HOURLY["gust"]] = np.choose(
        np.argmin(np.isnan(WindGustHour), axis=1), WindGustHour.T
    )
    # Clip between 0 and 400
    InterPhour[:, DATA_HOURLY["gust"]] = (
        clipLog(
            InterPhour[:, DATA_HOURLY["gust"]],
            CLIP_WIND["min"],
            CLIP_WIND["max"],
            "Wind Gust Hour",
        )
        * windUnit
    )

    ### Wind Bearing
    WindBearingHour = np.full((len(hour_array_grib), 3), np.nan)
    if "nbm" in sourceList:
        WindBearingHour[:, 0] = NBM_Merged[:, NBM["wind_direction"]]
    if ("hrrr_0-18" in sourceList) and ("hrrr_18-48" in sourceList):
        WindBearingHour[:, 1] = np.rad2deg(
            np.mod(
                np.arctan2(
                    HRRR_Merged[:, HRRR["wind_u"]], HRRR_Merged[:, HRRR["wind_v"]]
                )
                + np.pi,
                2 * np.pi,
            )
        )
    if "gfs" in sourceList:
        WindBearingHour[:, 2] = np.rad2deg(
            np.mod(
                np.arctan2(GFS_Merged[:, GFS["wind_u"]], GFS_Merged[:, GFS["wind_v"]])
                + np.pi,
                2 * np.pi,
            )
        )
    InterPhour[:, DATA_HOURLY["bearing"]] = np.mod(
        np.choose(np.argmin(np.isnan(WindBearingHour), axis=1), WindBearingHour.T), 360
    )

    ### Cloud Cover
    CloudCoverHour = np.full((len(hour_array_grib), 3), np.nan)
    if "nbm" in sourceList:
        CloudCoverHour[:, 0] = NBM_Merged[:, NBM["cloud_cover"]]
    if ("hrrr_0-18" in sourceList) and ("hrrr_18-48" in sourceList):
        CloudCoverHour[:, 1] = HRRR_Merged[:, HRRR["cloud_cover"]]
    if "gfs" in sourceList:
        CloudCoverHour[:, 2] = GFS_Merged[:, GFS["cloud_cover"]]
    InterPhour[:, DATA_HOURLY["cloud"]] = np.maximum(
        np.choose(np.argmin(np.isnan(CloudCoverHour), axis=1), CloudCoverHour.T) * 0.01,
        0,
    )
    # Clip between 0 and 1
    InterPhour[:, DATA_HOURLY["cloud"]] = clipLog(
        InterPhour[:, DATA_HOURLY["cloud"]],
        CLIP_CLOUD["min"],
        CLIP_CLOUD["max"],
        "Cloud Cover Hour",
    )

    ### UV Index
    if "gfs" in sourceList:
        InterPhour[:, DATA_HOURLY["uv"]] = clipLog(
            GFS_Merged[:, GFS["uv"]] * 18.9 * 0.025,
            CLIP_UV["min"],
            CLIP_UV["max"],
            "UV Hour",
        )

        # Fix small negative zero
        # InterPhour[InterPhour[:, 14]<0, 14] = 0

    ### Visibility
    VisibilityHour = np.full((len(hour_array_grib), 3), np.nan)
    if "nbm" in sourceList:
        VisibilityHour[:, 0] = NBM_Merged[:, NBM["visibility"]]

        # Filter out missing visibility values
        VisibilityHour[VisibilityHour[:, 0] < -1, 0] = np.nan
        VisibilityHour[VisibilityHour[:, 0] > 1e6, 0] = np.nan
    if ("hrrr_0-18" in sourceList) and ("hrrr_18-48" in sourceList):
        VisibilityHour[:, 1] = HRRR_Merged[:, HRRR["visibility"]]
    if "gfs" in sourceList:
        VisibilityHour[:, 2] = GFS_Merged[:, GFS["visibility"]]

    InterPhour[:, DATA_HOURLY["vis"]] = (
        np.clip(
            np.choose(np.argmin(np.isnan(VisibilityHour), axis=1), VisibilityHour.T),
            CLIP_VIS["min"],
            CLIP_VIS["max"],
        )
        * visUnits
    )

    ### Ozone Index
    if "gfs" in sourceList:
        InterPhour[:, DATA_HOURLY["ozone"]] = clipLog(
            GFS_Merged[:, GFS["ozone"]],
            CLIP_OZONE["min"],
            DATA_POINT_CLIPS["ozone"],
            "Ozone Hour",
        )

    ### Precipitation Accumulation
    PrecpAccumHour = np.full((len(hour_array_grib), 4), np.nan)
    # NBM
    if "nbm" in sourceList:
        PrecpAccumHour[:, 0] = NBM_Merged[:, NBM["precip_rate"]]
    # HRRR
    if ("hrrr_0-18" in sourceList) and ("hrrr_18-48" in sourceList):
        PrecpAccumHour[:, 1] = HRRR_Merged[:, HRRR["accumulation"]]
    # GEFS
    if "gefs" in sourceList:
        PrecpAccumHour[:, 2] = GEFS_Merged[:, GEFS["accumulation"]]
    # GFS
    if "gfs" in sourceList:
        PrecpAccumHour[:, 3] = GFS_Merged[:, GFS["accumulation"]]

    InterPhour[:, DATA_HOURLY["accum"]] = np.maximum(
        np.choose(np.argmin(np.isnan(PrecpAccumHour), axis=1), PrecpAccumHour.T)
        * prepAccumUnit,
        0,
    )

    # Set accumulation to zero if POP == 0
    InterPhour[InterPhour[:, DATA_HOURLY["prob"]] == 0, DATA_HOURLY["accum"]] = 0

    ### Near Storm Distance
    if "gfs" in sourceList:
        InterPhour[:, DATA_HOURLY["storm_dist"]] = np.maximum(
            GFS_Merged[:, GFS["storm_distance"]] * visUnits, 0
        )

    ### Near Storm Direction
    if "gfs" in sourceList:
        InterPhour[:, DATA_HOURLY["storm_dir"]] = GFS_Merged[:, GFS["storm_direction"]]

    # Air quality/ smoke
    if ("hrrr_0-18" in sourceList) and ("hrrr_18-48" in sourceList):
        InterPhour[:, DATA_HOURLY["smoke"]] = clipLog(
            HRRR_Merged[:, HRRR["smoke"]],
            CLIP_SMOKE["min"],
            DATA_POINT_CLIPS["smoke"],
            "Air quality Hour",
        )  # Maximum US AQI value for PM2.5 (smoke) is 500 which corresponds to 500 PM2.5
    else:
        InterPhour[:, DATA_HOURLY["smoke"]] = MISSING_DATA

    # Fire Index
    if "nbm_fire" in sourceList:
        InterPhour[:, DATA_HOURLY["fire"]] = clipLog(
            NBM_Fire_Merged[:, NBM_FIRE_INDEX],
            CLIP_FIRE["min"],
            DATA_POINT_CLIPS["fire"],
            "Fire Hour",
        )

    # Convert wind speed from its display unit to m/s for the apparent temperature
    windSpeedMps = InterPhour[:, DATA_HOURLY["wind"]] / windUnit

    # Calculate the apparent temperature
    InterPhour[:, DATA_HOURLY["apparent"]] = calculate_apparent_temperature(
        InterPhour[:, DATA_HOURLY["temp"]],  # Air temperature in Kelvin
        InterPhour[:, DATA_HOURLY["humidity"]],  # Relative humidity (0.0 to 1.0)
        windSpeedMps,  # Wind speed in meters per second
    )

    ### Feels Like Temperature
    AppTemperatureHour = np.full((len(hour_array_grib), 2), np.nan)
    if "nbm" in sourceList:
        AppTemperatureHour[:, 0] = NBM_Merged[:, NBM["apparent_temperature"]]

    if "gfs" in sourceList:
        AppTemperatureHour[:, 1] = GFS_Merged[:, GFS["apparent_temperature"]]

    # Take first non-NaN value
    InterPhour[:, DATA_HOURLY["feels_like"]] = np.choose(
        np.argmin(np.isnan(AppTemperatureHour), axis=1), AppTemperatureHour.T
    )

    # Clip between -90 and 60
    InterPhour[:, DATA_HOURLY["feels_like"]] = clipLog(
        InterPhour[:, DATA_HOURLY["feels_like"]],
        CLIP_FEELS_LIKE["min"],
        CLIP_FEELS_LIKE["max"],
        "Feels Like Hour",
    )

    # Set temperature units
    if tempUnits == 0:
        InterPhour[:, DATA_HOURLY["temp"] : DATA_HOURLY["humidity"]] = (
            InterPhour[:, DATA_HOURLY["temp"] : DATA_HOURLY["humidity"]] - 273.15
        ) * 9 / 5 + 32
        InterPhour[:, DATA_HOURLY["feels_like"]] = (
            InterPhour[:, DATA_HOURLY["feels_like"]] - 273.15
        ) * 9 / 5 + 32
    else:
        InterPhour[:, DATA_HOURLY["temp"] : DATA_HOURLY["humidity"]] = (
            InterPhour[:, DATA_HOURLY["temp"] : DATA_HOURLY["humidity"]] - tempUnits
        )
        InterPhour[:, DATA_HOURLY["feels_like"]] = (
            InterPhour[:, DATA_HOURLY["feels_like"]] - tempUnits
        )

    # Add a global check for weird values, since nothing should ever be greater than 10000
    # Keep time col
    InterPhourData = InterPhour[:, DATA_HOURLY["type"] :]
    InterPhourData[InterPhourData > CLIP_GLOBAL["max"]] = np.nan
    InterPhourData[InterPhourData < CLIP_GLOBAL["min"]] = np.nan
    InterPhour[:, 1:] = InterPhourData

    hourList = []
    hourIconList = []
    hourTextList = []

    # Find snow and liqiud precip
    # Set to zero as baseline
    InterPhour[:, DATA_HOURLY["rain"]] = 0
    InterPhour[:, DATA_HOURLY["snow"]] = 0
    InterPhour[:, DATA_HOURLY["ice"]] = 0

    # Accumulations in liquid equivalent
    InterPhour[InterPhour[:, DATA_HOURLY["type"]] == 4, DATA_HOURLY["rain"]] = (
        InterPhour[InterPhour[:, DATA_HOURLY["type"]] == 4, DATA_HOURLY["accum"]]
    )  # rain

    # 10:1 Snow factor applied here!
    InterPhour[InterPhour[:, DATA_HOURLY["type"]] == 1, DATA_HOURLY["snow"]] = (
        InterPhour[InterPhour[:, DATA_HOURLY["type"]] == 1, DATA_HOURLY["accum"]] * 10
    )  # Snow

    InterPhour[
        (
            (InterPhour[:, DATA_HOURLY["type"]] == 2)
            | (InterPhour[:, DATA_HOURLY["type"]] == 3)
        ),
        DATA_HOURLY["ice"],
    ] = (
        InterPhour[
            (
                (InterPhour[:, DATA_HOURLY["type"]] == 2)
                | (InterPhour[:, DATA_HOURLY["type"]] == 3)
            ),
            DATA_HOURLY["accum"],
        ]
        * 1
    )  # Ice

    # Rain
    # Calculate prep accumulation for current day before zeroing
    dayZeroPrepRain = InterPhour[:, DATA_HOURLY["rain"]].copy()
    # Everything that isn't the current day
    dayZeroPrepRain[hourlyDayIndex != 0] = 0
    # Everything after the request time
    if not (timeMachine or timeMachineNear):
        dayZeroPrepRain[int(baseTimeOffset) :] = 0

    # Snow
    # Calculate prep accumulation for current day before zeroing
    dayZeroPrepSnow = InterPhour[:, DATA_HOURLY["snow"]].copy()
    # Everything that isn't the current day
    dayZeroPrepSnow[hourlyDayIndex != 0] = 0
    # Everything after the request time
    if not (timeMachine or timeMachineNear):
        dayZeroPrepSnow[int(baseTimeOffset) :] = 0

    # Sleet
    # Calculate prep accumulation for current day before zeroing
    dayZeroPrepSleet = InterPhour[:, DATA_HOURLY["ice"]].copy()
    # Everything that isn't the current day
    dayZeroPrepSleet[hourlyDayIndex != 0] = 0
    # Everything after the request time
    if not (timeMachine or timeMachineNear):
        dayZeroPrepSleet[int(baseTimeOffset) :] = 0

    # Accumulations in liquid equivalent
    dayZeroRain = dayZeroPrepRain.sum().round(4)  # rain
    dayZeroSnow = dayZeroPrepSnow.sum().round(4)  # Snow
    dayZeroIce = dayZeroPrepSleet.sum().round(4)  # Ice

    # Zero prep intensity and accum before forecast time
    InterPhour[0 : int(baseTimeOffset), DATA_HOURLY["intensity"]] = 0
    InterPhour[0 : int(baseTimeOffset), DATA_HOURLY["accum"]] = 0
    InterPhour[0 : int(baseTimeOffset), DATA_HOURLY["rain"]] = 0
    InterPhour[0 : int(baseTimeOffset), DATA_HOURLY["snow"]] = 0
    InterPhour[0 : int(baseTimeOffset), DATA_HOURLY["ice"]] = 0

    # Zero prep prob before forecast time
    InterPhour[0 : int(baseTimeOffset), DATA_HOURLY["prob"]] = 0

    # Assign pfactors for rain and snow for intensity
    pFacHour = np.zeros((len(hour_array)))
    pFacHour[
        (
            (InterPhour[:, DATA_HOURLY["type"]] == 4)
            | (InterPhour[:, DATA_HOURLY["type"]] == 2)
            | (InterPhour[:, DATA_HOURLY["type"]] == 3)
        )
    ] = 1  # Rain, Ice
    # NOTE, this means that intensity is always liquid water equivalent.
    pFacHour[(InterPhour[:, DATA_HOURLY["type"]] == 1)] = 1  # Snow

    InterPhour[:, DATA_HOURLY["intensity"]] = (
        InterPhour[:, DATA_HOURLY["intensity"]] * pFacHour
    )

    # pTypeMap = {0: 'none', 1: 'snow', 2: 'sleet', 3: 'sleet', 4: 'rain'}
    pTypeMap = np.array(["none", "snow", "sleet", "sleet", "rain"])
    pTextMap = np.array(["None", "Snow", "Sleet", "Sleet", "Rain"])
    PTypeHour = pTypeMap[InterPhour[:, 1].astype(int)]
    PTextHour = pTextMap[InterPhour[:, 1].astype(int)]

    # Round all to 2 except precipitations
    InterPhour[:, DATA_HOURLY["prob"]] = InterPhour[:, DATA_HOURLY["prob"]].round(2)
    InterPhour[:, DATA_HOURLY["temp"] : DATA_HOURLY["accum"]] = InterPhour[
        :, DATA_HOURLY["temp"] : DATA_HOURLY["accum"]
    ].round(2)
    InterPhour[:, DATA_HOURLY["storm_dist"] : DATA_HOURLY["rain"]] = InterPhour[
        :, DATA_HOURLY["storm_dist"] : DATA_HOURLY["rain"]
    ].round(2)
    InterPhour[:, DATA_HOURLY["fire"] : 26] = InterPhour[
        :, DATA_HOURLY["fire"] : 26
    ].round(2)

    # Round to 4
    InterPhour[:, DATA_HOURLY["type"] : DATA_HOURLY["prob"]] = InterPhour[
        :, DATA_HOURLY["type"] : DATA_HOURLY["prob"]
    ].round(4)
    InterPhour[:, DATA_HOURLY["error"] : DATA_HOURLY["temp"]] = InterPhour[
        :, DATA_HOURLY["error"] : DATA_HOURLY["temp"]
    ].round(4)
    InterPhour[:, DATA_HOURLY["accum"]] = InterPhour[:, DATA_HOURLY["accum"]].round(4)
    InterPhour[:, DATA_HOURLY["rain"] : DATA_HOURLY["fire"]] = InterPhour[
        :, DATA_HOURLY["rain"] : DATA_HOURLY["fire"]
    ].round(4)

    # Fix very small neg from interp to solve -0
    InterPhour[((InterPhour > -0.001) & (InterPhour < 0.001))] = 0

    # Replace NaN with -999 for json
    InterPhour[np.isnan(InterPhour)] = MISSING_DATA

    # Timing Check
    if TIMING:
        print("Hourly Loop start")
        print(datetime.datetime.now(datetime.UTC).replace(tzinfo=None) - T_Start)

    # for idx in range(int(baseTimeOffset), hourly_hours + int(baseTimeOffset)):
    # For day 0 summary, need to calculate hourly data from midnight local
    for idx in range(0, numHours):
        # Check if day or night
        if hour_array_grib[idx] < InterSday[hourlyDayIndex[idx], 17]:
            isDay = False
        elif (
            hour_array_grib[idx] >= InterSday[hourlyDayIndex[idx], 17]
            and hour_array_grib[idx] <= InterSday[hourlyDayIndex[idx], 18]
        ):
            isDay = True
        elif hour_array_grib[idx] > InterSday[hourlyDayIndex[idx], 18]:
            isDay = False

        # Set text
        if InterPhour[idx, DATA_HOURLY["prob"]] >= 0.3 and (
            (
                (
                    InterPhour[idx, DATA_HOURLY["rain"]]
                    + InterPhour[idx, DATA_HOURLY["ice"]]
                )
                > (0.02 * prepAccumUnit)
            )
            or (InterPhour[idx, DATA_HOURLY["snow"]] > (0.02 * prepAccumUnit))
        ):
            # If more than 30% chance of precip at any point throughout the day, then the icon for whatever is happening
            # Thresholds set in mm
            hourIcon = PTypeHour[idx]
            hourText = PTextHour[idx]
        # If visibility <1000 and during the day
        # elif InterPhour[idx,14]<1000 and (hour_array_grib[idx]>InterPday[dCount,16] and hour_array_grib[idx]<InterPday[dCount,17]):
        elif InterPhour[idx, DATA_HOURLY["vis"]] < (1000 * visUnits):
            hourIcon = "fog"
            hourText = "Fog"
        # If wind is greater than 10 m/s
        elif InterPhour[idx, DATA_HOURLY["wind"]] > (10 * windUnit):
            hourIcon = "wind"
            hourText = "Windy"
        elif InterPhour[idx, DATA_HOURLY["cloud"]] > 0.75:
            hourIcon = "cloudy"
            hourText = "Cloudy"
        elif InterPhour[idx, DATA_HOURLY["cloud"]] > 0.375:
            hourText = "Partly Cloudy"

            if hour_array_grib[idx] < InterSday[hourlyDayIndex[idx], 17]:
                # Before sunrise
                hourIcon = "partly-cloudy-night"
            elif (
                hour_array_grib[idx] >= InterSday[hourlyDayIndex[idx], 17]
                and hour_array_grib[idx] <= InterSday[hourlyDayIndex[idx], 18]
            ):
                # After sunrise before sunset
                hourIcon = "partly-cloudy-day"
            elif hour_array_grib[idx] > InterSday[hourlyDayIndex[idx], 18]:
                # After sunset
                hourIcon = "partly-cloudy-night"
        else:
            hourText = "Clear"

            if hour_array_grib[idx] < InterSday[hourlyDayIndex[idx], 17]:
                # Before sunrise
                hourIcon = "clear-night"
            elif (
                hour_array_grib[idx] >= InterSday[hourlyDayIndex[idx], 17]
                and hour_array_grib[idx] <= InterSday[hourlyDayIndex[idx], 18]
            ):
                # After sunrise before sunset
                hourIcon = "clear-day"
            elif hour_array_grib[idx] > InterSday[hourlyDayIndex[idx], 18]:
                # After sunset
                hourIcon = "clear-night"

        hourItem = {
            "time": int(hour_array_grib[idx]),
            "summary": hourText,
            "icon": hourIcon,
            "precipIntensity": InterPhour[idx, DATA_HOURLY["intensity"]],
            "precipProbability": InterPhour[idx, DATA_HOURLY["prob"]],
            "precipIntensityError": InterPhour[idx, DATA_HOURLY["error"]],
            "precipAccumulation": InterPhour[idx, DATA_HOURLY["rain"]]
            + InterPhour[idx, DATA_HOURLY["snow"]]
            + InterPhour[idx, DATA_HOURLY["ice"]],
            "precipType": PTypeHour[idx],
            "temperature": InterPhour[idx, DATA_HOURLY["temp"]],
            "apparentTemperature": InterPhour[idx, DATA_HOURLY["apparent"]],
            "dewPoint": InterPhour[idx, DATA_HOURLY["dew"]],
            "humidity": InterPhour[idx, DATA_HOURLY["humidity"]],
            "pressure": InterPhour[idx, DATA_HOURLY["pressure"]],
            "windSpeed": InterPhour[idx, DATA_HOURLY["wind"]],
            "windGust": InterPhour[idx, DATA_HOURLY["gust"]],
            "windBearing": int(InterPhour[idx, DATA_HOURLY["bearing"]]),
            "cloudCover": InterPhour[idx, DATA_HOURLY["cloud"]],
            "uvIndex": InterPhour[idx, DATA_HOURLY["uv"]],
            "visibility": InterPhour[idx, DATA_HOURLY["vis"]],
            "ozone": InterPhour[idx, DATA_HOURLY["ozone"]],
            "smoke": InterPhour[idx, DATA_HOURLY["smoke"]],
            "liquidAccumulation": InterPhour[idx, DATA_HOURLY["rain"]],
            "snowAccumulation": InterPhour[idx, DATA_HOURLY["snow"]],
            "iceAccumulation": InterPhour[idx, DATA_HOURLY["ice"]],
            "nearestStormDistance": InterPhour[idx, DATA_HOURLY["storm_dist"]],
            "nearestStormBearing": int(InterPhour[idx, DATA_HOURLY["storm_dir"]]),
            "fireIndex": InterPhour[idx, DATA_HOURLY["fire"]],
            "feelsLike": InterPhour[idx, DATA_HOURLY["feels_like"]],
        }

        try:
            hourText, hourIcon = calculate_text(
                hourItem,
                prepAccumUnit,
                visUnits,
                windUnit,
                tempUnits,
                isDay,
                InterPhour[idx, DATA_HOURLY["rain"]],
                InterPhour[idx, DATA_HOURLY["snow"]],
                InterPhour[idx, DATA_HOURLY["ice"]],
                "hour",
                InterPhour[idx, DATA_HOURLY["intensity"]],
                icon,
            )

            if summaryText:
                hourItem["summary"] = translation.translate(["title", hourText])
                hourItem["icon"] = hourIcon

        except Exception:
            print("HOURLY TEXT GEN ERROR:")
            print(traceback.print_exc())

        if version < 2:
            hourItem.pop("liquidAccumulation", None)
            hourItem.pop("snowAccumulation", None)
            hourItem.pop("iceAccumulation", None)
            hourItem.pop("nearestStormDistance", None)
            hourItem.pop("nearestStormBearing", None)
            hourItem.pop("fireIndex", None)
            hourItem.pop("feelsLike", None)

        if timeMachine and not tmExtra:
            hourItem.pop("uvIndex", None)
            hourItem.pop("ozone", None)

        hourList.append(hourItem)

        hourIconList.append(hourIcon)
        hourTextList.append(hourItem["summary"])

    # Daily calculations #################################################
    # Timing Check
    if TIMING:
        print("Daily start")
        print(datetime.datetime.now(datetime.UTC).replace(tzinfo=None) - T_Start)

    mean_results = []
    sum_results = []
    max_results = []
    min_results = []
    argmax_results = []
    argmin_results = []
    high_results = []
    low_results = []
    arghigh_results = []
    arglow_results = []
    mean_4am_results = []
    sum_4am_results = []
    max_4am_results = []
    maxPchanceDay = np.zeros((daily_days))

    # Pre-calculate masks for each group to avoid redundant computation
    masks = [hourlyDayIndex == day_index for day_index in range(daily_days)]
    for mask in masks:
        filtered_data = InterPhour[mask]

        # Calculate and store each statistic for the current group
        mean_results.append(np.mean(filtered_data, axis=0))
        sum_results.append(np.sum(filtered_data, axis=0))
        max_results.append(np.max(filtered_data, axis=0))
        min_results.append(np.min(filtered_data, axis=0))
        maxTime = np.argmax(filtered_data, axis=0)
        minTime = np.argmin(filtered_data, axis=0)
        argmax_results.append(filtered_data[maxTime, 0])
        argmin_results.append(filtered_data[minTime, 0])

    # Icon/ summary parameters go from 4 am to 4 am
    masks = [hourlyDay4amIndex == day_index for day_index in range(daily_days)]
    for mIDX, mask in enumerate(masks):
        filtered_data = InterPhour[mask]

        # Calculate and store each statistic for the current group
        mean_4am_results.append(np.mean(filtered_data, axis=0))
        sum_4am_results.append(np.sum(filtered_data, axis=0))
        max_4am_results.append(np.max(filtered_data, axis=0))

        dailyTypeCount = Counter(filtered_data[:, 1]).most_common(2)

        # Check if the most common type is zero, in that case return the second most common
        if dailyTypeCount[0][0] == 0:
            if len(dailyTypeCount) == 2:
                maxPchanceDay[mIDX] = dailyTypeCount[1][0]
            else:
                maxPchanceDay[mIDX] = dailyTypeCount[0][
                    0
                ]  # If all ptypes are none, then really shouldn't be any precipitation

        else:
            maxPchanceDay[mIDX] = dailyTypeCount[0][0]

    # Daily High
    masks = [hourlyHighIndex == day_index for day_index in range(daily_days)]

    for mask in masks:
        filtered_data = InterPhour[mask]

        # Calculate and store each statistic for the current group
        high_results.append(np.max(filtered_data, axis=0))
        maxTime = np.argmax(filtered_data, axis=0)
        arghigh_results.append(filtered_data[maxTime, 0])

    # Daily Low
    masks = [hourlyLowIndex == day_index for day_index in range(daily_days)]

    for mask in masks:
        filtered_data = InterPhour[mask]

        # Calculate and store each statistic for the current group
        low_results.append(np.min(filtered_data, axis=0))
        minTime = np.argmin(filtered_data, axis=0)
        arglow_results.append(filtered_data[minTime, 0])

    # Convert lists to numpy arrays if necessary
    InterPday = np.array(mean_results)
    InterPdaySum = np.array(sum_results)
    InterPdayMax = np.array(max_results)
    InterPdayMin = np.array(min_results)
    InterPdayMaxTime = np.array(argmax_results)
    InterPdayMinTime = np.array(argmin_results)
    InterPdayHigh = np.array(high_results)
    InterPdayLow = np.array(low_results)
    InterPdayHighTime = np.array(arghigh_results)
    InterPdayLowTime = np.array(arglow_results)
    InterPday4am = np.array(mean_4am_results)
    InterPdaySum4am = np.array(sum_4am_results)
    InterPdayMax4am = np.array(max_4am_results)

    # Select the daily accum type:
    # Start with the most common type for the day as a baseline

    # The logic here is trying to guess what the most "useful" type of precipitation would be, while avoiding strange results
    # First, if there is a ton of rain, that should show up even if there's a lot of snow "hours"
    # Then, since snow is 10x rain, the rain icon shouldn't appear is there is much snow,
    # otherwise it looks like an unreasonable amount of rain. So snow greater than 1 cm takes priority over rain.
    # Finally, if there is much ice at all, that takes priority over rain or snow.

    # Improved logic: if all types are present, use sleet (3).
    all_types = (
        (InterPdaySum[:, 21] > 0)
        & (InterPdaySum[:, 22] > 0)
        & (InterPdaySum[:, 23] > 0)
    )
    maxPchanceDay[all_types] = 3

    # Otherwise, use the type with the most accumulation.
    # 21: rain, 22: snow, 23: ice
    precip_accum = np.stack(
        [
            InterPdaySum[:, 21],  # rain
            InterPdaySum[:, 22],  # snow
            InterPdaySum[:, 23],  # ice
        ],
        axis=1,
    )
    # 4: rain, 1: snow, 2: ice (map index to type)

    type_map = np.array([4, 1, 2])
    dominant_type = type_map[np.argmax(precip_accum, axis=1)]

    # Only update where not all types are present.
    not_all_types = ~all_types
    has_precip = np.max(precip_accum, axis=1) > 0
    update_mask = not_all_types & has_precip
    maxPchanceDay[update_mask] = dominant_type[update_mask]

    # The following thresholds are applied after the dominant type (by volume) is determined.
    # They serve to highlight significant precipitation events, overriding the volume-based
    # determination if a certain threshold is met. The priority for these overrides is:
    # Ice > Snow > Rain.
    # If more than 10 mm of rain is forecast, then rain.
    maxPchanceDay[InterPdaySum[:, 21] > (10 * prepAccumUnit)] = 4

    # If more than 5 mm of snow is forecast, then snow.
    maxPchanceDay[InterPdaySum[:, 22] > (5 * prepAccumUnit)] = 1

    # Else, if more than 1 mm of ice is forecast, then ice.
    maxPchanceDay[InterPdaySum[:, 23] > (1 * prepAccumUnit)] = 2

    # Process Daily Data for ouput
    dayList = []
    dayIconList = []
    dayTextList = []

    maxPchanceDay = np.array(maxPchanceDay).astype(int)
    PTypeDay = pTypeMap[maxPchanceDay]
    PTextDay = pTextMap[maxPchanceDay]

    # Round
    # Round all to 2 except precipitations
    InterPday[:, 5:18] = InterPday[:, 5:18].round(2)
    InterPdayMax[:, 3] = InterPdayMax[:, 3].round(2)
    InterPdayMax[:, 5:18] = InterPdayMax[:, 5:18].round(2)
    InterPdayMax[:, 24] = InterPdayMax[:, 24].round(2)

    InterPdayMin[:, 5:18] = InterPdayMin[:, 5:18].round(2)
    InterPdaySum[:, 5:18] = InterPdaySum[:, 5:18].round(2)
    InterPdayHigh[:, 5:18] = InterPdayHigh[:, 5:18].round(2)
    InterPdayLow[:, 5:18] = InterPdayLow[:, 5:18].round(2)

    InterPday[:, 1:5] = InterPday[:, 1:5].round(4)
    InterPdaySum[:, 1:5] = InterPdaySum[:, 1:5].round(4)
    InterPdayMax[:, 1:3] = InterPdayMax[:, 1:3].round(4)
    InterPdayMax[:, 4:5] = InterPdayMax[:, 4:5].round(4)
    InterPdaySum[:, 21:24] = InterPdaySum[:, 21:24].round(4)
    InterPdayMax[:, 21:24] = InterPdayMax[:, 21:24].round(4)

    if TIMING:
        print("Daily Loop start")
        print(datetime.datetime.now(datetime.UTC).replace(tzinfo=None) - T_Start)

    for idx in range(0, daily_days):
        if InterPdayMax4am[idx, 3] > 0.3 and (
            (
                (InterPdaySum4am[idx, 21] + InterPdaySum4am[idx, 23])
                > (1 * prepAccumUnit)
            )
            or (InterPdaySum4am[idx, 22] > (10 * prepAccumUnit))
        ):
            # If more than 30% chance of precip at any point throughout the day, and either more than 1 mm of rain or 5 mm of snow
            # Thresholds set in mm
            dayIcon = PTypeDay[idx]
            dayText = PTextDay[idx]

            # Fallback if no ptype for some reason. This should never occur though
            if dayIcon == "none":
                if tempUnits == 0:
                    tempThresh = 32
                else:
                    tempThresh = 0

                if InterPday[idx, 5] > tempThresh:
                    dayIcon = "rain"
                    dayText = "Rain"
                else:
                    dayIcon = "snow"
                    dayText = "Snow"

        elif InterPday4am[idx, 15] < (1000 * visUnits):
            dayIcon = "fog"
            dayText = "Fog"
        elif InterPday4am[idx, 10] > (10 * windUnit):
            dayIcon = "wind"
            dayText = "Windy"
        elif InterPday4am[idx, 13] > 0.75:
            dayIcon = "cloudy"
            dayText = "Cloudy"
        elif InterPday4am[idx, 13] > 0.375:
            dayIcon = "partly-cloudy-day"
            dayText = "Partly Cloudy"
        else:
            dayIcon = "clear-day"
            dayText = "Clear"

        # Temperature High is daytime high, so 6 am to 6 pm
        # First index is 6 am, then index 2
        # Nightime is index 1, 3, etc.
        dayObject = {
            "time": int(day_array_grib[idx]),
            "summary": dayText,
            "icon": dayIcon,
            "dawnTime": int(InterSday[idx, 15]),
            "sunriseTime": int(InterSday[idx, 17]),
            "sunsetTime": int(InterSday[idx, 18]),
            "duskTime": int(InterSday[idx, 16]),
            "moonPhase": InterSday[idx, 19].round(2),
            "precipIntensity": InterPday[idx, 2],
            "precipIntensityMax": InterPdayMax[idx, 2],
            "precipIntensityMaxTime": int(InterPdayMaxTime[idx, 2]),
            "precipProbability": InterPdayMax[idx, 3],
            "precipAccumulation": round(
                InterPdaySum[idx, 21] + InterPdaySum[idx, 22] + InterPdaySum[idx, 23],
                4,
            ),
            "precipType": PTypeDay[idx],
            "temperatureHigh": InterPdayHigh[idx, 5],
            "temperatureHighTime": int(InterPdayHighTime[idx, 5]),
            "temperatureLow": InterPdayLow[idx, 5],
            "temperatureLowTime": int(InterPdayLowTime[idx, 5]),
            "apparentTemperatureHigh": InterPdayHigh[idx, 6],
            "apparentTemperatureHighTime": int(InterPdayHighTime[idx, 6]),
            "apparentTemperatureLow": InterPdayLow[idx, 6],
            "apparentTemperatureLowTime": int(InterPdayLowTime[idx, 6]),
            "dewPoint": InterPday[idx, 7],
            "humidity": InterPday[idx, 8],
            "pressure": InterPday[idx, 9],
            "windSpeed": InterPday[idx, 10],
            "windGust": InterPday[idx, 11],
            "windGustTime": int(InterPdayMaxTime[idx, 11]),
            "windBearing": int(InterPday[idx, 12]),
            "cloudCover": InterPday[idx, 13],
            "uvIndex": InterPdayMax[idx, 14],
            "uvIndexTime": int(InterPdayMaxTime[idx, 14]),
            "visibility": InterPday[idx, 15],
            "temperatureMin": InterPdayMin[idx, 5],
            "temperatureMinTime": int(InterPdayMinTime[idx, 5]),
            "temperatureMax": InterPdayMax[idx, 5],
            "temperatureMaxTime": int(InterPdayMaxTime[idx, 5]),
            "apparentTemperatureMin": InterPdayMin[idx, 6],
            "apparentTemperatureMinTime": int(InterPdayMinTime[idx, 6]),
            "apparentTemperatureMax": InterPdayMax[idx, 6],
            "apparentTemperatureMaxTime": int(InterPdayMaxTime[idx, 6]),
            "smokeMax": InterPdayMax[idx, 20],
            "smokeMaxTime": int(InterPdayMaxTime[idx, 20]),
            "liquidAccumulation": InterPdaySum[idx, 21],
            "snowAccumulation": InterPdaySum[idx, 22],
            "iceAccumulation": InterPdaySum[idx, 23],
            "fireIndexMax": InterPdayMax[idx, 24],
            "fireIndexMaxTime": int(InterPdayMaxTime[idx, 24]),
        }

        try:
            if idx < 8:
                # Calculate the day summary from 4 to 4
                dayIcon, dayText = calculate_day_text(
                    hourList[((idx) * 24) + 4 : ((idx + 1) * 24) + 4],
                    prepAccumUnit,
                    visUnits,
                    windUnit,
                    tempUnits,
                    True,
                    str(tz_name),
                    int(time.time()),
                    "day",
                    icon,
                )

                # Translate the text
                if summaryText:
                    dayObject["summary"] = translation.translate(["sentence", dayText])
                    dayObject["icon"] = dayIcon
        except Exception:
            print("DAILY TEXT GEN ERROR:")
            print(traceback.print_exc())

        if version < 2:
            dayObject.pop("dawnTime", None)
            dayObject.pop("duskTime", None)
            dayObject.pop("smokeMax", None)
            dayObject.pop("smokeMaxTime", None)
            dayObject.pop("liquidAccumulation", None)
            dayObject.pop("snowAccumulation", None)
            dayObject.pop("iceAccumulation", None)
            dayObject.pop("fireIndexMax", None)
            dayObject.pop("fireIndexMaxTime", None)

        if timeMachine and not tmExtra:
            dayObject.pop("precipProbability", None)
            dayObject.pop("humidity", None)
            dayObject.pop("uvIndex", None)
            dayObject.pop("uvIndexTime", None)
            dayObject.pop("visibility", None)

        dayList.append(dayObject)

        dayTextList.append(dayObject["summary"])
        dayIconList.append(dayIcon)

    # Timing Check
    if TIMING:
        print("Alert Start")
        print(datetime.datetime.now(datetime.UTC).replace(tzinfo=None) - T_Start)

    alertDict = []
    # If alerts are requested and in the US
    try:
        if (
            (not timeMachine)
            and (exAlerts == 0)
            and (az_Lon > -127)
            and (az_Lon < -65)
            and (lat > 24)
            and (lat < 50)
        ):
            # Read in NetCDF
            # Find NetCDF Point based on alerts grid
            alerts_lons = np.arange(-127, -65, 0.025)
            alerts_lats = np.arange(24, 50, 0.025)

            abslat = np.abs(alerts_lats - lat)
            abslon = np.abs(alerts_lons - az_Lon)
            alerts_y_p = np.argmin(abslat)
            alerts_x_p = np.argmin(abslon)

            alertList = []

            alertDat = NWS_Alerts_Zarr[alerts_y_p, alerts_x_p]

            if alertDat == "":
                alertList = []
            else:
                # Match if any alerts
                alerts = str(alertDat).split("|")
                # Loop through each alert
                for alert in alerts:
                    # Extract alert details
                    alertDetails = alert.split("}{")

                    alertOnset = datetime.datetime.strptime(
                        alertDetails[3], "%Y-%m-%dT%H:%M:%S%z"
                    ).astimezone(utc)
                    alertEnd = datetime.datetime.strptime(
                        alertDetails[4], "%Y-%m-%dT%H:%M:%S%z"
                    ).astimezone(utc)

                    # Format description newlines
                    alertDescript = alertDetails[1]
                    # Step 1: Replace double newlines with a single newline
                    formatted_text = re.sub(r"(?<!\n)\n(?!\n)", " ", alertDescript)

                    # Step 2: Replace remaining single newlines with a space
                    formatted_text = re.sub(r"\n\n", "\n", formatted_text)

                    alertDict = {
                        "title": alertDetails[0],
                        "regions": [s.lstrip() for s in alertDetails[2].split(";")],
                        "severity": alertDetails[5],
                        "time": int(
                            (
                                alertOnset
                                - datetime.datetime(1970, 1, 1, 0, 0, 0).astimezone(utc)
                            ).total_seconds()
                        ),
                        "expires": int(
                            (
                                alertEnd
                                - datetime.datetime(1970, 1, 1, 0, 0, 0).astimezone(utc)
                            ).total_seconds()
                        ),
                        "description": formatted_text,
                        "uri": alertDetails[6],
                    }

                    alertList.append(dict(alertDict))
        else:
            alertList = []

    except Exception:
        print("An Alert error occurred:")
        print(traceback.print_exc())

    # Timing Check
    if TIMING:
        print("Current Start")
        print(datetime.datetime.now(datetime.UTC).replace(tzinfo=None) - T_Start)

    # Currently data, find points for linear averaging
    # Use GFS, since should also be there and the should cover all times... this could be an issue at some point

    # If within 2 minutes of a hour, do not using rounding
    if np.min(np.abs(GFS_Merged[:, 0] - minute_array_grib[0])) < 120:
        currentIDX_hrrrh = np.argmin(np.abs(GFS_Merged[:, 0] - minute_array_grib[0]))
        interpFac1 = 0
        interpFac2 = 1
    else:
        currentIDX_hrrrh = np.searchsorted(
            GFS_Merged[:, 0], minute_array_grib[0], side="left"
        )

        # Find weighting factors for hourly data
        # Weighting factors for linear interpolation
        interpFac1 = 1 - (
            abs(minute_array_grib[0] - GFS_Merged[currentIDX_hrrrh - 1, 0])
            / (GFS_Merged[currentIDX_hrrrh, 0] - GFS_Merged[currentIDX_hrrrh - 1, 0])
        )

        interpFac2 = 1 - (
            abs(minute_array_grib[0] - GFS_Merged[currentIDX_hrrrh, 0])
            / (GFS_Merged[currentIDX_hrrrh, 0] - GFS_Merged[currentIDX_hrrrh - 1, 0])
        )

    currentIDX_hrrrh_A = np.max((currentIDX_hrrrh - 1, 0))

    InterPcurrent = np.zeros(shape=21)  # Time, Intensity,Probability
    InterPcurrent[0] = int(minute_array_grib[0])

    # Get prep probability, type, and intensity from minutely
    InterPcurrent[1] = InterPminute[0, 1]
    InterPcurrent[2] = InterPminute[0, 2]  # "precipProbability"
    InterPcurrent[3] = InterPminute[0, 3]  # "precipIntensityError"

    # Temperature from subH, then NBM, the GFS
    if "hrrrsubh" in sourceList:
        InterPcurrent[4] = hrrrSubHInterpolation[0, HRRR_SUBH["temperature"]]
    elif "nbm" in sourceList:
        InterPcurrent[4] = (
            NBM_Merged[currentIDX_hrrrh_A, NBM["temperature"]] * interpFac1
            + NBM_Merged[currentIDX_hrrrh, NBM["temperature"]] * interpFac2
        )
    else:
        InterPcurrent[4] = (
            GFS_Merged[currentIDX_hrrrh_A, GFS["temperature"]] * interpFac1
            + GFS_Merged[currentIDX_hrrrh, GFS["temperature"]] * interpFac2
        )

    # Clip between -90 and 60
    InterPcurrent[4] = clipLog(InterPcurrent[4], 183, 333, "Temperature Current")

    # Dewpoint from subH, then NBM, the GFS
    if "hrrrsubh" in sourceList:
        InterPcurrent[6] = hrrrSubHInterpolation[0, HRRR_SUBH["dew_point"]]
    elif "nbm" in sourceList:
        InterPcurrent[6] = (
            NBM_Merged[currentIDX_hrrrh_A, NBM["dew_point"]] * interpFac1
            + NBM_Merged[currentIDX_hrrrh, NBM["dew_point"]] * interpFac2
        )
    else:
        InterPcurrent[6] = (
            GFS_Merged[currentIDX_hrrrh_A, GFS["dew_point"]] * interpFac1
            + GFS_Merged[currentIDX_hrrrh, GFS["dew_point"]] * interpFac2
        )

    # Clip between -90 and 60
    InterPcurrent[6] = clipLog(InterPcurrent[6], 183, 333, "Dewpoint Current")

    # humidity, NBM then HRRR, then GFS
    if ("hrrr_0-18" in sourceList) and ("hrrr_18-48" in sourceList):
        InterPcurrent[7] = (
            HRRR_Merged[currentIDX_hrrrh_A, HRRR["humidity"]] * interpFac1
            + HRRR_Merged[currentIDX_hrrrh, HRRR["humidity"]] * interpFac2
        ) * humidUnit
    elif "nbm" in sourceList:
        InterPcurrent[7] = (
            NBM_Merged[currentIDX_hrrrh_A, NBM["humidity"]] * interpFac1
            + NBM_Merged[currentIDX_hrrrh, NBM["humidity"]] * interpFac2
        ) * humidUnit
    else:
        InterPcurrent[7] = (
            GFS_Merged[currentIDX_hrrrh_A, GFS["humidity"]] * interpFac1
            + GFS_Merged[currentIDX_hrrrh, GFS["humidity"]] * interpFac2
        ) * humidUnit

    # Clip between 0 and 1
    InterPcurrent[7] = clipLog(InterPcurrent[7], 0, 1, "Humidity Current")

    # Pressure from HRRR, then GFS
    if ("hrrr_0-18" in sourceList) and ("hrrr_18-48" in sourceList):
        InterPcurrent[8] = (
            HRRR_Merged[currentIDX_hrrrh_A, HRRR["pressure"]] * interpFac1
            + HRRR_Merged[currentIDX_hrrrh, HRRR["pressure"]] * interpFac2
        )
    else:
        InterPcurrent[8] = (
            GFS_Merged[currentIDX_hrrrh_A, GFS["pressure"]] * interpFac1
            + GFS_Merged[currentIDX_hrrrh, GFS["pressure"]] * interpFac2
        )

    # Clip between 800 and 1100
    InterPcurrent[8] = (
        clipLog(InterPcurrent[8], 80000, 110000, "Pressure Current") * pressUnits
    )

    # WindSpeed from subH, then NBM, the GFS
    if "hrrrsubh" in sourceList:
        InterPcurrent[9] = math.sqrt(
            hrrrSubHInterpolation[0, HRRR_SUBH["wind_u"]] ** 2
            + hrrrSubHInterpolation[0, HRRR_SUBH["wind_v"]] ** 2
        )
    elif "nbm" in sourceList:
        InterPcurrent[9] = (
            NBM_Merged[currentIDX_hrrrh_A, NBM["wind_speed"]] * interpFac1
            + NBM_Merged[currentIDX_hrrrh, NBM["wind_speed"]] * interpFac2
        )
    else:
        InterPcurrent[9] = math.sqrt(
            (
                GFS_Merged[currentIDX_hrrrh_A, GFS["wind_u"]] * interpFac1
                + GFS_Merged[currentIDX_hrrrh, GFS["wind_u"]] * interpFac2
            )
            ** 2
            + (
                GFS_Merged[currentIDX_hrrrh_A, GFS["wind_v"]] * interpFac1
                + GFS_Merged[currentIDX_hrrrh, GFS["wind_v"]] * interpFac2
            )
            ** 2
        )
    InterPcurrent[9] = clipLog(InterPcurrent[9], 0, 120, "WindSpeed Current") * windUnit

    # Gust from subH, then NBM, the GFS
    if "hrrrsubh" in sourceList:
        InterPcurrent[10] = hrrrSubHInterpolation[0, HRRR_SUBH["gust"]]
    elif "nbm" in sourceList:
        InterPcurrent[10] = (
            NBM_Merged[currentIDX_hrrrh_A, NBM["gust"]] * interpFac1
            + NBM_Merged[currentIDX_hrrrh, NBM["gust"]] * interpFac2
        )
    else:
        InterPcurrent[10] = (
            GFS_Merged[currentIDX_hrrrh_A, GFS["gust"]] * interpFac1
            + GFS_Merged[currentIDX_hrrrh, GFS["gust"]] * interpFac2
        )

    # Clip between 0 and 400
    InterPcurrent[10] = clipLog(InterPcurrent[10], 0, 120, "Gust Current") * windUnit

    # WindDir from subH, then NBM, the GFS
    if "hrrrsubh" in sourceList:
        InterPcurrent[11] = np.rad2deg(
            np.mod(
                np.arctan2(
                    hrrrSubHInterpolation[0, HRRR_SUBH["wind_u"]],
                    hrrrSubHInterpolation[0, HRRR_SUBH["wind_v"]],
                )
                + np.pi,
                2 * np.pi,
            )
        )
    elif "nbm" in sourceList:
        InterPcurrent[11] = NBM_Merged[currentIDX_hrrrh, NBM["wind_direction"]]
    else:
        InterPcurrent[11] = np.rad2deg(
            np.mod(
                np.arctan2(
                    GFS_Merged[currentIDX_hrrrh, GFS["wind_u"]],
                    GFS_Merged[currentIDX_hrrrh, GFS["wind_v"]],
                )
                + np.pi,
                2 * np.pi,
            )
        )

    # Cloud, NBM then HRRR, then GFS
    if "nbm" in sourceList:
        InterPcurrent[12] = (
            NBM_Merged[currentIDX_hrrrh_A, NBM["cloud_cover"]] * interpFac1
            + NBM_Merged[currentIDX_hrrrh, NBM["cloud_cover"]] * interpFac2
        ) * 0.01
    elif ("hrrr_0-18" in sourceList) and ("hrrr_18-48" in sourceList):
        InterPcurrent[12] = (
            HRRR_Merged[currentIDX_hrrrh_A, HRRR["cloud_cover"]] * interpFac1
            + HRRR_Merged[currentIDX_hrrrh, HRRR["cloud_cover"]] * interpFac2
        ) * 0.01
    else:
        InterPcurrent[12] = (
            GFS_Merged[currentIDX_hrrrh_A, GFS["cloud_cover"]] * interpFac1
            + GFS_Merged[currentIDX_hrrrh, GFS["cloud_cover"]] * interpFac2
        ) * 0.01

    # Clip
    InterPcurrent[12] = clipLog(InterPcurrent[12], 0, 1, "Cloud Current")

    # UV Index from GFS
    InterPcurrent[13] = clipLog(
        (
            GFS_Merged[currentIDX_hrrrh_A, GFS["uv"]] * interpFac1
            + GFS_Merged[currentIDX_hrrrh, GFS["uv"]] * interpFac2
        )
        * 18.9
        * 0.025,
        0,
        15,
        "UV Current",
    )

    # VIS, SubH, NBM then HRRR, then GFS
    if "hrrrsubh" in sourceList:
        InterPcurrent[14] = hrrrSubHInterpolation[0, HRRR_SUBH["visibility"]]
    elif "nbm" in sourceList:
        InterPcurrent[14] = (
            NBM_Merged[currentIDX_hrrrh_A, NBM["visibility"]] * interpFac1
            + NBM_Merged[currentIDX_hrrrh, NBM["visibility"]] * interpFac2
        )
    elif ("hrrr_0-18" in sourceList) and ("hrrr_18-48" in sourceList):
        InterPcurrent[14] = (
            HRRR_Merged[currentIDX_hrrrh_A, HRRR["visibility"]] * interpFac1
            + HRRR_Merged[currentIDX_hrrrh, HRRR["visibility"]] * interpFac2
        )
    else:
        InterPcurrent[14] = (
            GFS_Merged[currentIDX_hrrrh_A, GFS["visibility"]] * interpFac1
            + GFS_Merged[currentIDX_hrrrh, GFS["visibility"]] * interpFac2
        )

    InterPcurrent[14] = np.clip(InterPcurrent[14], 0, 16090) * visUnits

    # Ozone from GFS
    InterPcurrent[15] = clipLog(
        GFS_Merged[currentIDX_hrrrh_A, GFS["ozone"]] * interpFac1
        + GFS_Merged[currentIDX_hrrrh, GFS["ozone"]] * interpFac2,
        0,
        DATA_POINT_CLIPS["ozone"],
        "Ozone Current",
    )

    # Storm Distance from GFS
    InterPcurrent[16] = np.maximum(
        (
            GFS_Merged[currentIDX_hrrrh_A, GFS["storm_distance"]] * interpFac1
            + GFS_Merged[currentIDX_hrrrh, GFS["storm_distance"]] * interpFac2
        )
        * visUnits,
        0,
    )

    # Storm Bearing from GFS
    InterPcurrent[17] = GFS_Merged[currentIDX_hrrrh, GFS["storm_direction"]]

    # Smoke from HRRR
    if ("hrrr_0-18" in sourceList) and ("hrrr_18-48" in sourceList):
        InterPcurrent[18] = clipLog(
            (
                HRRR_Merged[currentIDX_hrrrh_A, HRRR["smoke"]] * interpFac1
                + HRRR_Merged[currentIDX_hrrrh, HRRR["smoke"]] * interpFac2
            ),
            0,
            DATA_POINT_CLIPS["smoke"],
            "Smoke Current",
        )

    else:
        InterPcurrent[18] = MISSING_DATA

    # Convert wind speed from its display unit to m/s for the apparent temperature function
    currentWindSpeedMps = InterPcurrent[9] / windUnit

    # Calculate the apparent temperature
    InterPcurrent[5] = calculate_apparent_temperature(
        InterPcurrent[4],  # Air temperature in Kelvin
        InterPcurrent[7],  # Relative humidity (0.0 to 1.0)
        currentWindSpeedMps,  # Wind speed in meters per second
    )

    if "nbm" in sourceList:
        InterPcurrent[20] = (
            NBM_Merged[currentIDX_hrrrh_A, NBM["apparent_temperature"]] * interpFac1
            + NBM_Merged[currentIDX_hrrrh, NBM["apparent_temperature"]] * interpFac2
        )
    else:
        InterPcurrent[20] = (
            GFS_Merged[currentIDX_hrrrh_A, GFS["apparent_temperature"]] * interpFac1
            + GFS_Merged[currentIDX_hrrrh, GFS["apparent_temperature"]] * interpFac2
        )

    # Clip
    InterPcurrent[20] = clipLog(
        InterPcurrent[20], 183, 333, "Apparent Temperature Current"
    )

    # Fire index from NBM Fire
    if "nbm_fire" in sourceList:
        InterPcurrent[19] = clipLog(
            (
                NBM_Fire_Merged[currentIDX_hrrrh_A, NBM_FIRE_INDEX] * interpFac1
                + NBM_Fire_Merged[currentIDX_hrrrh, NBM_FIRE_INDEX] * interpFac2
            ),
            0,
            DATA_POINT_CLIPS["fire"],
            "Fire index Current",
        )

    else:
        InterPcurrent[19] = MISSING_DATA

    # Put temperature into units
    if tempUnits == 0:
        InterPcurrent[4] = (InterPcurrent[4] - 273.15) * 9 / 5 + 32  # "temperature"
        InterPcurrent[5] = (
            InterPcurrent[5] - 273.15
        ) * 9 / 5 + 32  # "apparentTemperature"
        InterPcurrent[6] = (InterPcurrent[6] - 273.15) * 9 / 5 + 32  # "dewPoint"
        InterPcurrent[20] = (InterPcurrent[20] - 273.15) * 9 / 5 + 32  # "FeelsLike"

    else:
        InterPcurrent[4] = InterPcurrent[4] - tempUnits  # "temperature"
        InterPcurrent[5] = InterPcurrent[5] - tempUnits  # "apparentTemperature"
        InterPcurrent[6] = InterPcurrent[6] - tempUnits  # "dewPoint"
        InterPcurrent[20] = InterPcurrent[20] - tempUnits  # "FeelsLike"

    if ((minuteDict[0]["precipIntensity"]) > (0.02 * prepIntensityUnit)) & (
        minuteDict[0]["precipType"] is not None
    ):
        # If more than 25% chance of precip, then the icon for whatever is happening, so long as the icon exists
        cIcon = minuteDict[0]["precipType"]
        cText = minuteDict[0]["precipType"][0].upper() + minuteDict[0]["precipType"][1:]

        # Because soemtimes there's precipitation not no type, don't use an icon in those cases

    # If visibility <1km and during the day
    # elif InterPcurrent[14]<1000 and (InterPcurrent[0]>InterPday[0,16] and InterPcurrent[0]<InterPday[0,17]):
    elif InterPcurrent[14] < (1000 * visUnits):
        cIcon = "fog"
        cText = "Fog"
    elif InterPcurrent[9] > (10 * windUnit):
        cIcon = "wind"
        cText = "Windy"
    elif InterPcurrent[12] > 0.75:
        cIcon = "cloudy"
        cText = "Cloudy"
    elif InterPcurrent[12] > 0.375:
        cText = "Partly Cloudy"

        if InterPcurrent[0] < InterSday[0, 17]:
            # Before sunrise
            cIcon = "partly-cloudy-night"
        elif (
            InterPcurrent[0] > InterSday[0, 17] and InterPcurrent[0] < InterSday[0, 18]
        ):
            # After sunrise before sunset
            cIcon = "partly-cloudy-day"
        elif InterPcurrent[0] > InterSday[0, 18]:
            # After sunset
            cIcon = "partly-cloudy-night"
    else:
        cText = "Clear"
        if InterPcurrent[0] < InterSday[0, 17]:
            # Before sunrise
            cIcon = "clear-night"
        elif (
            InterPcurrent[0] > InterSday[0, 17] and InterPcurrent[0] < InterSday[0, 18]
        ):
            # After sunrise before sunset
            cIcon = "clear-day"
        elif InterPcurrent[0] > InterSday[0, 18]:
            # After sunset
            cIcon = "clear-night"

    # Timing Check
    if TIMING:
        print("Object Start")
        print(datetime.datetime.now(datetime.UTC).replace(tzinfo=None) - T_Start)

    InterPcurrent = InterPcurrent.round(2)
    InterPcurrent[np.isnan(InterPcurrent)] = MISSING_DATA

    # Fix small neg zero
    InterPcurrent[((InterPcurrent > -0.01) & (InterPcurrent < 0.01))] = 0

    # Convert intensity to accumulation based on type
    currnetRainAccum = 0
    currnetSnowAccum = 0
    currnetIceAccum = 0

    if minuteDict[0]["precipType"] in ("rain", "none"):
        currnetRainAccum = (
            minuteDict[0]["precipIntensity"] / prepIntensityUnit * prepAccumUnit
        )
    elif minuteDict[0]["precipType"] == "snow":
        currnetSnowAccum = (
            minuteDict[0]["precipIntensity"] / prepIntensityUnit * prepAccumUnit
        ) * 10  # 1:10 since intensity is in liquid water equivalent
    elif minuteDict[0]["precipType"] == "sleet":
        currnetIceAccum = (
            minuteDict[0]["precipIntensity"] / prepIntensityUnit * prepAccumUnit
        )

    ### RETURN ###
    returnOBJ = dict()

    returnOBJ["latitude"] = round(float(lat), 4)
    returnOBJ["longitude"] = round(float(lon_IN), 4)
    returnOBJ["timezone"] = str(tz_name)
    returnOBJ["offset"] = float(tz_offset / 60)
    returnOBJ["elevation"] = round(float(ETOPO * elevUnit))

    if exCurrently != 1:
        returnOBJ["currently"] = dict()
        returnOBJ["currently"]["time"] = int(minute_array_grib[0])
        returnOBJ["currently"]["summary"] = cText
        returnOBJ["currently"]["icon"] = cIcon
        returnOBJ["currently"]["nearestStormDistance"] = InterPcurrent[16]
        returnOBJ["currently"]["nearestStormBearing"] = int(InterPcurrent[17].round())
        returnOBJ["currently"]["precipIntensity"] = minuteDict[0]["precipIntensity"]
        returnOBJ["currently"]["precipProbability"] = minuteDict[0]["precipProbability"]
        returnOBJ["currently"]["precipIntensityError"] = minuteDict[0][
            "precipIntensityError"
        ]
        returnOBJ["currently"]["precipType"] = minuteDict[0]["precipType"]
        returnOBJ["currently"]["temperature"] = InterPcurrent[4]
        returnOBJ["currently"]["apparentTemperature"] = InterPcurrent[5]
        returnOBJ["currently"]["dewPoint"] = InterPcurrent[6]
        returnOBJ["currently"]["humidity"] = InterPcurrent[7]
        returnOBJ["currently"]["pressure"] = InterPcurrent[8]
        returnOBJ["currently"]["windSpeed"] = InterPcurrent[9]
        returnOBJ["currently"]["windGust"] = InterPcurrent[10]
        returnOBJ["currently"]["windBearing"] = int(
            np.mod(InterPcurrent[11], 360).round()
        )
        returnOBJ["currently"]["cloudCover"] = InterPcurrent[12]
        returnOBJ["currently"]["uvIndex"] = InterPcurrent[13]
        returnOBJ["currently"]["visibility"] = InterPcurrent[14]
        returnOBJ["currently"]["ozone"] = InterPcurrent[15]
        returnOBJ["currently"]["smoke"] = InterPcurrent[18]  # kg/m3 to ug/m3
        returnOBJ["currently"]["fireIndex"] = InterPcurrent[19]
        returnOBJ["currently"]["feelsLike"] = InterPcurrent[20]
        returnOBJ["currently"]["currentDayIce"] = dayZeroIce
        returnOBJ["currently"]["currentDayLiquid"] = dayZeroRain
        returnOBJ["currently"]["currentDaySnow"] = dayZeroSnow

        # Update the text
        if InterPcurrent[0] < InterSday[0, 17]:
            # Before sunrise
            currentDay = False
        elif (
            InterPcurrent[0] > InterSday[0, 17] and InterPcurrent[0] < InterSday[0, 18]
        ):
            # After sunrise before sunset
            currentDay = True
        elif InterPcurrent[0] > InterSday[0, 18]:
            # After sunset
            currentDay = False

        try:
            currentText, currentIcon = calculate_text(
                returnOBJ["currently"],
                prepAccumUnit,
                visUnits,
                windUnit,
                tempUnits,
                currentDay,
                currnetRainAccum,
                currnetSnowAccum,
                currnetIceAccum,
                "current",
                minuteDict[0]["precipIntensity"],
                icon,
            )
            if summaryText:
                returnOBJ["currently"]["summary"] = translation.translate(
                    ["title", currentText]
                )
                returnOBJ["currently"]["icon"] = currentIcon
        except Exception:
            print("CURRENTLY TEXT GEN ERROR:")
            print(traceback.print_exc())

        if version < 2:
            returnOBJ["currently"].pop("smoke", None)
            returnOBJ["currently"].pop("currentDayIce", None)
            returnOBJ["currently"].pop("currentDayLiquid", None)
            returnOBJ["currently"].pop("currentDaySnow", None)
            returnOBJ["currently"].pop("fireIndex", None)
            returnOBJ["currently"].pop("feelsLike", None)

        if timeMachine and not tmExtra:
            returnOBJ["currently"].pop("nearestStormDistance", None)
            returnOBJ["currently"].pop("nearestStormBearing", None)
            returnOBJ["currently"].pop("precipProbability", None)
            returnOBJ["currently"].pop("precipIntensityError", None)
            returnOBJ["currently"].pop("humidity", None)
            returnOBJ["currently"].pop("uvIndex", None)
            returnOBJ["currently"].pop("visibility", None)
            returnOBJ["currently"].pop("ozone", None)

    if exMinutely != 1:
        returnOBJ["minutely"] = dict()
        try:
            if summaryText:
                minuteText, minuteIcon = calculate_minutely_text(
                    minuteDict, currentText, currentIcon, icon, prepAccumUnit
                )
                returnOBJ["minutely"]["summary"] = translation.translate(
                    ["sentence", minuteText]
                )
                returnOBJ["minutely"]["icon"] = minuteIcon
            else:
                returnOBJ["minutely"]["summary"] = pTypesText[
                    int(Counter(maxPchance).most_common(1)[0][0])
                ]
                returnOBJ["minutely"]["icon"] = pTypesIcon[
                    int(Counter(maxPchance).most_common(1)[0][0])
                ]

        except Exception:
            print("MINUTELY TEXT GEN ERROR:")
            print(traceback.print_exc())
            returnOBJ["minutely"]["summary"] = pTypesText[
                int(Counter(maxPchance).most_common(1)[0][0])
            ]
            returnOBJ["minutely"]["icon"] = pTypesIcon[
                int(Counter(maxPchance).most_common(1)[0][0])
            ]

        returnOBJ["minutely"]["data"] = minuteDict

    if exHourly != 1:
        returnOBJ["hourly"] = dict()
        if (not timeMachine) or (tmExtra):
            try:
                hourIcon, hourText = calculate_day_text(
                    hourList[int(baseTimeOffset) : int(baseTimeOffset) + 24],
                    prepAccumUnit,
                    visUnits,
                    windUnit,
                    tempUnits,
                    True,
                    str(tz_name),
                    int(time.time()),
                    "hour",
                    icon,
                )
                if summaryText:
                    returnOBJ["hourly"]["summary"] = translation.translate(
                        ["sentence", hourText]
                    )
                    returnOBJ["hourly"]["icon"] = hourIcon
                else:
                    returnOBJ["hourly"]["summary"] = max(
                        set(hourTextList), key=hourTextList.count
                    )
                    returnOBJ["hourly"]["icon"] = max(
                        set(hourIconList), key=hourIconList.count
                    )

            except Exception:
                print("TEXT GEN ERROR:")
                print(traceback.print_exc())
                returnOBJ["hourly"]["summary"] = max(
                    set(hourTextList), key=hourTextList.count
                )
                returnOBJ["hourly"]["icon"] = max(
                    set(hourIconList), key=hourIconList.count
                )

        # Final hourly cleanup.
        fieldsToRemove = []

        # Remove 'smoke' if the version is less than 2.
        if version < 2:
            fieldsToRemove.append("smoke")

        # Remove extra fields for basic Time Machine requests.
        if timeMachine and not tmExtra:
            fieldsToRemove.extend(
                [
                    "precipProbability",
                    "precipIntensityError",
                    "humidity",
                    "visibility",
                ]
            )

        # Apply all identified removals to the final hourList.
        if fieldsToRemove:
            for hourItem in hourList:
                for field in fieldsToRemove:
                    hourItem.pop(field, None)

        # If a timemachine request, do not offset to now
        if timeMachine or timeMachineNear:
            returnOBJ["hourly"]["data"] = hourList[0:ouputHours]
        else:
            returnOBJ["hourly"]["data"] = hourList[
                int(baseTimeOffset) : int(baseTimeOffset) + ouputHours
            ]

    if exDaily != 1:
        returnOBJ["daily"] = dict()
        if (not timeMachine) or (tmExtra):
            try:
                if summaryText:
                    weekText, weekIcon = calculate_weekly_text(
                        dayList, prepAccumUnit, tempUnits, str(tz_name), icon
                    )
                    returnOBJ["daily"]["summary"] = translation.translate(
                        ["sentence", weekText]
                    )
                    returnOBJ["daily"]["icon"] = weekIcon
                else:
                    returnOBJ["daily"]["summary"] = max(
                        set(dayTextList), key=dayTextList.count
                    )
                    returnOBJ["daily"]["icon"] = max(
                        set(dayIconList), key=dayIconList.count
                    )

            except Exception:
                print("DAILY SUMMARY TEXT GEN ERROR:")
                print(traceback.print_exc())
                returnOBJ["daily"]["summary"] = max(
                    set(dayTextList), key=dayTextList.count
                )
                returnOBJ["daily"]["icon"] = max(
                    set(dayIconList), key=dayIconList.count
                )
        returnOBJ["daily"]["data"] = dayList[0:ouputDays]

    if exAlerts != 1:
        returnOBJ["alerts"] = alertList

    # Timing Check
    if TIMING:
        print("Final Time")
        print(datetime.datetime.now(datetime.UTC).replace(tzinfo=None) - T_Start)

    if exFlags != 1:
        returnOBJ["flags"] = dict()
        returnOBJ["flags"]["sources"] = sourceList
        returnOBJ["flags"]["sourceTimes"] = sourceTimes
        returnOBJ["flags"]["nearest-station"] = int(0)
        returnOBJ["flags"]["units"] = unitSystem
        returnOBJ["flags"]["version"] = API_VERSION
        if version >= 2:
            returnOBJ["flags"]["sourceIDX"] = sourceIDX
            returnOBJ["flags"]["processTime"] = (
                datetime.datetime.now(datetime.UTC).replace(tzinfo=None) - T_Start
            ).microseconds

        # if timeMachine:
        # lock.release()

    return ORJSONResponse(
        content=returnOBJ,
        headers={
            "X-Node-ID": platform.node(),
            "X-Response-Time": str(
                (
                    datetime.datetime.now(datetime.UTC).replace(tzinfo=None) - T_Start
                ).microseconds
            ),
            "Cache-Control": "max-age=900, must-revalidate",
        },
    )


if __name__ == "__main__":
    import uvicorn

    uvicorn.run(app, host="0.0.0.0", port=8080, log_level="info")


@app.on_event("startup")
def initialDataSync() -> None:
    global zarrReady

    zarrReady = False
    print("Initial Download")

    STAGE = os.environ.get("STAGE", "PROD")
    if STAGE == "PROD":
        download_if_newer(
            s3_bucket,
            "ForecastTar_v2/" + ingestVersion + "/SubH.zarr.zip",
            "/tmp/SubH_TMP.zarr.zip",
            "/tmp/SubH.zarr.prod.zip",
            True,
        )
        print("SubH Download!")
        download_if_newer(
            s3_bucket,
            "ForecastTar_v2/" + ingestVersion + "/HRRR_6H.zarr.zip",
            "/tmp/HRRR_6H_TMP.zarr.zip",
            "/tmp/HRRR_6H.zarr.prod.zip",
            True,
        )
        print("HRRR_6H Download!")
        download_if_newer(
            s3_bucket,
            "ForecastTar_v2/" + ingestVersion + "/GFS.zarr.zip",
            "/tmp/GFS.zarr_TMP.zip",
            "/tmp/GFS.zarr.prod.zip",
            True,
        )
        print("GFS Download!")
        download_if_newer(
            s3_bucket,
            "ForecastTar_v2/" + ingestVersion + "/NBM.zarr.zip",
            "/tmp/NBM.zarr_TMP.zip",
            "/tmp/NBM.zarr.prod.zip",
            True,
        )
        print("NBM Download!")
        download_if_newer(
            s3_bucket,
            "ForecastTar_v2/" + ingestVersion + "/NBM_Fire.zarr.zip",
            "/tmp/NBM_Fire_TMP.zarr.zip",
            "/tmp/NBM_Fire.zarr.prod.zip",
            True,
        )
        print("NBM_Fire Download!")
        download_if_newer(
            s3_bucket,
            "ForecastTar_v2/" + ingestVersion + "/GEFS.zarr.zip",
            "/tmp/GEFS_TMP.zarr.zip",
            "/tmp/GEFS.zarr.prod.zip",
            True,
        )
        print("GEFS  Download!")
        download_if_newer(
            s3_bucket,
            "ForecastTar_v2/" + ingestVersion + "/HRRR.zarr.zip",
            "/tmp/HRRR_TMP.zarr.zip",
            "/tmp/HRRR.zarr.prod.zip",
            True,
        )
        print("HRRR  Download!")
        download_if_newer(
            s3_bucket,
            "ForecastTar_v2/" + ingestVersion + "/NWS_Alerts.zarr.zip",
            "/tmp/NWS_Alerts_TMP.zarr.zip",
            "/tmp/NWS_Alerts.zarr.prod.zip",
            True,
        )
        print("Alerts Download!")

        if useETOPO:
            download_if_newer(
                s3_bucket,
                "ForecastTar_v2/" + ingestVersion + "/ETOPO_DA_C.zarr.zip",
                "/tmp/ETOPO_DA_C_TMP.zarr.zip",
                "/tmp/ETOPO_DA_C.zarr.prod.zip",
                True,
            )
            print("ETOPO Download!")
    else:
        print(STAGE)
    if (STAGE == "PROD") or (STAGE == "DEV"):
        update_zarr_store(True)

    zarrReady = True

    print("Initial Download End!")


@app.on_event("startup")
@repeat_every(seconds=60 * 5, logger=logger)  # 5 Minute
def dataSync() -> None:
    global zarrReady

    logger.info(zarrReady)

    STAGE = os.environ.get("STAGE", "PROD")

    if zarrReady:
        if STAGE == "PROD":
            time.sleep(20)
            logger.info("Starting Update")

            download_if_newer(
                s3_bucket,
                "ForecastTar_v2/" + ingestVersion + "/SubH.zarr.zip",
                "/tmp/SubH_TMP.zarr.zip",
                "/tmp/SubH.zarr.prod.zip",
                False,
            )
            logger.info("SubH Download!")
            download_if_newer(
                s3_bucket,
                "ForecastTar_v2/" + ingestVersion + "/HRRR_6H.zarr.zip",
                "/tmp/HRRR_6H_TMP.zarr.zip",
                "/tmp/HRRR_6H.zarr.prod.zip",
                False,
            )
            logger.info("HRRR_6H Download!")
            download_if_newer(
                s3_bucket,
                "ForecastTar_v2/" + ingestVersion + "/GFS.zarr.zip",
                "/tmp/GFS.zarr_TMP.zip",
                "/tmp/GFS.zarr.prod.zip",
                False,
            )
            logger.info("GFS Download!")
            download_if_newer(
                s3_bucket,
                "ForecastTar_v2/" + ingestVersion + "/NBM.zarr.zip",
                "/tmp/NBM.zarr_TMP.zip",
                "/tmp/NBM.zarr.prod.zip",
                False,
            )
            logger.info("NBM Download!")
            download_if_newer(
                s3_bucket,
                "ForecastTar_v2/" + ingestVersion + "/NBM_Fire.zarr.zip",
                "/tmp/NBM_Fire_TMP.zarr.zip",
                "/tmp/NBM_Fire.zarr.prod.zip",
                False,
            )
            logger.info("NBM_Fire Download!")
            download_if_newer(
                s3_bucket,
                "ForecastTar_v2/" + ingestVersion + "/GEFS.zarr.zip",
                "/tmp/GEFS_TMP.zarr.zip",
                "/tmp/GEFS.zarr.prod.zip",
                False,
            )
            logger.info("GEFS  Download!")
            download_if_newer(
                s3_bucket,
                "ForecastTar_v2/" + ingestVersion + "/HRRR.zarr.zip",
                "/tmp/HRRR_TMP.zarr.zip",
                "/tmp/HRRR.zarr.prod.zip",
                False,
            )
            logger.info("HRRR  Download!")
            download_if_newer(
                s3_bucket,
                "ForecastTar_v2/" + ingestVersion + "/NWS_Alerts.zarr.zip",
                "/tmp/NWS_Alerts_TMP.zarr.zip",
                "/tmp/NWS_Alerts.zarr.prod.zip",
                False,
            )
            logger.info("Alerts Download!")

            if useETOPO:
                download_if_newer(
                    s3_bucket,
                    "ForecastTar_v2/" + ingestVersion + "/ETOPO_DA_C.zarr.zip",
                    "/tmp/ETOPO_DA_C_TMP.zarr.zip",
                    "/tmp/ETOPO_DA_C.zarr.prod.zip",
                    False,
                )
                logger.info("ETOPO Download!")
        else:
            print(STAGE)

        if (STAGE == "PROD") or (STAGE == "DEV"):
            update_zarr_store(False)

    logger.info("Sync End!")


def calculate_apparent_temperature(airTemp, humidity, wind):
    """
    Calculates the apparent temperature temperature based on air temperature, wind speed and humidity
    Formula from: https://github.com/breezy-weather/breezy-weather/discussions/1085
    AT = Ta + 0.33 * rh / 100 * 6.105 * exp(17.27 * Ta / (237.7 + Ta)) - 0.70 * ws - 4.00

    Parameters:
    - airTemperature (float): Air temperature
    - humidity (float): Relative humidity
    - windSpeed (float): Wind speed in meters per second

    Returns:
    - float: Apparent temperature
    """

    # Convert air_temp from Kelvin to Celsius for the formula parts that use Celsius
    airTempC = airTemp - 273.15

    # Calculate water vapor pressure 'e'
    # Ensure humidity is not 0 for calculation, replace with a small non-zero value if needed
    # The original equation does not guard for zero humidity. If relative_humidity_0_1 is 0, e will be 0.
    e = (
        humidity
        * APPARENT_TEMP_CONSTS["e_const"]
        * np.exp(
            APPARENT_TEMP_CONSTS["exp_a"]
            * airTempC
            / (APPARENT_TEMP_CONSTS["exp_b"] + airTempC)
        )
    )

    # Calculate apparent temperature in Celsius
    apparentTempC = (
        airTempC
        + APPARENT_TEMP_CONSTS["humidity_factor"] * e
        - APPARENT_TEMP_CONSTS["wind_factor"] * wind
        + APPARENT_TEMP_CONSTS["const"]
    )

    # Convert back to Kelvin
    apparentTempK = apparentTempC + 273.15

    # Clip between -90 and 60
    return clipLog(
        apparentTempK,
        CLIP_TEMP["min"],
        CLIP_TEMP["max"],
        "Apparent Temperature Current",
    )


def clipLog(data, min, max, name):
    """
    Clip the data between min and max. Log if there is an error
    """

    # Print if the clipping is larger than 25 of the min
    if data.min() < (min - 0.25):
        # Print the data and the index it occurs
        logger.error("Min clipping required for " + name)
        logger.error("Min Value: " + str(data.min()))
        if isinstance(data, np.ndarray):
            logger.error("Min Index: " + str(np.where(data == data.min())))

        # Replace values below the threshold with np.nan
        data[data < min] = np.nan

    else:
        data = np.clip(data, a_min=min, a_max=None)

    # Same for max
    if data.max() > (max + 0.25):
        logger.error("Max clipping required for " + name)
        logger.error("Max Value: " + str(data.max()))

        # Print the data and the index it occurs
        if isinstance(data, np.ndarray):
            logger.error("Max Index: " + str(np.where(data == data.max())))

        # Replace values above the threshold with np.nan
        data[data > max] = np.nan

    else:
        data = np.clip(data, a_min=None, a_max=max)

    return data


def nearest_index(a, v):
    # Slightly faster than a simple linear search for large arrays
    # Find insertion point
    idx = np.searchsorted(a, v)
    # Clip so we don’t run off the ends
    idx = np.clip(idx, 1, len(a) - 1)
    # Look at neighbors, pick the closer one
    left, right = a[idx - 1], a[idx]
    return idx if abs(right - v) < abs(v - left) else idx - 1<|MERGE_RESOLUTION|>--- conflicted
+++ resolved
@@ -103,12 +103,7 @@
 force_now = os.getenv("force_now", default=False)
 
 # Version code for ingest files
-<<<<<<< HEAD
 ingestVersion = INGEST_VERSION_STR
-=======
-ingestVersion = "v27"
-API_VERSION = "V2.7.7f"
->>>>>>> e2deb841
 
 
 def setup_logging():
@@ -1073,12 +1068,8 @@
     a_array = np.full_like(dbz_array, DBZ_CONST["rain_a"], dtype=float)
     b_array = np.full_like(dbz_array, DBZ_CONST["rain_b"], dtype=float)
     snow_mask = precip_type_array == "snow"
-<<<<<<< HEAD
     a_array[snow_mask] = DBZ_CONST["snow_a"]
     b_array[snow_mask] = DBZ_CONST["snow_b"]
-=======
-    b_array[snow_mask] = 2.0
->>>>>>> e2deb841
 
     # Compute precipitation rate
     rate_array = (z_array / a_array) ** (1.0 / b_array)
