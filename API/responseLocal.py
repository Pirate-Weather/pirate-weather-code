--- conflicted
+++ resolved
@@ -583,61 +583,8 @@
     GFS_Zarr = zarr.open(GFS_store, mode="r")
     print("GFS Read")
 
-<<<<<<< HEAD
-    try:
-        if save_type == "S3":
-            f = _retry_s3_operation(
-                lambda: s3.open(
-                    "s3://ForecastTar_v2/" + ingestVersion + "/ECMWF.zarr.zip"
-                )
-            )
-            store = S3ZipStore(f)
-        elif save_type == "S3Zarr":
-            f = _retry_s3_operation(
-                lambda: s3.open(
-                    "s3://"
-                    + s3_bucket
-                    + "/ForecastTar_v2/"
-                    + ingestVersion
-                    + "/ECMWF.zarr.zip"
-                )
-            )
-            store = S3ZipStore(f)
-        else:
-            f = s3_bucket + "ECMWF.zarr.zip"
-            store = zarr.storage.ZipStore(f, mode="r")
-
-        ECMWF_Zarr = zarr.open(store, mode="r")
-        print("ECMWF Read")
-    except Exception as e:
-        print(f"ECMWF not available: {e}")
-        ECMWF_Zarr = None
-
-    if save_type == "S3":
-        f = _retry_s3_operation(
-            lambda: s3.open("s3://ForecastTar_v2/" + ingestVersion + "/GEFS.zarr.zip")
-        )
-        store = S3ZipStore(f)
-    elif save_type == "S3Zarr":
-        f = _retry_s3_operation(
-            lambda: s3.open(
-                "s3://"
-                + s3_bucket
-                + "/ForecastTar_v2/"
-                + ingestVersion
-                + "/GEFS.zarr.zip"
-            )
-        )
-        store = S3ZipStore(f)
-    else:
-        f = s3_bucket + "GEFS.zarr.zip"
-        store = zarr.storage.ZipStore(f, mode="r")
-
-    GEFS_Zarr = zarr.open(store, mode="r")
-=======
     GEFS_store = setup_testing_zipstore(s3, s3_bucket, ingestVersion, save_type, "GEFS")
     GEFS_Zarr = zarr.open(GEFS_store, mode="r")
->>>>>>> 747f90ff
     print("GEFS Read")
 
     NBM_store = setup_testing_zipstore(s3, s3_bucket, ingestVersion, save_type, "NBM")
