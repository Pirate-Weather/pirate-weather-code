--- conflicted
+++ resolved
@@ -7,14 +7,9 @@
 
 from API.PirateTextHelper import (
     calculate_precip_text,
-<<<<<<< HEAD
     calculate_sky_icon,
-    estimateSnowDensity,
-    estimateSnowHeight,
-=======
     estimate_snow_density,
     estimate_snow_height,
->>>>>>> 092dceca
     humidity_sky_text,
 )
 
